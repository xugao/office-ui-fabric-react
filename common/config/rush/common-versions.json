--- conflicted
+++ resolved
@@ -16,13 +16,9 @@
      * instead of the latest version.
      */
     // "some-package": "1.2.3"
-<<<<<<< HEAD
     "@types/react": "16.8.11",
     "@types/react-dom": "16.8.4",
-    "@types/webpack-env": "1.13.0",
-=======
     "@types/webpack-env": "1.13.9",
->>>>>>> 12772428
     "css-loader": "^0.28.7",
     "enzyme": "^3.4.1",
     "jest": "24.1.0",
@@ -50,11 +46,8 @@
      * For example, allow some projects to use an older TypeScript compiler
      * (in addition to whatever "usual" version is being used by other projects in the repo):
      */
-<<<<<<< HEAD
-=======
     "react": ["~16.8.0"],
     "react-dom": ["~16.8.0"],
     "office-ui-fabric-core": ["^9.0.0", "10.0.0"]
->>>>>>> 12772428
   }
 }