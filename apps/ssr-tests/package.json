{
  "name": "ssr-tests",
  "version": "6.0.0",
  "description": "Reusable React components for building experiences for Office 365.",
  "private": true,
  "repository": {
    "type": "git",
    "url": "https://github.com/OfficeDev/office-ui-fabric-react"
  },
  "scripts": {
    "_webpack": "npx just-scripts webpack",
    "_mocha": "node ./node_modules/mocha/bin/_mocha dist/ssr-tests.js",
    "_test": "npm run _webpack && npm run _mocha",
    "build": "npm run _test",
    "code-style": "node -v",
    "clean": "",
    "just": "npx just-scripts"
  },
  "license": "MIT",
  "devDependencies": {
    "@types/es6-promise": "0.0.32",
    "@types/mocha": "2.2.39",
    "@types/webpack-env": "1.13.9",
    "@microsoft/load-themed-styles": "^1.7.13",
    "@uifabric/fabric-website-resources": "^6.18.3",
    "@uifabric/legacy": "^6.164.5",
    "@uifabric/prettier-rules": "^1.0.2",
    "mocha": "^3.3.0",
    "office-ui-fabric-react": "^6.187.1",
    "raw-loader": "^0.5.1",
<<<<<<< HEAD
    "react": ">=16.8.0 <17.0.0",
    "react-dom": ">=16.8.0 <17.0.0",
    "webpack": "4.29.5"
=======
    "react": "~16.6.3",
    "react-dom": "~16.6.3",
    "webpack": "4.29.5",
    "@uifabric/build": "*"
>>>>>>> 3033364f
  },
  "dependencies": {
    "es6-promise": "^4.1.0",
    "tslib": "^1.7.1"
  }
}<|MERGE_RESOLUTION|>--- conflicted
+++ resolved
@@ -28,16 +28,10 @@
     "mocha": "^3.3.0",
     "office-ui-fabric-react": "^6.187.1",
     "raw-loader": "^0.5.1",
-<<<<<<< HEAD
     "react": ">=16.8.0 <17.0.0",
     "react-dom": ">=16.8.0 <17.0.0",
-    "webpack": "4.29.5"
-=======
-    "react": "~16.6.3",
-    "react-dom": "~16.6.3",
     "webpack": "4.29.5",
     "@uifabric/build": "*"
->>>>>>> 3033364f
   },
   "dependencies": {
     "es6-promise": "^4.1.0",
