{
  "name": "@uifabric/fabric-website",
  "version": "5.7.5",
  "description": "Reusable React components for building experiences for Office 365.",
  "main": "lib-commonjs/index.js",
  "module": "lib/index.js",
  "sideEffects": true,
  "typings": "lib/index.d.ts",
  "repository": {
    "type": "git",
    "url": "https://github.com/OfficeDev/office-ui-fabric-react"
  },
  "scripts": {
    "build": "node ../../scripts/build.js",
    "clean": "node ../../scripts/clean.js",
    "start": "node ../../scripts/start.js",
    "production": "node --max_old_space_size=8192 ../../scripts/build.js --production",
    "dogfood": "node --max_old_space_size=8192 ../../scripts/build.js --dogfood",
    "startuhf": "node ../../scripts/start.js --webpackConfig webpack.uhf.serve.config.js"
  },
  "license": "MIT",
  "devDependencies": {
    "@types/es6-promise": "0.0.32",
    "@types/node": "8.0.26",
    "@types/prop-types": "15.5.2",
    "@types/resemblejs": "~1.3.28",
    "@types/react": "16.3.13",
    "@types/react-dom": "16.0.5",
    "@types/webpack-env": "1.13.0",
    "es6-promise": "^4.1.0",
    "es6-weak-map": "^2.0.2",
    "highlight.js": "^9.12.0",
    "office-ui-fabric-core": ">=9.0.0 <10.0.0",
    "office-ui-fabric-react-tslint": ">=6.0.0 <7.0.0",
    "react": ">=16.3.2-0 <17.0.0",
    "react-dom": ">=16.3.2-0 <17.0.0",
    "react-highlight": "^0.10.0",
    "write-file-webpack-plugin": "^4.1.0"
  },
  "dependencies": {
    "@microsoft/load-themed-styles": "^1.7.13",
    "color-functions": "1.1.0",
    "json-loader": "^0.5.7",
<<<<<<< HEAD
    "office-ui-fabric-react": ">=5.104.0 <6.0.0",
=======
    "office-ui-fabric-react": ">=5.107.0 <6.0.0",
>>>>>>> 841a6dea
    "tslib": "^1.7.1"
  }
}<|MERGE_RESOLUTION|>--- conflicted
+++ resolved
@@ -41,11 +41,7 @@
     "@microsoft/load-themed-styles": "^1.7.13",
     "color-functions": "1.1.0",
     "json-loader": "^0.5.7",
-<<<<<<< HEAD
-    "office-ui-fabric-react": ">=5.104.0 <6.0.0",
-=======
     "office-ui-fabric-react": ">=5.107.0 <6.0.0",
->>>>>>> 841a6dea
     "tslib": "^1.7.1"
   }
 }