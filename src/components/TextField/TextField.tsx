import * as React from 'react';
import Label from '../Label/index';
import './TextField.scss';
import { css } from '../../utilities/css';
import KeyCodes from '../../utilities/KeyCodes';

export interface ITextFieldProps extends React.DOMAttributes {
  children?: any;
  disabled?: boolean;
  required?: boolean;
  multiline?: boolean;
  underlined?: boolean;
  placeholder?: string;
  label?: string;
  description?: string;
  iconClass?: string;
  value?: string;
<<<<<<< HEAD
  onTextChange?: (newValue: any) => void;
=======
  className?: string;
>>>>>>> 821a2a87
}

export default class TextField extends React.Component<ITextFieldProps, any> {
  public static initialProps: ITextFieldProps = {
    disabled: false,
    required: false,
    multiline: false,
    underlined: false
  }

<<<<<<< HEAD
  public render() {
    let {disabled, required, multiline, placeholder, underlined, label, description, iconClass, value} = this.props;
=======
  render() {
    let {disabled, required, multiline, placeholder, underlined, label, description, iconClass, value, className } = this.props;
>>>>>>> 821a2a87

    return (
      <div
        {...this.props}
        className={
        css('ms-TextField', className, {
          'is-required': required,
          'is-disabled': disabled,
          'ms-TextField--multiline': multiline,
          'ms-TextField--underlined': underlined
        }) }
        >
        { label ? <Label>{label}</Label> : null }
        {iconClass ? <i className={iconClass}></i> : null}
        {multiline ? <textarea className="ms-TextField-field" onChange={ this._onTextChange.bind(this) }>{value}</textarea> : <input placeholder={placeholder} className="ms-TextField-field" value={value} onChange={ this._onTextChange.bind(this) } /> }
        {description ? <span className="ms-TextField-description">{description}</span> : null}
        {this.props.children}
      </div>
    );
  }

  private _onTextChange(ev: React.KeyboardEvent): void {
    let newVal = (ev.currentTarget as HTMLInputElement).value;
    this.props.onTextChange(newVal);
  }
}<|MERGE_RESOLUTION|>--- conflicted
+++ resolved
@@ -15,11 +15,8 @@
   description?: string;
   iconClass?: string;
   value?: string;
-<<<<<<< HEAD
   onTextChange?: (newValue: any) => void;
-=======
   className?: string;
->>>>>>> 821a2a87
 }
 
 export default class TextField extends React.Component<ITextFieldProps, any> {
@@ -30,13 +27,8 @@
     underlined: false
   }
 
-<<<<<<< HEAD
-  public render() {
-    let {disabled, required, multiline, placeholder, underlined, label, description, iconClass, value} = this.props;
-=======
   render() {
     let {disabled, required, multiline, placeholder, underlined, label, description, iconClass, value, className } = this.props;
->>>>>>> 821a2a87
 
     return (
       <div
