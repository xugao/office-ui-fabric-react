--- conflicted
+++ resolved
@@ -26,12 +26,7 @@
 import { NavPage } from '../../pages/NavPage/NavPage';
 import { OverlayPage } from '../../pages/OverlayPage/OverlayPage';
 import { PanelPage } from '../../pages/PanelPage/PanelPage';
-<<<<<<< HEAD
-import { PeoplePickerPage } from '../../pages/PeoplePickerPage/PeoplePickerPage';
-=======
 import { PickersPage } from '../../pages/PickersPage/PickersPage';
-import { PersonaCardPage } from '../../pages/PersonaCardPage/PersonaCardPage';
->>>>>>> 224ecd57
 import { PersonaPage } from '../../pages/PersonaPage/PersonaPage';
 import { PivotPage } from '../../pages/PivotPage/PivotPage';
 import { ProgressIndicatorPage } from '../../pages/ProgressIndicatorPage/ProgressIndicatorPage';
@@ -183,16 +178,6 @@
           url: '#/examples/messagebar'
         },
         {
-<<<<<<< HEAD
-=======
-          component: OrgChartPage,
-          key: 'OrgChart',
-          name: 'OrgChart',
-          status: ExampleStatus.placeholder,
-          url: '#/examples/orgchart'
-        },
-        {
->>>>>>> 224ecd57
           component: OverlayPage,
           key: 'Overlay',
           name: 'Overlay',
@@ -221,16 +206,6 @@
           url: '#/examples/persona'
         },
         {
-<<<<<<< HEAD
-=======
-          component: PersonaCardPage,
-          key: 'PersonaCard',
-          name: 'PersonaCard',
-          status: ExampleStatus.placeholder,
-          url: '#/examples/personacard'
-        },
-        {
->>>>>>> 224ecd57
           component: PivotPage,
           key: 'Pivot',
           name: 'Pivot',
