--- conflicted
+++ resolved
@@ -1,10 +1,7 @@
 export { createDOMRenderer } from './renderer/createDOMRenderer';
 
-<<<<<<< HEAD
+export { ax } from './ax';
 export { makeOverrides } from './makeOverrides';
-=======
-export { ax } from './ax';
->>>>>>> a4e54304
 export { makeStyles } from './makeStyles';
 
 export * from './types';