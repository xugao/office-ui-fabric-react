--- conflicted
+++ resolved
@@ -1,11 +1,6 @@
-<<<<<<< HEAD
-import { CAN_USE_CSS_VARIABLES, DEFINITION_LOOKUP_TABLE } from './constants';
-// import { createCSSVariablesProxy, resolveDefinitions } from './runtime/index';
-=======
 import { CAN_USE_CSS_VARIABLES, DEFINITION_LOOKUP_TABLE, SEQUENCE_PREFIX } from './constants';
 import { createCSSVariablesProxy, resolveDefinitions } from './runtime/index';
 import { hashString } from './runtime/utils/hashString';
->>>>>>> a4e54304
 import {
   MakeStylesDefinition,
   MakeStylesMatchedDefinitions,
@@ -20,33 +15,27 @@
   const cxCache: Record<string, string> = {};
 
   function computeClasses(selectors: Selectors, options: MakeStylesOptions<Tokens>): string {
-    // let tokens: Tokens | null;
-    const resolvedDefinitions: MakeStylesResolvedDefinition<
-      Selectors,
-      Tokens
-    >[] = (definitions as unknown) as MakeStylesResolvedDefinition<Selectors, Tokens>[];
+    let tokens: Tokens | null;
+    let resolvedDefinitions: MakeStylesResolvedDefinition<Selectors, Tokens>[];
 
-    // // TODO: describe me
-    // if (process.env.NODE_ENV === 'production') {
-    //   tokens = CAN_USE_CSS_VARIABLES ? null : options.tokens;
-    //   resolvedDefinitions = CAN_USE_CSS_VARIABLES
-    //     ? ((definitions as unknown) as MakeStylesResolvedDefinition<Selectors, Tokens>[])
-    //     : resolveDefinitions(
-    //         (definitions as unknown) as MakeStylesResolvedDefinition<Selectors, Tokens>[],
-    //         tokens,
-    //         unstable_cssPriority,
-    //       );
-    // } else {
-    //   tokens = CAN_USE_CSS_VARIABLES ? createCSSVariablesProxy(options.tokens) : options.tokens;
-    //   resolvedDefinitions = resolveDefinitions(
-    //     (definitions as unknown) as MakeStylesResolvedDefinition<Selectors, Tokens>[],
-    //     tokens,
-    //     unstable_cssPriority,
-    //   );
-    // }
-
-    // tokens = null;
-    // resolvedDefinitions = (definitions as unknown) as MakeStylesResolvedDefinition<Selectors, Tokens>[];
+    // TODO: describe me
+    if (process.env.NODE_ENV === 'production') {
+      tokens = CAN_USE_CSS_VARIABLES ? null : options.tokens;
+      resolvedDefinitions = CAN_USE_CSS_VARIABLES
+        ? ((definitions as unknown) as MakeStylesResolvedDefinition<Selectors, Tokens>[])
+        : resolveDefinitions(
+            (definitions as unknown) as MakeStylesResolvedDefinition<Selectors, Tokens>[],
+            tokens,
+            unstable_cssPriority,
+          );
+    } else {
+      tokens = CAN_USE_CSS_VARIABLES ? createCSSVariablesProxy(options.tokens) : options.tokens;
+      resolvedDefinitions = resolveDefinitions(
+        (definitions as unknown) as MakeStylesResolvedDefinition<Selectors, Tokens>[],
+        tokens,
+        unstable_cssPriority,
+      );
+    }
 
     let matchedIndexes = '';
     const matchedDefinitions: MakeStylesMatchedDefinitions[] = [];
