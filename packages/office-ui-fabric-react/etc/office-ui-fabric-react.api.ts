// @public (undocumented)
class ActionButton extends BaseComponent<IButtonProps, {}> {
  protected _skipComponentRefResolution: boolean;
  // (undocumented)
  render(): JSX.Element;
}

// @public (undocumented)
class ActivityItem extends BaseComponent<IActivityItemProps, {}> {
  constructor(props: IActivityItemProps);
  // (undocumented)
  render(): JSX.Element;
}

// @public
export function addDirectionalKeyCode(which: number): void;

// @public
export function addElementAtIndex<T>(array: T[], index: number, itemToAdd: T): T[];

// @public (undocumented)
class AnnouncedBase extends React.Component<IAnnouncedProps> {
  // (undocumented)
  static defaultProps: Partial<IAnnouncedProps>;
  // (undocumented)
  render(): JSX.Element;
}

// @public
export function appendFunction(parent: any, ...functions: (any)[]): () => void;

// @public
export function arraysEqual<T>(array1: T[], array2: T[]): boolean;

// @public
export function asAsync<TProps>(options: IAsAsyncOptions<TProps>): React.ForwardRefExoticComponent<React.PropsWithoutRef<TProps & {
    asyncPlaceholder?: React.ReactType;
}>>;

// @public
export function assertNever(x: never): never;

// @public
export function assign(target: any, ...args: any[]): any;

// @public
class Async {
  constructor(parent?: object, onError?: (e: any) => void);
  // (undocumented)
  protected _logError(e: any): void;
  // (undocumented)
  cancelAnimationFrame(id: number): void;
  clearImmediate(id: number): void;
  clearInterval(id: number): void;
  clearTimeout(id: number): void;
  debounce<T extends Function>(func: T, wait?: number, options?: {
          leading?: boolean;
          maxWait?: number;
          trailing?: boolean;
      }): ICancelable<T> & (() => void);
  dispose(): void;
  // (undocumented)
  requestAnimationFrame(callback: () => void): number;
  setImmediate(callback: () => void): number;
  setInterval(callback: () => void, duration: number): number;
  setTimeout(callback: () => void, duration: number): number;
  throttle<T extends Function>(func: T, wait?: number, options?: {
          leading?: boolean;
          trailing?: boolean;
      }): T | (() => void);
}

// @public @deprecated
export function autobind<T extends Function>(target: any, key: string, descriptor: TypedPropertyDescriptor<T>): {
    configurable: boolean;
    get(): T;
    set(newValue: any): void;
} | void;

// @public (undocumented)
class Autofill extends BaseComponent<IAutofillProps, IAutofillState>, implements IAutofill {
  constructor(props: IAutofillProps);
  // (undocumented)
  clear(): void;
  // (undocumented)
  componentDidUpdate(): void;
  // (undocumented)
  componentWillReceiveProps(nextProps: IAutofillProps): void;
  // (undocumented)
  readonly cursorLocation: number | null;
  // (undocumented)
  static defaultProps: {
    enableAutofillOnKeyPress: number[];
  }
  // (undocumented)
  focus(): void;
  // (undocumented)
  readonly inputElement: HTMLInputElement | null;
  // (undocumented)
  readonly isValueSelected: boolean;
  // (undocumented)
  render(): JSX.Element;
  // (undocumented)
  readonly selectionEnd: number | null;
  // (undocumented)
  readonly selectionStart: number | null;
  // (undocumented)
  readonly value: string;
}

// @public
class AutoScroll {
  constructor(element: HTMLElement);
  // (undocumented)
  dispose(): void;
}

// @public @deprecated (undocumented)
class BaseAutoFill extends Autofill {
}

// @public (undocumented)
class BaseButton extends BaseComponent<IBaseButtonProps, IBaseButtonState>, implements IButton {
  constructor(props: IBaseButtonProps, rootClassName: string);
  // (undocumented)
  componentDidMount(): void;
  // (undocumented)
  componentDidUpdate(prevProps: IBaseButtonProps, prevState: IBaseButtonState): void;
  // (undocumented)
  static defaultProps: Partial<IBaseButtonProps>;
  // (undocumented)
  dismissMenu(): void;
  // (undocumented)
  focus(): void;
  // (undocumented)
  openMenu(shouldFocusOnContainer?: boolean, shouldFocusOnMount?: boolean): void;
  // (undocumented)
  render(): JSX.Element;
}

// @public
class BaseComponent<TProps extends IBaseProps = {}, TState = {}> extends React.Component<TProps, TState> {
  constructor(props: TProps, context?: any);
  protected readonly _async: Async;
  protected readonly _disposables: IDisposable[];
  protected readonly _events: EventGroup;
  // @deprecated
  protected _resolveRef(refName: string): (ref: React.ReactNode) => React.ReactNode;
  protected _skipComponentRefResolution: boolean;
  protected _updateComponentRef(currentProps: IBaseProps, newProps?: IBaseProps): void;
  protected _warnConditionallyRequiredProps(requiredProps: string[], conditionalPropName: string, condition: boolean): void;
  protected _warnDeprecations(deprecationMap: ISettingsMap<TProps>): void;
  protected _warnMutuallyExclusive(mutuallyExclusiveMap: ISettingsMap<TProps>): void;
  readonly className: string;
  componentDidMount(): void;
  componentDidUpdate(prevProps: TProps, prevState: TState): void;
  componentWillUnmount(): void;
  // @deprecated (undocumented)
  static onError: (errorMessage?: string, ex?: any) => void;
}

// @public (undocumented)
class BaseExtendedPeoplePicker extends BaseExtendedPicker<IPersonaProps, IExtendedPeoplePickerProps> {
}

// @public (undocumented)
class BaseExtendedPicker<T, P extends IBaseExtendedPickerProps<T>> extends BaseComponent<P, IBaseExtendedPickerState<T>>, implements IBaseExtendedPicker<T> {
  constructor(basePickerProps: P);
  // (undocumented)
  protected _onSelectedItemsChanged: () => void;
  // (undocumented)
  protected _onSuggestionSelected: (item: T) => void;
  // (undocumented)
  protected canAddItems(): boolean;
  // (undocumented)
  clearInput(): void;
  // (undocumented)
  componentDidMount(): void;
  // (undocumented)
  componentWillReceiveProps(newProps: P): void;
  // (undocumented)
  floatingPicker: React.RefObject<BaseFloatingPicker<T, IBaseFloatingPickerProps<T>>>;
  // (undocumented)
  protected floatingPickerProps: IBaseFloatingPickerProps<T>;
  // (undocumented)
  focus(): void;
  // (undocumented)
  readonly highlightedItems: T[];
  // (undocumented)
  protected input: React.RefObject<Autofill>;
  // (undocumented)
  readonly inputElement: HTMLInputElement | null;
  // (undocumented)
  readonly items: any;
  // (undocumented)
  protected onBackspace: (ev: React.KeyboardEvent<HTMLElement>) => void;
  // (undocumented)
  protected onCopy: (ev: React.ClipboardEvent<HTMLElement>) => void;
  // (undocumented)
  protected onInputChange: (value: string) => void;
  // (undocumented)
  protected onInputClick: (ev: React.MouseEvent<HTMLInputElement | Autofill, MouseEvent>) => void;
  // (undocumented)
  protected onInputFocus: (ev: React.FocusEvent<HTMLInputElement | Autofill>) => void;
  // (undocumented)
  protected onPaste: (ev: React.ClipboardEvent<HTMLInputElement | Autofill>) => void;
  // (undocumented)
  protected onSelectionChange: () => void;
  // (undocumented)
  render(): JSX.Element;
  // (undocumented)
  protected renderFloatingPicker(): JSX.Element;
  // (undocumented)
  protected renderSelectedItemsList(): JSX.Element;
  // (undocumented)
  protected root: React.RefObject<HTMLDivElement>;
  // (undocumented)
  selectedItemsList: React.RefObject<BaseSelectedItemsList<T, IBaseSelectedItemsListProps<T>>>;
  // (undocumented)
  protected selectedItemsListProps: IBaseSelectedItemsListProps<T>;
  // (undocumented)
  protected selection: Selection;
}

// @public (undocumented)
class BaseFloatingPeoplePicker extends BaseFloatingPicker<IPersonaProps, IPeopleFloatingPickerProps> {
}

// @public (undocumented)
class BaseFloatingPicker<T, P extends IBaseFloatingPickerProps<T>> extends BaseComponent<P, IBaseFloatingPickerState>, implements IBaseFloatingPicker {
  constructor(basePickerProps: P);
  // (undocumented)
  completeSuggestion: () => void;
  // (undocumented)
  componentDidMount(): void;
  // (undocumented)
  componentDidUpdate(): void;
  // (undocumented)
  componentWillReceiveProps(newProps: P): void;
  // (undocumented)
  componentWillUnmount(): void;
  // (undocumented)
  protected currentPromise: PromiseLike<T[]>;
  // (undocumented)
  readonly currentSelectedSuggestionIndex: number;
  // (undocumented)
  forceResolveSuggestion(): void;
  // (undocumented)
  hidePicker: () => void;
  // (undocumented)
  readonly inputText: string;
  // (undocumented)
  readonly isSuggestionsShown: boolean;
  // (undocumented)
  protected onChange(item: T): void;
  // (undocumented)
  protected onKeyDown: (ev: MouseEvent) => void;
  // (undocumented)
  onQueryStringChanged: (queryString: string) => void;
  // (undocumented)
  protected onSelectionChange(): void;
  // (undocumented)
  protected onSuggestionClick: (ev: React.MouseEvent<HTMLElement, MouseEvent>, item: T, index: number) => void;
  // (undocumented)
  protected onSuggestionRemove: (ev: React.MouseEvent<HTMLElement, MouseEvent>, item: T, index: number) => void;
  // (undocumented)
  render(): JSX.Element;
  // (undocumented)
  protected renderSuggestions(): JSX.Element | null;
  // (undocumented)
  protected root: React.RefObject<HTMLDivElement>;
  // (undocumented)
  protected selection: Selection;
  // (undocumented)
  showPicker: (updateValue?: boolean) => void;
  // (undocumented)
  readonly suggestions: any[];
  // (undocumented)
  protected suggestionsControl: SuggestionsControl<T>;
  // (undocumented)
  protected SuggestionsControlOfProperType: new (props: ISuggestionsControlProps<T>) => SuggestionsControl<T>;
  // (undocumented)
  protected suggestionStore: SuggestionsStore<T>;
  // (undocumented)
  updateSuggestions(suggestions: T[], forceUpdate?: boolean): void;
  // (undocumented)
  protected updateSuggestionsList(suggestions: T[] | PromiseLike<T[]>): void;
  // (undocumented)
  protected updateSuggestionWithZeroState(): void;
  // (undocumented)
  protected updateValue(updatedValue: string): void;
}

// @public (undocumented)
class BasePeoplePicker extends BasePicker<IPersonaProps, IPeoplePickerProps> {
}

// @public (undocumented)
class BasePeopleSelectedItemsList extends BaseSelectedItemsList<IExtendedPersonaProps, ISelectedPeopleProps> {
}

// @public (undocumented)
class BasePicker<T, P extends IBasePickerProps<T>> extends BaseComponent<P, IBasePickerState>, implements IBasePicker<T> {
  constructor(basePickerProps: P);
  // (undocumented)
  protected _ariaMap: IPickerAriaIds;
  // (undocumented)
  protected _isFocusZoneInnerKeystroke: (ev: React.KeyboardEvent<HTMLElement>) => boolean;
  // (undocumented)
  protected addItem: (item: T) => void;
  // (undocumented)
  protected addItemByIndex: (index: number) => void;
  // (undocumented)
  protected canAddItems(): boolean;
  // (undocumented)
  completeSuggestion(): void;
  // (undocumented)
  componentDidMount(): void;
  // (undocumented)
  componentWillReceiveProps(newProps: P): void;
  // (undocumented)
  componentWillUnmount(): void;
  // (undocumented)
  componentWillUpdate(newProps: P, newState: IBasePickerState): void;
  // (undocumented)
  protected currentPromise: PromiseLike<any> | undefined;
  // (undocumented)
  dismissSuggestions: (ev?: any) => void;
  // (undocumented)
  focus(): void;
  // (undocumented)
  focusInput(): void;
  // (undocumented)
  protected focusZone: React.RefObject<IFocusZone>;
  // (undocumented)
  protected getActiveDescendant(): string | undefined;
  // (undocumented)
  protected getSuggestionsAlert(suggestionAlertClassName?: string): JSX.Element | undefined;
  // (undocumented)
  protected input: React.RefObject<IAutofill>;
  // (undocumented)
  readonly items: T[];
  // (undocumented)
  protected onBackspace(ev: React.KeyboardEvent<HTMLElement>): void;
  // (undocumented)
  protected onBlur: (ev: React.FocusEvent<HTMLElement | Autofill>) => void;
  // (undocumented)
  protected onChange(items?: T[]): void;
  // (undocumented)
  protected onEmptyInputFocus(): void;
  // (undocumented)
  protected onGetMoreResults: () => void;
  // (undocumented)
  protected onInputBlur: (ev: React.FocusEvent<HTMLInputElement | Autofill>) => void;
  // (undocumented)
  protected onInputChange: (value: string) => void;
  // (undocumented)
  protected onInputFocus: (ev: React.FocusEvent<HTMLInputElement | Autofill>) => void;
  // (undocumented)
  protected onItemChange: (changedItem: T, index: number) => void;
  // (undocumented)
  protected onKeyDown: (ev: React.KeyboardEvent<HTMLElement>) => void;
  // (undocumented)
  protected onSelectionChange(): void;
  // (undocumented)
  protected onSuggestionClick: (ev: React.MouseEvent<HTMLElement, MouseEvent>, item: any, index: number) => void;
  // (undocumented)
  protected onSuggestionRemove: (ev: React.MouseEvent<HTMLElement, MouseEvent>, item: IPersonaProps, index: number) => void;
  // (undocumented)
  protected onSuggestionSelect(): void;
  // (undocumented)
  refocusSuggestions: (keyCode: number) => void;
  // (undocumented)
  protected removeItem: (item: IPickerItemProps<T>, focusNextItem?: boolean | undefined) => void;
  // (undocumented)
  protected removeItems: (itemsToRemove: any[]) => void;
  // (undocumented)
  render(): JSX.Element;
  // (undocumented)
  protected renderItems(): JSX.Element[];
  // (undocumented)
  protected renderSuggestions(): JSX.Element | null;
  // (undocumented)
  protected resetFocus(index?: number): void;
  // (undocumented)
  protected resolveNewValue(updatedValue: string, suggestions: T[]): void;
  // (undocumented)
  protected root: React.RefObject<HTMLDivElement>;
  // (undocumented)
  protected selection: Selection;
  // (undocumented)
  protected suggestionElement: React.RefObject<ISuggestions<T>>;
  // (undocumented)
  protected SuggestionOfProperType: new (props: ISuggestionsProps<T>) => Suggestions<T>;
  // (undocumented)
  protected suggestionStore: SuggestionsController<T>;
  // (undocumented)
  protected updateSuggestions(suggestions: any[]): void;
  // (undocumented)
  protected updateSuggestionsList(suggestions: T[] | PromiseLike<T[]>, updatedValue?: string): void;
  // (undocumented)
  protected updateValue(updatedValue: string): void;
}

// @public (undocumented)
class BasePickerListBelow<T, P extends IBasePickerProps<T>> extends BasePicker<T, P> {
  // (undocumented)
  protected onBackspace(ev: React.KeyboardEvent<HTMLElement>): void;
  // (undocumented)
  render(): JSX.Element;
}

// @public (undocumented)
class BaseSelectedItemsList<T, P extends IBaseSelectedItemsListProps<T>> extends BaseComponent<P, IBaseSelectedItemsListState>, implements IBaseSelectedItemsList<T> {
  constructor(basePickerProps: P);
  // (undocumented)
  addItems: (items: T[]) => void;
  // (undocumented)
  componentDidMount(): void;
  // (undocumented)
  componentWillReceiveProps(newProps: P): void;
  // (undocumented)
  componentWillUpdate(newProps: P, newState: IBaseSelectedItemsListState): void;
  // (undocumented)
  protected copyItems(items: T[]): void;
  // (undocumented)
  hasSelectedItems(): boolean;
  // (undocumented)
  highlightedItems(): T[];
  // (undocumented)
  readonly items: T[];
  // (undocumented)
  protected onChange(items?: T[]): void;
  // (undocumented)
  onCopy: (ev: React.ClipboardEvent<HTMLElement>) => void;
  // (undocumented)
  protected onItemChange: (changedItem: T, index: number) => void;
  // (undocumented)
  protected onSelectionChanged: () => void;
  // (undocumented)
  removeItem: (item: ISelectedItemProps<T>) => void;
  // (undocumented)
  removeItemAt: (index: number) => void;
  // (undocumented)
  removeItems: (itemsToRemove: any[]) => void;
  // (undocumented)
  removeSelectedItems(): void;
  // (undocumented)
  render(): any;
  // (undocumented)
  protected renderItems: () => JSX.Element[];
  // (undocumented)
  protected root: HTMLElement;
  // (undocumented)
  protected selection: Selection;
  // (undocumented)
  unselectAll(): void;
  updateItems(items: T[], focusIndex?: number): void;
}

// @public (undocumented)
enum BaseSlots {
  // (undocumented)
  backgroundColor = 1,
  // (undocumented)
  foregroundColor = 2,
  // (undocumented)
  primaryColor = 0
}

// @public (undocumented)
class BreadcrumbBase extends BaseComponent<IBreadcrumbProps, any> {
  constructor(props: IBreadcrumbProps);
  // (undocumented)
  componentWillReceiveProps(nextProps: IBreadcrumbProps): void;
  // (undocumented)
  static defaultProps: IBreadcrumbProps;
  focus(): void;
  // (undocumented)
  render(): JSX.Element;
}

// @public
export function buildClassMap<T>(styles: T): {
    [key in keyof T]?: string;
};

// @public (undocumented)
export function buildColumns(items: any[], canResizeColumns?: boolean, onColumnClick?: (ev: React.MouseEvent<HTMLElement>, column: IColumn) => void, sortedColumnKey?: string, isSortedDescending?: boolean, groupedColumnKey?: string, isMultiline?: boolean): IColumn[];

// @public @deprecated
class Button extends BaseComponent<IButtonProps, {}> {
  constructor(props: IButtonProps);
  protected _skipComponentRefResolution: boolean;
  // (undocumented)
  render(): JSX.Element;
}

// @public (undocumented)
enum ButtonType {
  // (undocumented)
  command = 4,
  // (undocumented)
  compound = 3,
  // (undocumented)
  default = 6,
  // (undocumented)
  hero = 2,
  // (undocumented)
  icon = 5,
  // (undocumented)
  normal = 0,
  // (undocumented)
  primary = 1
}

// @public
export function calculatePrecision(value: number | string): number;

// @public (undocumented)
class Calendar extends BaseComponent<ICalendarProps, ICalendarState>, implements ICalendar {
  constructor(props: ICalendarProps);
  // (undocumented)
  componentDidUpdate(): void;
  // (undocumented)
  componentWillReceiveProps(nextProps: ICalendarProps): void;
  // (undocumented)
  static defaultProps: ICalendarProps;
  // (undocumented)
  focus(): void;
  // (undocumented)
  render(): JSX.Element;
}

// WARNING: The type "ICalloutState" needs to be exported by the package (e.g. added to index.ts)
// @public (undocumented)
class Callout extends BaseComponent<ICalloutProps, ICalloutState> {
  constructor(props: ICalloutProps);
  // (undocumented)
  render(): JSX.Element;
}

// @public
export function canAnyMenuItemsCheck(items: IContextualMenuItem[]): boolean;

// @public (undocumented)
class CheckBase extends BaseComponent<ICheckProps, {}> {
  // (undocumented)
  static defaultProps: ICheckProps;
  // (undocumented)
  render(): JSX.Element;
  // (undocumented)
  shouldComponentUpdate(newProps: ICheckProps): boolean;
}

// @public (undocumented)
class CheckboxBase extends BaseComponent<ICheckboxProps, ICheckboxState>, implements ICheckbox {
  constructor(props: ICheckboxProps, context?: any);
  // (undocumented)
  readonly checked: boolean;
  // (undocumented)
  componentWillReceiveProps(newProps: ICheckboxProps): void;
  // (undocumented)
  static defaultProps: ICheckboxProps;
  // (undocumented)
  focus(): void;
  render(): JSX.Element;
}

// @public (undocumented)
enum CheckboxVisibility {
  always = 1,
  hidden = 2,
  onHover = 0
}

// @public (undocumented)
class ChoiceGroupBase extends BaseComponent<IChoiceGroupProps, IChoiceGroupState>, implements IChoiceGroup {
  constructor(props: IChoiceGroupProps);
  readonly checkedOption: IChoiceGroupOption | undefined;
  // (undocumented)
  componentWillReceiveProps(newProps: IChoiceGroupProps): void;
  // (undocumented)
  static defaultProps: IChoiceGroupProps;
  // (undocumented)
  focus(): void;
  // (undocumented)
  render(): JSX.Element;
}

// @public
export function clamp(value: number, max: number, min?: number): number;

// @public
export function classNamesFunction<TStyleProps extends {}, TStyleSet extends IStyleSet<TStyleSet>>(): (getStyles: IStyleFunctionOrObject<TStyleProps, TStyleSet> | undefined, styleProps?: TStyleProps) => IProcessedStyleSet<TStyleSet>;

// @public (undocumented)
class CoachmarkBase extends BaseComponent<ICoachmarkProps, ICoachmarkState>, implements ICoachmark {
  constructor(props: ICoachmarkProps);
  // (undocumented)
  componentDidMount(): void;
  // (undocumented)
  componentDidUpdate(prevProps: ICoachmarkProps, prevState: ICoachmarkState): void;
  // (undocumented)
  componentWillReceiveProps(newProps: ICoachmarkProps): void;
  // (undocumented)
  static defaultProps: Partial<ICoachmarkProps>;
  // (undocumented)
  dismiss: (ev?: Event | React.KeyboardEvent<HTMLElement> | React.MouseEvent<HTMLElement, MouseEvent> | undefined) => void;
  // (undocumented)
  render(): JSX.Element;
  // (undocumented)
  shouldComponentUpdate(newProps: ICoachmarkProps, newState: ICoachmarkState): boolean;
}

// @public (undocumented)
enum CollapseAllVisibility {
  // (undocumented)
  hidden = 0,
  // (undocumented)
  visible = 1
}

// @public (undocumented)
class ColorPickerBase extends BaseComponent<IColorPickerProps, IColorPickerState>, implements IColorPicker {
  constructor(props: IColorPickerProps);
  // (undocumented)
  readonly color: IColor;
  // (undocumented)
  componentWillReceiveProps(newProps: IColorPickerProps): void;
  // (undocumented)
  static defaultProps: {
    alphaLabel: string;
    blueLabel: string;
    greenLabel: string;
    hexLabel: string;
    redLabel: string;
  }
  // (undocumented)
  render(): JSX.Element;
}

// @public (undocumented)
class ColorPickerGridCellBase extends React.Component<IColorPickerGridCellProps, {}> {
  // (undocumented)
  static defaultProps: IColorPickerGridCellProps;
  // (undocumented)
  render(): JSX.Element;
}

// @public
enum ColumnActionsMode {
  clickable = 1,
  disabled = 0,
  hasDropdown = 2
}

// @public
enum ColumnDragEndLocation {
  header = 2,
  outside = 0,
  surface = 1
}

// @public (undocumented)
class ComboBox extends BaseComponent<IComboBoxProps, IComboBoxState> {
  constructor(props: IComboBoxProps);
  // (undocumented)
  componentDidMount(): void;
  // (undocumented)
  componentDidUpdate(prevProps: IComboBoxProps, prevState: IComboBoxState): void;
  // (undocumented)
  componentWillReceiveProps(newProps: IComboBoxProps): void;
  // (undocumented)
  componentWillUnmount(): void;
  // (undocumented)
  static defaultProps: IComboBoxProps;
  dismissMenu: () => void;
  // (undocumented)
  focus: (shouldOpenOnFocus?: boolean | undefined, useFocusAsync?: boolean | undefined) => void;
  // (undocumented)
  render(): JSX.Element;
}

// @public (undocumented)
class CommandBarBase extends BaseComponent<ICommandBarProps, {}>, implements ICommandBar {
  // (undocumented)
  static defaultProps: ICommandBarProps;
  // (undocumented)
  focus(): void;
  // (undocumented)
  remeasure(): void;
  // (undocumented)
  render(): JSX.Element;
}

// @public (undocumented)
class CommandBarButton extends BaseComponent<IButtonProps, {}> {
  protected _skipComponentRefResolution: boolean;
  // (undocumented)
  render(): JSX.Element;
}

// @public
class CompactPeoplePickerBase extends BasePeoplePicker {
  static defaultProps: {
    createGenericItem: typeof createGenericItem;
    onRenderItem: (props: IPeoplePickerItemSelectedProps) => JSX.Element;
    onRenderSuggestionsItem: (personaProps: IPersonaProps, suggestionsProps?: IBasePickerSuggestionsProps | undefined) => JSX.Element;
  }
}

// @public (undocumented)
class CompoundButton extends BaseComponent<IButtonProps, {}> {
  protected _skipComponentRefResolution: boolean;
  // (undocumented)
  render(): JSX.Element;
}

// @public
export function concatStyleSets(...styleSets: (IStyleSet<any> | false | null | undefined)[]): IConcatenatedStyleSet<any>;

// @public (undocumented)
enum ConstrainMode {
  horizontalConstrained = 1,
  unconstrained = 0
}

// @public (undocumented)
class ContextualMenuBase extends BaseComponent<IContextualMenuProps, IContextualMenuState> {
  constructor(props: IContextualMenuProps);
  // (undocumented)
  componentDidMount(): void;
  // (undocumented)
  componentWillMount(): void;
  // (undocumented)
  componentWillUnmount(): void;
  // (undocumented)
  componentWillUpdate(newProps: IContextualMenuProps): void;
  // (undocumented)
  static defaultProps: IContextualMenuProps;
  // (undocumented)
  dismiss: (ev?: any, dismissAll?: boolean | undefined) => void;
  // (undocumented)
  render(): JSX.Element | null;
}

// @public (undocumented)
class ContextualMenuItemBase extends BaseComponent<IContextualMenuItemProps, {}> {
  // (undocumented)
  dismissMenu: (dismissAll?: boolean | undefined) => void;
  // (undocumented)
  dismissSubMenu: () => void;
  // (undocumented)
  openSubMenu: () => void;
  // (undocumented)
  render(): JSX.Element;
}

// @public (undocumented)
enum ContextualMenuItemType {
  // (undocumented)
  Divider = 1,
  // (undocumented)
  Header = 2,
  // (undocumented)
  Normal = 0,
  // (undocumented)
  Section = 3
}

// @public
export function correctHSV(color: IHSV): IHSV;

// @public
export function correctRGB(color: IRGB): IRGB;

// @public
export function createArray<T>(size: number, getItem: (index: number) => T): T[];

// @public (undocumented)
export function createFontStyles(localeCode: string | null): IFontStyles;

// @public (undocumented)
export function createGenericItem(name: string, currentValidationState: ValidationState): IGenericItem & {
    key: React.Key;
};

// @public (undocumented)
export function createItem(name: string, isValid: boolean): ISuggestionModel<IPersonaProps>;

// @public @deprecated (undocumented)
export function createRef<T>(): RefObject<T>;

// @public
export function createTheme(theme: IPartialTheme, depComments?: boolean): ITheme;

// @public
export function css(...args: ICssInput[]): string;

// @public
export function cssColor(color: string): IRGB | undefined;

// @public (undocumented)
export function customizable(scope: string, fields: string[], concatStyles?: boolean): <P>(ComposedComponent: React.ComponentType<P>) => any;

// @public (undocumented)
class Customizations {
  // (undocumented)
  static applyScopedSettings(scopeName: string, settings: ISettings): void;
  // (undocumented)
  static applySettings(settings: ISettings): void;
  // (undocumented)
  static getSettings(properties: string[], scopeName?: string, localSettings?: ICustomizations): any;
  // (undocumented)
  static observe(onChange: () => void): void;
  // (undocumented)
  static reset(): void;
  // (undocumented)
  static unobserve(onChange: () => void): void;
}

// @public
class Customizer extends BaseComponent<ICustomizerProps> {
  // (undocumented)
  componentDidMount(): void;
  // (undocumented)
  componentWillUnmount(): void;
  // (undocumented)
  render(): React.ReactElement<{}>;
}

// @public (undocumented)
class DatePickerBase extends BaseComponent<IDatePickerProps, IDatePickerState>, implements IDatePicker {
  constructor(props: IDatePickerProps);
  // (undocumented)
  componentDidUpdate(prevProps: IDatePickerProps, prevState: IDatePickerState): void;
  // (undocumented)
  componentWillReceiveProps(nextProps: IDatePickerProps): void;
  // (undocumented)
  static defaultProps: IDatePickerProps;
  // (undocumented)
  focus(): void;
  // (undocumented)
  render(): JSX.Element;
  // (undocumented)
  reset(): void;
}

// @public
enum DateRangeType {
  // (undocumented)
  Day = 0,
  // (undocumented)
  Month = 2,
  // (undocumented)
  Week = 1,
  // (undocumented)
  WorkWeek = 3
}

// @public
enum DayOfWeek {
  // (undocumented)
  Friday = 5,
  // (undocumented)
  Monday = 1,
  // (undocumented)
  Saturday = 6,
  // (undocumented)
  Sunday = 0,
  // (undocumented)
  Thursday = 4,
  // (undocumented)
  Tuesday = 2,
  // (undocumented)
  Wednesday = 3
}

// @public (undocumented)
class DefaultButton extends BaseComponent<IButtonProps, {}> {
  protected _skipComponentRefResolution: boolean;
  // (undocumented)
  render(): JSX.Element;
}

// @public
class DelayedRender extends React.Component<IDelayedRenderProps, IDelayedRenderState> {
  constructor(props: IDelayedRenderProps);
  // (undocumented)
  componentDidMount(): void;
  // (undocumented)
  componentWillUnmount(): void;
  // (undocumented)
  static defaultProps: {
    delay: number;
  }
  // (undocumented)
  render(): React.ReactElement<{}> | null;
}

// @public (undocumented)
class DetailsListBase extends BaseComponent<IDetailsListProps, IDetailsListState>, implements IDetailsList {
  constructor(props: IDetailsListProps);
  // (undocumented)
  protected _onRenderRow: (props: IDetailsRowProps, defaultRender?: IRenderFunction<IDetailsRowProps> | undefined) => JSX.Element;
  // (undocumented)
  componentDidUpdate(prevProps: IDetailsListProps, prevState: IDetailsListState): void;
  // (undocumented)
  componentWillReceiveProps(newProps: IDetailsListProps): void;
  // (undocumented)
  componentWillUnmount(): void;
  // (undocumented)
  componentWillUpdate(): void;
  // (undocumented)
  static defaultProps: {
    checkboxVisibility: CheckboxVisibility;
    compact: boolean;
    constrainMode: ConstrainMode;
    enableShimmer: boolean;
    isHeaderVisible: boolean;
    layoutMode: DetailsListLayoutMode;
    selectionMode: SelectionMode;
  }
  // (undocumented)
  focusIndex(index: number, forceIntoFirstElement?: boolean, measureItem?: (itemIndex: number) => number, scrollToMode?: ScrollToMode): void;
  // (undocumented)
  forceUpdate(): void;
  // (undocumented)
  getStartItemIndexInView(): number;
  // (undocumented)
  render(): JSX.Element;
  // (undocumented)
  scrollToIndex(index: number, measureItem?: (itemIndex: number) => number, scrollToMode?: ScrollToMode): void;
}

// @public (undocumented)
enum DetailsListLayoutMode {
  fixedColumns = 0,
  justified = 1
}

// @public (undocumented)
class DetailsRowBase extends BaseComponent<IDetailsRowBaseProps, IDetailsRowState> {
  constructor(props: IDetailsRowBaseProps);
  // (undocumented)
  protected _onRenderCheck(props: IDetailsRowCheckProps): JSX.Element;
  // (undocumented)
  componentDidMount(): void;
  // (undocumented)
  componentDidUpdate(previousProps: IDetailsRowBaseProps): void;
  // (undocumented)
  componentWillReceiveProps(newProps: IDetailsRowBaseProps): void;
  // (undocumented)
  componentWillUnmount(): void;
  // (undocumented)
  focus(forceIntoFirstElement?: boolean): boolean;
  measureCell(index: number, onMeasureDone: (width: number) => void): void;
  // (undocumented)
  render(): JSX.Element;
  // (undocumented)
  shouldComponentUpdate(nextProps: IDetailsRowBaseProps, nextState: IDetailsRowState): boolean;
}

// @public (undocumented)
class DialogBase extends BaseComponent<IDialogProps, {}> {
  constructor(props: IDialogProps);
  // (undocumented)
  static defaultProps: IDialogProps;
  // (undocumented)
  render(): JSX.Element;
}

// @public (undocumented)
class DialogContentBase extends BaseComponent<IDialogContentProps, {}> {
  constructor(props: IDialogContentProps);
  // (undocumented)
  static defaultProps: IDialogContentProps;
  // (undocumented)
  render(): JSX.Element;
}

// @public (undocumented)
class DialogFooterBase extends BaseComponent<IDialogFooterProps, {}> {
  // (undocumented)
  render(): JSX.Element;
}

// @public (undocumented)
enum DialogType {
  close = 2,
  largeHeader = 1,
  normal = 0
}

// @public
export function disableBodyScroll(): void;

// @public (undocumented)
enum DocumentCardType {
  compact = 1,
  normal = 0
}

// @public
export function doesElementContainFocus(element: HTMLElement): boolean;

// @public (undocumented)
class DropdownBase extends BaseComponent<IDropdownInternalProps, IDropdownState> {
  constructor(props: IDropdownProps);
  // (undocumented)
  componentDidUpdate(prevProps: IDropdownProps, prevState: IDropdownState): void;
  // (undocumented)
  componentWillReceiveProps(newProps: IDropdownProps): void;
  // (undocumented)
  static defaultProps: {
    options: any[];
  }
  // (undocumented)
  focus(shouldOpenOnFocus?: boolean): void;
  // (undocumented)
  render(): JSX.Element;
  // (undocumented)
  setSelectedIndex(event: React.FormEvent<HTMLDivElement>, index: number): void;
}

// @public (undocumented)
enum DropdownMenuItemType {
  // (undocumented)
  Divider = 1,
  // (undocumented)
  Header = 2,
  // (undocumented)
  Normal = 0
}

// @public
export function elementContains(parent: HTMLElement | null, child: HTMLElement | null, allowVirtualParents?: boolean): boolean;

// @public
export function elementContainsAttribute(element: HTMLElement, attribute: string): string | null;

// @public (undocumented)
enum ElementType {
  // (undocumented)
  anchor = 1,
  // (undocumented)
  button = 0
}

// @public
export function enableBodyScroll(): void;

// @public
class EventGroup {
  constructor(parent: any);
  declare(event: string | string[]): void;
  // (undocumented)
  dispose(): void;
  static isDeclared(target: any, eventName: string): boolean;
  // (undocumented)
  static isObserved(target: any, eventName: string): boolean;
  // (undocumented)
  off(target?: any, eventName?: string, callback?: (args?: any) => void, options?: boolean | AddEventListenerOptions): void;
  on(target: any, eventName: string, callback: (args?: any) => void, options?: boolean | AddEventListenerOptions): void;
  onAll(target: any, events: {
          [key: string]: (args?: any) => void;
      }, useCapture?: boolean): void;
  static raise(target: any, eventName: string, eventArgs?: any, bubbleEvent?: boolean): boolean | undefined;
  // (undocumented)
  static stopPropagation(event: any): void;
}

// @public (undocumented)
class ExpandingCardBase extends BaseComponent<IExpandingCardProps, IExpandingCardState> {
  constructor(props: IExpandingCardProps);
  // (undocumented)
  componentDidMount(): void;
  // (undocumented)
  componentWillUnmount(): void;
  // (undocumented)
  static defaultProps: {
    compactCardHeight: number;
    directionalHintFixed: boolean;
    expandedCardHeight: number;
  }
  // (undocumented)
  render(): JSX.Element;
}

// @public (undocumented)
enum ExpandingCardMode {
  compact = 0,
  expanded = 1
}

// @public
export function extendComponent<T extends React.Component>(parent: T, methods: {
    [key in keyof T]?: T[key];
}): void;

// @public (undocumented)
class ExtendedPeoplePicker extends BaseExtendedPeoplePicker {
}

// @public (undocumented)
class ExtendedSelectedItem extends BaseComponent<ISelectedPeopleItemProps, IPeoplePickerItemState> {
  constructor(props: ISelectedPeopleItemProps);
  // (undocumented)
  protected persona: React.RefObject<HTMLDivElement>;
  // (undocumented)
  render(): JSX.Element;
}

// @public (undocumented)
class FabricBase extends BaseComponent<IFabricProps, {
    isFocusVisible: boolean;
}> {
  constructor(props: IFabricProps);
  // (undocumented)
  componentDidMount(): void;
  // (undocumented)
  render(): JSX.Element;
}

// @public
class FabricPerformance {
  static measure(name: string, func: () => void): void;
  // (undocumented)
  static reset(): void;
  // (undocumented)
  static setPeriodicReset(): void;
  // (undocumented)
  static summary: IPerfSummary;
}

// @public (undocumented)
enum FabricSlots {
  // (undocumented)
  black = 20,
  // (undocumented)
  neutralDark = 19,
  // (undocumented)
  neutralLight = 11,
  // (undocumented)
  neutralLighter = 10,
  // (undocumented)
  neutralLighterAlt = 9,
  // (undocumented)
  neutralPrimary = 18,
  // (undocumented)
  neutralPrimaryAlt = 17,
  // (undocumented)
  neutralQuaternary = 13,
  // (undocumented)
  neutralQuaternaryAlt = 12,
  // (undocumented)
  neutralSecondary = 16,
  // (undocumented)
  neutralTertiary = 15,
  // (undocumented)
  neutralTertiaryAlt = 14,
  // (undocumented)
  themeDark = 7,
  // (undocumented)
  themeDarkAlt = 6,
  // (undocumented)
  themeDarker = 8,
  // (undocumented)
  themeLight = 3,
  // (undocumented)
  themeLighter = 2,
  // (undocumented)
  themeLighterAlt = 1,
  // (undocumented)
  themePrimary = 0,
  // (undocumented)
  themeSecondary = 5,
  // (undocumented)
  themeTertiary = 4,
  // (undocumented)
  white = 21
}

// @public
class FacepileBase extends BaseComponent<IFacepileProps, {}> {
  constructor(props: IFacepileProps);
  // (undocumented)
  static defaultProps: IFacepileProps;
  // (undocumented)
  protected onRenderAriaDescription(): "" | JSX.Element | undefined;
  // (undocumented)
  render(): JSX.Element;
}

// @public
export function filteredAssign(isAllowed: (propName: string) => boolean, target: any, ...args: any[]): any;

// @public
export function find<T>(array: T[], cb: (item: T, index: number) => boolean): T | undefined;

// @public
export function findElementRecursive(element: HTMLElement | null, matchFunction: (element: HTMLElement) => boolean): HTMLElement | null;

// @public
export function findIndex<T>(array: T[], cb: (item: T, index: number) => boolean): number;

// @public
export function findScrollableParent(startingElement: HTMLElement | null): HTMLElement | null;

// @public
enum FirstWeekOfYear {
  // (undocumented)
  FirstDay = 0,
  // (undocumented)
  FirstFourDayWeek = 2,
  // (undocumented)
  FirstFullWeek = 1
}

// @public
export function fitContentToBounds(options: IFitContentToBoundsOptions): ISize;

// @public
export function flatten<T>(array: (T | T[])[]): T[];

// @public (undocumented)
class FloatingPeoplePicker extends BaseFloatingPeoplePicker {
  // (undocumented)
  static defaultProps: any;
}

// @public
export function focusAsync(element: HTMLElement | {
    focus: () => void;
} | undefined | null): void;

// @public
export function focusClear(): IRawStyle;

// @public
export function focusFirstChild(rootElement: HTMLElement): boolean;

// @public (undocumented)
class FocusTrapZone extends BaseComponent<IFocusTrapZoneProps, {}>, implements IFocusTrapZone {
  // (undocumented)
  componentDidMount(): void;
  // (undocumented)
  componentDidUpdate(prevProps: IFocusTrapZoneProps): void;
  // (undocumented)
  componentWillReceiveProps(nextProps: IFocusTrapZoneProps): void;
  // (undocumented)
  componentWillUnmount(): void;
  // (undocumented)
  focus(): void;
  // (undocumented)
  render(): JSX.Element;
}

// @public (undocumented)
class FocusZone extends React.Component<IFocusZoneProps, {}>, implements IFocusZone {
  constructor(props: IFocusZoneProps);
  // (undocumented)
  componentDidMount(): void;
  // (undocumented)
  componentDidUpdate(): void;
  // (undocumented)
  componentWillUnmount(): void;
  // (undocumented)
  static defaultProps: IFocusZoneProps;
  focus(forceIntoFirstElement?: boolean): boolean;
  focusElement(element: HTMLElement): boolean;
  // (undocumented)
  render(): JSX.Element;
}

// @public (undocumented)
enum FocusZoneDirection {
  bidirectional = 2,
  horizontal = 1,
  vertical = 0
}

// @public
export function fontFace(font: IFontFace): void;

// @public (undocumented)
module FontSizes {
  // (undocumented)
  icon: string;

  // (undocumented)
  large: string;

  // (undocumented)
  medium: string;

  // (undocumented)
  mediumPlus: string;

  // (undocumented)
  mega: string;

  // (undocumented)
  mini: string;

  // (undocumented)
  small: string;

  // (undocumented)
  smallPlus: string;

  // (undocumented)
  superLarge: string;

  // (undocumented)
  xLarge: string;

  // (undocumented)
  xSmall: string;

  // (undocumented)
  xxLarge: string;

}

// @public (undocumented)
module FontWeights {
  // (undocumented)
  bold: IFontWeight;

  // (undocumented)
  light: IFontWeight;

  // (undocumented)
  regular: IFontWeight;

  // (undocumented)
  semibold: IFontWeight;

  // (undocumented)
  semilight: IFontWeight;

}

// @public
export function format(s: string, ...values: any[]): string;

// @public (undocumented)
export function getBackgroundShade(color: IColor, shade: Shade, isInverted?: boolean): IColor | null;

// @public
export function getChildren(parent: HTMLElement, allowVirtualChildren?: boolean): HTMLElement[];

// @public
export function getColorFromHSV(hsv: IHSV, a?: number): IColor;

// @public
export function getColorFromRGBA(rgba: IRGB): IColor;

// @public
export function getColorFromString(inputColor: string): IColor | undefined;

// @public (undocumented)
export function getContrastRatio(color1: IColor, color2: IColor): number;

// @public
export function getDistanceBetweenPoints(point1: IPoint, point2: IPoint): number;

// @public
export function getDocument(rootElement?: HTMLElement | null): Document | undefined;

// @public
export function getElementIndexPath(fromElement: HTMLElement, toElement: HTMLElement): number[];

// @public
export function getFadedOverflowStyle(theme: ITheme, color?: keyof ISemanticColors | keyof IPalette, direction?: 'horizontal' | 'vertical', width?: string | number, height?: string | number): IRawStyle;

// @public
export function getFirstFocusable(rootElement: HTMLElement, currentElement: HTMLElement, includeElementsInFocusZones?: boolean): HTMLElement | null;

// @public
export function getFirstTabbable(rootElement: HTMLElement, currentElement: HTMLElement, includeElementsInFocusZones?: boolean): HTMLElement | null;

// @public
export function getFocusableByIndexPath(parent: HTMLElement, path: number[]): HTMLElement | undefined;

// @public
export function getFocusStyle(theme: ITheme, inset?: number, position?: 'relative' | 'absolute', highContrastStyle?: IRawStyle | undefined, borderColor?: string, outlineColor?: string, isFocusedOnly?: boolean): IRawStyle;

// @public
export function getFullColorString(color: IColor): string;

// @public
export function getGlobalClassNames<T>(classNames: GlobalClassNames<T>, theme: ITheme, disableGlobalClassNames?: boolean): Partial<GlobalClassNames<T>>;

// @public
export function getIcon(name?: string): IIconRecord | undefined;

// @public
export function getIconClassName(name: string): string;

// @public
export function getId(prefix?: string): string;

// @public
export function getInitials(displayName: string | undefined | null, isRtl: boolean, allowPhoneInitials?: boolean): string;

// @public
export function getLanguage(): string | null;

// @public
export function getLastFocusable(rootElement: HTMLElement, currentElement: HTMLElement, includeElementsInFocusZones?: boolean): HTMLElement | null;

// @public
export function getLastTabbable(rootElement: HTMLElement, currentElement: HTMLElement, includeElementsInFocusZones?: boolean): HTMLElement | null;

// @public
export function getNativeProps<T>(props: {}, allowedPropNames: string[], excludedPropNames?: string[]): T;

// @public
export function getNextElement(rootElement: HTMLElement, currentElement: HTMLElement | null, checkNode?: boolean, suppressParentTraversal?: boolean, suppressChildTraversal?: boolean, includeElementsInFocusZones?: boolean, allowFocusRoot?: boolean, tabbable?: boolean): HTMLElement | null;

// @public
export function getParent(child: HTMLElement, allowVirtualParents?: boolean): HTMLElement | null;

// @public
export function getPreviousElement(rootElement: HTMLElement, currentElement: HTMLElement | null, checkNode?: boolean, suppressParentTraversal?: boolean, traverseChildren?: boolean, includeElementsInFocusZones?: boolean, allowFocusRoot?: boolean, tabbable?: boolean): HTMLElement | null;

// @public
export function getRect(element: HTMLElement | Window | null): IRectangle | undefined;

// @public
export function getResourceUrl(url: string): string;

// @public
export function getRTL(): boolean;

// @public
export function getRTLSafeKeyCode(key: number): number;

// @public (undocumented)
export function getScreenSelector(min: number, max: number): string;

// @public
export function getScrollbarWidth(): number;

// @public
export function getShade(color: IColor, shade: Shade, isInverted?: boolean): IColor | null;

// @public (undocumented)
export function getSubmenuItems(item: IContextualMenuItem): IContextualMenuItem[] | undefined;

// @public
export function getTheme(depComments?: boolean): ITheme;

// WARNING: Because this definition is explicitly marked as @internal, an underscore prefix ("_") should be added to its name
// @internal
export function getThemedContext(context: ICustomizerContext, scheme?: ISchemeNames, theme?: ITheme): ICustomizerContext;

// @public
export function getVirtualParent(child: HTMLElement): HTMLElement | undefined;

// @public
export function getWindow(rootElement?: Element | null): Window | undefined;

// @public
class GlobalSettings {
  // (undocumented)
  static addChangeListener(cb: IChangeEventCallback): void;
  // (undocumented)
  static getValue<T>(key: string, defaultValue?: T | (() => T)): T;
  // (undocumented)
  static removeChangeListener(cb: IChangeEventCallback): void;
  // (undocumented)
  static setValue<T>(key: string, value: T): T;
}

// @public (undocumented)
class GridCell<T, P extends IGridCellProps<T>> extends React.Component<P, {}> {
  // (undocumented)
  static defaultProps: {
    disabled: boolean;
    id: string;
  }
  // (undocumented)
  render(): JSX.Element;
}

// @public (undocumented)
class GroupedListBase extends BaseComponent<IGroupedListProps, IGroupedListState>, implements IGroupedList {
  constructor(props: IGroupedListProps);
  // (undocumented)
  componentWillReceiveProps(newProps: IGroupedListProps): void;
  // (undocumented)
  static defaultProps: {
    compact: boolean;
    groupProps: {
    }
    isHeaderVisible: boolean;
    selectionMode: SelectionMode;
  }
  // (undocumented)
  forceUpdate(): void;
  // (undocumented)
  getStartItemIndexInView(): number;
  // (undocumented)
  refs: {
    [key: string]: React.ReactInstance;
  }
  // (undocumented)
  render(): JSX.Element;
  // (undocumented)
  scrollToIndex(index: number, measureItem?: (itemIndex: number) => number, scrollToMode?: ScrollToMode): void;
  // (undocumented)
  toggleCollapseAll(allCollapsed: boolean): void;
}

// @public
export function hasHorizontalOverflow(element: HTMLElement): boolean;

// @public
export function hasOverflow(element: HTMLElement): boolean;

// @public
export function hasVerticalOverflow(element: HTMLElement): boolean;

// @public
export function hoistMethods(destination: any, source: any, exclusions?: string[]): string[];

// @public
export function hoistStatics<TSource, TDest>(source: TSource, dest: TDest): TDest;

// @public (undocumented)
class HoverCardBase extends BaseComponent<IHoverCardProps, IHoverCardState> {
  constructor(props: IHoverCardProps);
  // (undocumented)
  componentDidMount(): void;
  // (undocumented)
  componentDidUpdate(prevProps: IHoverCardProps, prevState: IHoverCardState): void;
  // (undocumented)
  static defaultProps: {
    cardDismissDelay: number;
    cardOpenDelay: number;
    expandedCardOpenDelay: number;
    instantOpenOnClick: boolean;
    openHotKey: number;
    setInitialFocus: boolean;
    type: HoverCardType;
  }
  // (undocumented)
  render(): JSX.Element;
}

// @public (undocumented)
enum HoverCardType {
  expanding = "ExpandingCard",
  plain = "PlainCard"
}

// @public
export function hsl2hsv(h: number, s: number, l: number): IHSV;

// @public
export function hsl2rgb(h: number, s: number, l: number): IRGB;

// @public
export function hsv2hex(h: number, s: number, v: number): string;

// @public
export function hsv2hsl(h: number, s: number, v: number): IHSL;

// @public
export function hsv2rgb(h: number, s: number, v: number): IRGB;

// @public (undocumented)
interface IActivityItemProps extends React.AllHTMLAttributes<HTMLElement> {
  activityDescription?: React.ReactNode[] | React.ReactNode;
  // @deprecated
  activityDescriptionText?: string;
  activityIcon?: React.ReactNode;
  activityPersonas?: Array<IPersonaSharedProps>;
  animateBeaconSignal?: boolean;
  beaconColorOne?: string;
  beaconColorTwo?: string;
  comments?: React.ReactNode[] | React.ReactNode;
  // @deprecated
  commentText?: string;
  componentRef?: IRefObject<{}>;
  isCompact?: boolean;
  onRenderActivityDescription?: IRenderFunction<IActivityItemProps>;
  onRenderComments?: IRenderFunction<IActivityItemProps>;
  onRenderIcon?: IRenderFunction<IActivityItemProps>;
  onRenderTimeStamp?: IRenderFunction<IActivityItemProps>;
  styles?: IActivityItemStyles;
  timeStamp?: string | React.ReactNode[] | React.ReactNode;
}

// @public (undocumented)
interface IActivityItemStyles {
  activityContent?: IStyle;
  activityPersona?: IStyle;
  activityText?: IStyle;
  activityTypeIcon?: IStyle;
  commentText?: IStyle;
  doublePersona?: IStyle;
  isCompactContent?: IStyle;
  isCompactIcon?: IStyle;
  isCompactPersona?: IStyle;
  isCompactPersonaContainer?: IStyle;
  isCompactRoot?: IStyle;
  isCompactTimeStamp?: IStyle;
  personaContainer?: IStyle;
  pulsingBeacon?: IStyle;
  root?: IStyle;
  timeStamp?: IStyle;
}

// @public
interface IAnimationStyles {
  // (undocumented)
  fadeIn100: IRawStyle;
  // (undocumented)
  fadeIn200: IRawStyle;
  // (undocumented)
  fadeIn400: IRawStyle;
  // (undocumented)
  fadeIn500: IRawStyle;
  // (undocumented)
  fadeOut100: IRawStyle;
  // (undocumented)
  fadeOut200: IRawStyle;
  // (undocumented)
  fadeOut400: IRawStyle;
  // (undocumented)
  fadeOut500: IRawStyle;
  // (undocumented)
  rotate90deg: IRawStyle;
  // (undocumented)
  rotateN90deg: IRawStyle;
  // (undocumented)
  scaleDownIn100: IRawStyle;
  // (undocumented)
  scaleDownOut98: IRawStyle;
  // (undocumented)
  scaleUpIn100: IRawStyle;
  // (undocumented)
  scaleUpOut103: IRawStyle;
  // (undocumented)
  slideDownIn10: IRawStyle;
  // (undocumented)
  slideDownIn20: IRawStyle;
  // (undocumented)
  slideDownOut10: IRawStyle;
  // (undocumented)
  slideDownOut20: IRawStyle;
  // (undocumented)
  slideLeftIn10: IRawStyle;
  // (undocumented)
  slideLeftIn20: IRawStyle;
  // (undocumented)
  slideLeftIn40: IRawStyle;
  // (undocumented)
  slideLeftIn400: IRawStyle;
  // (undocumented)
  slideLeftOut10: IRawStyle;
  // (undocumented)
  slideLeftOut20: IRawStyle;
  // (undocumented)
  slideLeftOut40: IRawStyle;
  // (undocumented)
  slideLeftOut400: IRawStyle;
  // (undocumented)
  slideRightIn10: IRawStyle;
  // (undocumented)
  slideRightIn20: IRawStyle;
  // (undocumented)
  slideRightIn40: IRawStyle;
  // (undocumented)
  slideRightIn400: IRawStyle;
  // (undocumented)
  slideRightOut10: IRawStyle;
  // (undocumented)
  slideRightOut20: IRawStyle;
  // (undocumented)
  slideRightOut40: IRawStyle;
  // (undocumented)
  slideRightOut400: IRawStyle;
  // (undocumented)
  slideUpIn10: IRawStyle;
  // (undocumented)
  slideUpIn20: IRawStyle;
  // (undocumented)
  slideUpOut10: IRawStyle;
  // (undocumented)
  slideUpOut20: IRawStyle;
}

// @public (undocumented)
interface IAnimationVariables {
  // (undocumented)
  durationValue1: string;
  // (undocumented)
  durationValue2: string;
  // (undocumented)
  durationValue3: string;
  // (undocumented)
  durationValue4: string;
  // (undocumented)
  easeFunction1: string;
  // (undocumented)
  easeFunction2: string;
}

// @public (undocumented)
interface IAnnounced {
}

// @public (undocumented)
interface IAnnouncedProps extends React.Props<AnnouncedBase>, React.HTMLAttributes<HTMLDivElement> {
  componentRef?: (component: IAnnounced) => void;
  message?: string;
  styles?: IStyleFunctionOrObject<{}, IAnnouncedStyles>;
}

// @public (undocumented)
interface IAnnouncedStyles {
  screenReaderText: IStyle;
}

// @public (undocumented)
interface IAsAsyncOptions<TProps> {
  load: () => Promise<React.ReactType<TProps>>;
  onError?: (error: Error) => void;
  onLoad?: () => void;
}

// @public (undocumented)
interface IAutofill {
  clear(): void;
  cursorLocation: number | null;
  focus(): void;
  inputElement: HTMLInputElement | null;
  isValueSelected: boolean;
  selectionEnd: number | null;
  selectionStart: number | null;
  value: string;
}

// @public (undocumented)
interface IAutofillProps extends React.InputHTMLAttributes<HTMLInputElement | Autofill> {
  componentRef?: IRefObject<IAutofill>;
  defaultVisibleValue?: string;
  enableAutofillOnKeyPress?: KeyCodes[];
  onInputChange?: (value: string) => string;
  onInputValueChange?: (newValue?: string) => void;
  preventValueSelection?: boolean;
  shouldSelectFullInputValueInComponentDidUpdate?: () => boolean;
  suggestedDisplayValue?: string;
  updateValueInWillReceiveProps?: () => string | null;
}

// @public (undocumented)
interface IAutofillState {
  // (undocumented)
  displayValue?: string;
}

// @public @deprecated
interface IBaseAutoFill extends IAutofill {
}

// @public @deprecated
interface IBaseAutoFillProps extends IAutofillProps {
}

// @public (undocumented)
interface IBaseButtonProps extends IButtonProps {
  // (undocumented)
  baseClassName?: string;
  // (undocumented)
  variantClassName?: string;
}

// @public (undocumented)
interface IBaseButtonState {
  // (undocumented)
  menuProps?: IContextualMenuProps | null;
}

// @public (undocumented)
interface IBaseExtendedPicker<T> {
  focus: () => void;
  forceResolve?: () => void;
  items: T[] | undefined;
}

// @public (undocumented)
interface IBaseExtendedPickerProps<T> {
  className?: string;
  componentRef?: IRefObject<IBaseExtendedPicker<T>>;
  currentRenderedQueryString?: string;
  defaultSelectedItems?: T[];
  disabled?: boolean;
  floatingPickerProps: IBaseFloatingPickerProps<T>;
  focusZoneProps?: IFocusZoneProps;
  headerComponent?: JSX.Element;
  inputProps?: IInputProps;
  itemLimit?: number;
  onBlur?: React.FocusEventHandler<HTMLInputElement | Autofill>;
  onChange?: (items?: T[]) => void;
  onFocus?: React.FocusEventHandler<HTMLInputElement | Autofill>;
  onItemAdded?: (addedItem: T) => void;
  onItemSelected?: (selectedItem?: T) => T | PromiseLike<T>;
  onItemsRemoved?: (removedItems: T[]) => void;
  onPaste?: (pastedText: string) => T[];
  onRenderFloatingPicker: React.ComponentType<IBaseFloatingPickerProps<T>>;
  onRenderSelectedItems: React.ComponentType<IBaseSelectedItemsListProps<T>>;
  selectedItems?: T[];
  selectedItemsListProps: IBaseSelectedItemsListProps<T>;
  suggestionItems?: T[];
}

// @public (undocumented)
interface IBaseExtendedPickerState<T> {
  // (undocumented)
  queryString: string | null;
  // (undocumented)
  selectedItems: T[] | null;
  // (undocumented)
  suggestionItems: T[] | null;
}

// @public (undocumented)
interface IBaseFloatingPicker {
  hidePicker: () => void;
  inputText: string;
  isSuggestionsShown: boolean;
  onQueryStringChanged: (input: string) => void;
  showPicker: (updateValue?: boolean) => void;
  suggestions: any[];
}

// @public (undocumented)
interface IBaseFloatingPickerProps<T> extends React.ClassAttributes<any> {
  calloutWidth?: number;
  className?: string;
  // (undocumented)
  componentRef?: IRefObject<IBaseFloatingPicker>;
  createGenericItem?: (input: string, isValid: boolean) => ISuggestionModel<T>;
  getTextFromItem?: (item: T, currentValue?: string) => string;
  inputElement?: HTMLInputElement | null;
  onChange?: (item: T) => void;
  onInputChanged?: (filter: string) => void;
  onRemoveSuggestion?: (item: IPersonaProps) => void;
  onRenderSuggestionsItem?: (props: T, itemProps: any) => JSX.Element;
  onResolveSuggestions: (filter: string, selectedItems?: T[]) => T[] | PromiseLike<T[]> | null;
  onSuggestionsHidden?: () => void;
  onSuggestionsShown?: () => void;
  onValidateInput?: (input: string) => boolean;
  onZeroQuerySuggestion?: (selectedItems?: T[]) => T[] | PromiseLike<T[]> | null;
  pickerSuggestionsProps?: IBaseFloatingPickerSuggestionProps;
  resolveDelay?: number;
  searchingText?: ((props: {
          input: string;
      }) => string) | string;
  selectedItems?: T[];
  showForceResolve?: () => boolean;
  suggestionItems?: T[];
  suggestionsStore: SuggestionsStore<T>;
}

// @public (undocumented)
interface IBaseFloatingPickerState {
  // (undocumented)
  didBind: boolean;
  // (undocumented)
  queryString: string;
  // (undocumented)
  suggestionsVisible?: boolean;
}

// @public
interface IBasePicker<T> {
  focus: () => void;
  focusInput: () => void;
  items: T[] | undefined;
}

// @public (undocumented)
interface IBasePickerProps<T> extends React.Props<any> {
  className?: string;
  componentRef?: IRefObject<IBasePicker<T>>;
  createGenericItem?: (input: string, ValidationState: ValidationState) => ISuggestionModel<T> | T;
  defaultSelectedItems?: T[];
  disabled?: boolean;
  enableSelectedSuggestionAlert?: boolean;
  getTextFromItem?: (item: T, currentValue?: string) => string;
  inputProps?: IInputProps;
  itemLimit?: number;
  onBlur?: React.FocusEventHandler<HTMLInputElement | BaseAutoFill>;
  onChange?: (items?: T[]) => void;
  onDismiss?: (ev?: any, selectedItem?: T) => void;
  onEmptyInputFocus?: (selectedItems?: T[]) => T[] | PromiseLike<T[]>;
  onFocus?: React.FocusEventHandler<HTMLInputElement | BaseAutoFill>;
  onGetMoreResults?: (filter: string, selectedItems?: T[]) => T[] | PromiseLike<T[]>;
  onInputChange?: (input: string) => string;
  onItemSelected?: (selectedItem?: T) => T | PromiseLike<T> | null;
  onRemoveSuggestion?: (item: IPersonaProps) => void;
  onRenderItem?: (props: IPickerItemProps<T>) => JSX.Element;
  onRenderSuggestionsItem?: (props: T, itemProps: any) => JSX.Element;
  onResolveSuggestions: (filter: string, selectedItems?: T[]) => T[] | PromiseLike<T[]>;
  onValidateInput?: (input: string) => ValidationState;
  pickerCalloutProps?: ICalloutProps;
  pickerSuggestionsProps?: IBasePickerSuggestionsProps;
  removeButtonAriaLabel?: string;
  resolveDelay?: number;
  searchingText?: ((props: {
          input: string;
      }) => string) | string;
  selectedItems?: T[];
  styles?: IStyleFunctionOrObject<IBasePickerStyleProps, IBasePickerStyles>;
  theme?: ITheme;
}

// @public (undocumented)
interface IBasePickerState {
  // (undocumented)
  isFocused?: boolean;
  // (undocumented)
  isMostRecentlyUsedVisible?: boolean;
  // (undocumented)
  isResultsFooterVisible?: boolean;
  // (undocumented)
  isSearching?: boolean;
  // (undocumented)
  items?: any;
  // (undocumented)
  moreSuggestionsAvailable?: boolean;
  // (undocumented)
  selectedIndices?: number[];
  // (undocumented)
  suggestedDisplayValue?: string;
  // (undocumented)
  suggestionsLoading?: boolean;
  // (undocumented)
  suggestionsVisible?: boolean;
}

// @public
interface IBasePickerStyles {
  input: IStyle;
  itemsWrapper: IStyle;
  root: IStyle;
  screenReaderText: IStyle;
  text: IStyle;
}

// @public (undocumented)
interface IBasePickerSuggestionsProps {
  className?: string;
  forceResolveText?: string;
  loadingText?: string;
  mostRecentlyUsedHeaderText?: string;
  noResultsFoundText?: string;
  onRenderNoResultFound?: IRenderFunction<void>;
  resultsFooter?: () => JSX.Element;
  resultsFooterFull?: () => JSX.Element;
  resultsMaximumNumber?: number;
  searchForMoreText?: string;
  searchingText?: string;
  showRemoveButtons?: boolean;
  suggestionsAvailableAlertText?: string;
  suggestionsClassName?: string;
  suggestionsContainerAriaLabel?: string;
  suggestionsHeaderText?: string;
  suggestionsItemClassName?: string;
}

// @public
interface IBaseProps<T = any> {
  // (undocumented)
  componentRef?: IRefObject<T>;
}

// @public (undocumented)
interface IBaseSelectedItemsList<T> {
  // (undocumented)
  addItems: (items: T[]) => void;
  items: T[] | undefined;
}

// @public (undocumented)
interface IBaseSelectedItemsListProps<T> extends React.ClassAttributes<any> {
  canRemoveItem?: (item: T) => boolean;
  // (undocumented)
  componentRef?: IRefObject<IBaseSelectedItemsList<T>>;
  createGenericItem?: (input: string, ValidationState: ValidationState) => ISuggestionModel<T>;
  defaultSelectedItems?: T[];
  onChange?: (items?: T[]) => void;
  onCopyItems?: (items: T[]) => string;
  // @deprecated
  onItemDeleted?: (deletedItem: T) => void;
  onItemsDeleted?: (deletedItems: T[]) => void;
  onItemSelected?: (selectedItem?: T) => T | PromiseLike<T>;
  onRenderItem?: (props: ISelectedItemProps<T>) => JSX.Element;
  removeButtonAriaLabel?: string;
  selectedItems?: T[];
  selection?: Selection;
}

// @public (undocumented)
interface IBaseSelectedItemsListState {
  // (undocumented)
  items?: any;
}

// @public (undocumented)
interface IBreadcrumb {
  focus(): void;
}

// @public (undocumented)
interface IBreadCrumbData {
  // (undocumented)
  props: IBreadcrumbProps;
  // (undocumented)
  renderedItems: IBreadcrumbItem[];
  // (undocumented)
  renderedOverflowItems: IBreadcrumbItem[];
}

// @public (undocumented)
interface IBreadcrumbItem {
  href?: string;
  isCurrentItem?: boolean;
  key: string;
  onClick?: (ev?: React.MouseEvent<HTMLElement>, item?: IBreadcrumbItem) => void;
  text: string;
}

// @public (undocumented)
interface IBreadcrumbProps extends React.HTMLAttributes<HTMLElement> {
  ariaLabel?: string;
  className?: string;
  componentRef?: IRefObject<IBreadcrumb>;
  dividerAs?: IComponentAs<IDividerAsProps>;
  items: IBreadcrumbItem[];
  maxDisplayedItems?: number;
  onReduceData?: (data: IBreadCrumbData) => IBreadCrumbData | undefined;
  onRenderItem?: IRenderFunction<IBreadcrumbItem>;
  overflowAriaLabel?: string;
  overflowIndex?: number;
  // (undocumented)
  styles?: IStyleFunctionOrObject<IBreadcrumbStyleProps, IBreadcrumbStyles>;
  // (undocumented)
  theme?: ITheme;
}

// @public (undocumented)
interface IBreadcrumbStyleProps {
  // (undocumented)
  className?: string;
  // (undocumented)
  theme: ITheme;
}

// @public (undocumented)
interface IBreadcrumbStyles {
  // (undocumented)
  chevron: IStyle;
  // (undocumented)
  item: IStyle;
  // (undocumented)
  itemLink: IStyle;
  // (undocumented)
  list: IStyle;
  // (undocumented)
  listItem: IStyle;
  // (undocumented)
  overflow: IStyle;
  // (undocumented)
  overflowButton: IStyle;
  // (undocumented)
  root: IStyle;
}

// @public (undocumented)
interface IButton {
  dismissMenu: () => void;
  focus: () => void;
  openMenu: (shouldFocusOnContainer?: boolean, shouldFocusOnMount?: boolean) => void;
}

// @public (undocumented)
interface IButtonProps extends React.AllHTMLAttributes<HTMLAnchorElement | HTMLButtonElement | HTMLDivElement | BaseButton | Button> {
  allowDisabledFocus?: boolean;
  ariaDescription?: string;
  ariaHidden?: boolean;
  ariaLabel?: string;
  // @deprecated
  buttonType?: ButtonType;
  checked?: boolean;
  className?: string;
  componentRef?: IRefObject<IButton>;
  data?: any;
  defaultRender?: any;
  // @deprecated
  description?: IStyle;
  disabled?: boolean;
  getClassNames?: (theme: ITheme, className: string, variantClassName: string, iconClassName: string | undefined, menuIconClassName: string | undefined, disabled: boolean, checked: boolean, expanded: boolean, isSplit: boolean | undefined, allowDisabledFocus: boolean) => IButtonClassNames;
  getSplitButtonClassNames?: (disabled: boolean, expanded: boolean, checked: boolean, allowDisabledFocus: boolean) => ISplitButtonClassNames;
  href?: string;
  iconProps?: IIconProps;
  keytipProps?: IKeytipProps;
  menuAs?: IComponentAs<IContextualMenuProps>;
  menuIconProps?: IIconProps;
  menuProps?: IContextualMenuProps;
  menuTriggerKeyCode?: KeyCodes | null;
  onAfterMenuDismiss?: () => void;
  onMenuClick?: (ev?: React.MouseEvent<HTMLElement> | React.KeyboardEvent<HTMLElement>, button?: IButtonProps) => void;
  onRenderAriaDescription?: IRenderFunction<IButtonProps>;
  onRenderChildren?: IRenderFunction<IButtonProps>;
  onRenderDescription?: IRenderFunction<IButtonProps>;
  onRenderIcon?: IRenderFunction<IButtonProps>;
  // @deprecated
  onRenderMenu?: IRenderFunction<IContextualMenuProps>;
  onRenderMenuIcon?: IRenderFunction<IButtonProps>;
  onRenderText?: IRenderFunction<IButtonProps>;
  persistMenu?: boolean;
  primary?: boolean;
  primaryDisabled?: boolean;
  // @deprecated
  rootProps?: React.ButtonHTMLAttributes<HTMLButtonElement> | React.AnchorHTMLAttributes<HTMLAnchorElement>;
  secondaryText?: string;
  split?: boolean;
  splitButtonAriaLabel?: string;
  styles?: IButtonStyles;
  text?: string;
  theme?: ITheme;
  toggle?: boolean;
  // @deprecated
  toggled?: boolean;
  uniqueId?: string | number;
}

// @public (undocumented)
interface IButtonStyles {
  description?: IStyle;
  descriptionChecked?: IStyle;
  descriptionDisabled?: IStyle;
  descriptionHovered?: IStyle;
  descriptionPressed?: IStyle;
  flexContainer?: IStyle;
  icon?: IStyle;
  iconChecked?: IStyle;
  iconDisabled?: IStyle;
  iconExpanded?: IStyle;
  iconExpandedHovered?: IStyle;
  iconHovered?: IStyle;
  iconPressed?: IStyle;
  label?: IStyle;
  labelChecked?: IStyle;
  labelDisabled?: IStyle;
  labelHovered?: IStyle;
  menuIcon?: IStyle;
  menuIconChecked?: IStyle;
  menuIconDisabled?: IStyle;
  menuIconExpanded?: IStyle;
  menuIconExpandedHovered?: IStyle;
  menuIconHovered?: IStyle;
  menuIconPressed?: IStyle;
  root?: IStyle;
  rootChecked?: IStyle;
  rootCheckedDisabled?: IStyle;
  rootCheckedHovered?: IStyle;
  rootCheckedPressed?: IStyle;
  rootDisabled?: IStyle;
  rootExpanded?: IStyle;
  rootExpandedHovered?: IStyle;
  rootFocused?: IStyle;
  rootHovered?: IStyle;
  rootPressed?: IStyle;
  screenReaderText?: IStyle;
  secondaryText?: IStyle;
  splitButtonContainer?: IStyle;
  splitButtonContainerChecked?: IStyle;
  splitButtonContainerCheckedHovered?: IStyle;
  splitButtonContainerDisabled?: IStyle;
  splitButtonContainerFocused?: IStyle;
  splitButtonContainerHovered?: IStyle;
  splitButtonDivider?: IStyle;
  splitButtonFlexContainer?: IStyle;
  splitButtonMenuButton?: IStyle;
  splitButtonMenuButtonChecked?: IStyle;
  splitButtonMenuButtonDisabled?: IStyle;
  splitButtonMenuButtonExpanded?: IStyle;
  splitButtonMenuIcon?: IStyle;
  splitButtonMenuIconDisabled?: IStyle;
  textContainer?: IStyle;
}

// @public (undocumented)
interface ICalendar {
  focus: () => void;
}

// @public (undocumented)
interface ICalendarFormatDateCallbacks {
  formatDay: (date: Date) => string;
  formatMonthDayYear: (date: Date, strings?: ICalendarStrings) => string;
  formatMonthYear: (date: Date, strings?: ICalendarStrings) => string;
  formatYear: (date: Date) => string;
}

// @public (undocumented)
interface ICalendarIconStrings {
  // (undocumented)
  closeIcon?: string;
  leftNavigation?: string;
  rightNavigation?: string;
}

// @public (undocumented)
interface ICalendarProps extends IBaseProps<ICalendar>, React.HTMLAttributes<HTMLElement> {
  allFocusable?: boolean;
  autoNavigateOnSelection?: boolean;
  className?: string;
  componentRef?: IRefObject<ICalendar>;
  dateRangeType?: DateRangeType;
  dateTimeFormatter?: ICalendarFormatDateCallbacks;
  firstDayOfWeek?: DayOfWeek;
  firstWeekOfYear?: FirstWeekOfYear;
  highlightCurrentMonth?: boolean;
  highlightSelectedMonth?: boolean;
  isDayPickerVisible?: boolean;
  isMonthPickerVisible?: boolean;
  maxDate?: Date;
  minDate?: Date;
  navigationIcons?: ICalendarIconStrings;
  onDismiss?: () => void;
  onSelectDate?: (date: Date, selectedDateRangeArray?: Date[]) => void;
  restrictedDates?: Date[];
  selectDateOnClick?: boolean;
  // @deprecated
  shouldFocusOnMount?: boolean;
  showCloseButton?: boolean;
  showGoToToday?: boolean;
  showMonthPickerAsOverlay?: boolean;
  showSixWeeksByDefault?: boolean;
  showWeekNumbers?: boolean;
  strings: ICalendarStrings | null;
  today?: Date;
  value?: Date;
  workWeekDays?: DayOfWeek[];
  yearPickerHidden?: boolean;
}

// @public (undocumented)
interface ICalendarState {
  isDayPickerVisible?: boolean;
  isMonthPickerVisible?: boolean;
  navigatedDayDate?: Date;
  navigatedMonthDate?: Date;
  selectedDate?: Date;
}

// @public (undocumented)
interface ICalendarStrings {
  closeButtonAriaLabel?: string;
  days: string[];
  goToToday: string;
  months: string[];
  nextMonthAriaLabel?: string;
  nextYearAriaLabel?: string;
  prevMonthAriaLabel?: string;
  prevYearAriaLabel?: string;
  shortDays: string[];
  shortMonths: string[];
  weekNumberFormatString?: string;
}

// @public (undocumented)
interface ICallout {
}

// @public (undocumented)
interface ICalloutContentStyleProps {
  backgroundColor?: string;
  beakWidth?: number;
  calloutMaxWidth?: number;
  calloutWidth?: number;
  className?: string;
  overflowYHidden?: boolean;
  positions?: ICalloutPositionedInfo;
  theme: ITheme;
}

// @public (undocumented)
interface ICalloutContentStyles {
  beak: IStyle;
  beakCurtain: IStyle;
  calloutMain: IStyle;
  container: IStyle;
  root: IStyle;
}

// @public (undocumented)
interface ICalloutProps extends React.HTMLAttributes<HTMLDivElement> {
  alignTargetEdge?: boolean;
  ariaDescribedBy?: string;
  ariaLabel?: string;
  ariaLabelledBy?: string;
  backgroundColor?: string;
  beakWidth?: number;
  bounds?: IRectangle;
  calloutMaxHeight?: number;
  calloutMaxWidth?: number;
  calloutWidth?: number;
  className?: string;
  componentRef?: IRefObject<ICallout>;
  coverTarget?: boolean;
  directionalHint?: DirectionalHint;
  directionalHintFixed?: boolean;
  directionalHintForRTL?: DirectionalHint;
  doNotLayer?: boolean;
  finalHeight?: number;
  gapSpace?: number;
  hidden?: boolean;
  hideOverflow?: boolean;
  isBeakVisible?: boolean;
  layerProps?: ILayerProps;
  minPagePadding?: number;
  onDismiss?: (ev?: any) => void;
  onLayerMounted?: () => void;
  onPositioned?: (positions?: ICalloutPositionedInfo) => void;
  onScroll?: () => void;
  preventDismissOnLostFocus?: boolean;
  preventDismissOnResize?: boolean;
  preventDismissOnScroll?: boolean;
  role?: string;
  setInitialFocus?: boolean;
  style?: React.CSSProperties;
  styles?: IStyleFunctionOrObject<ICalloutContentStyleProps, ICalloutContentStyles>;
  target?: Element | string | MouseEvent | IPoint | null;
  theme?: ITheme;
}

// @public (undocumented)
interface ICellStyleProps {
  // (undocumented)
  cellExtraRightPadding: number;
  // (undocumented)
  cellLeftPadding: number;
  // (undocumented)
  cellRightPadding: number;
}

// @public
interface IChangeDescription {
  // (undocumented)
  key: string;
  // (undocumented)
  oldValue: any;
  // (undocumented)
  value: any;
}

// @public
interface IChangeEventCallback {
  // (undocumented)
  (changeDescription?: IChangeDescription): void;
  // (undocumented)
  __id__?: string;
}

// @public
interface ICheckbox {
  checked: boolean;
  focus: () => void;
}

// @public
interface ICheckboxProps extends React.ButtonHTMLAttributes<HTMLElement | HTMLInputElement> {
  ariaDescribedBy?: string;
  ariaLabel?: string;
  ariaLabelledBy?: string;
  ariaPositionInSet?: number;
  ariaSetSize?: number;
  boxSide?: 'start' | 'end';
  checked?: boolean;
  checkmarkIconProps?: IIconProps;
  className?: string;
  componentRef?: IRefObject<ICheckbox>;
  defaultChecked?: boolean;
  disabled?: boolean;
  inputProps?: React.ButtonHTMLAttributes<HTMLElement | HTMLButtonElement>;
  keytipProps?: IKeytipProps;
  label?: string;
  onChange?: (ev?: React.FormEvent<HTMLElement | HTMLInputElement>, checked?: boolean) => void;
  onRenderLabel?: IRenderFunction<ICheckboxProps>;
  styles?: IStyleFunctionOrObject<ICheckboxStyleProps, ICheckboxStyles>;
  theme?: ITheme;
}

// @public (undocumented)
interface ICheckboxState {
  isChecked?: boolean;
}

// @public (undocumented)
interface ICheckboxStyleProps {
  // (undocumented)
  checked?: boolean;
  // (undocumented)
  className?: string;
  // (undocumented)
  disabled?: boolean;
  // (undocumented)
  isUsingCustomLabelRender: boolean;
  // (undocumented)
  reversed?: boolean;
  // (undocumented)
  theme: ITheme;
}

// @public (undocumented)
interface ICheckboxStyles {
  checkbox?: IStyle;
  checkmark?: IStyle;
  input?: IStyle;
  label?: IStyle;
  root?: IStyle;
  text?: IStyle;
}

// @public (undocumented)
interface ICheckProps extends React.ClassAttributes<CheckBase> {
  alwaysShowCheck?: boolean;
  checked?: boolean;
  className?: string;
  componentRef?: IRefObject<ICheckProps>;
  styles?: IStyleFunctionOrObject<ICheckStyleProps, ICheckStyles>;
  theme?: ITheme;
}

// @public (undocumented)
interface ICheckStyleProps {
  checkBoxHeight?: string;
  // (undocumented)
  checked?: boolean;
  className?: string;
  theme: ITheme;
}

// @public (undocumented)
interface ICheckStyles {
  check: IStyle;
  checkHost: IStyle;
  circle: IStyle;
  root: IStyle;
}

// @public (undocumented)
interface IChoiceGroup {
  checkedOption: IChoiceGroupOption | undefined;
  focus: () => void;
}

// @public (undocumented)
interface IChoiceGroupOption extends React.HTMLAttributes<HTMLElement | HTMLInputElement> {
  ariaLabel?: string;
  checked?: boolean;
  disabled?: boolean;
  iconProps?: IIconProps;
  id?: string;
  imageAlt?: string;
  imageSize?: {
    height: number;
    width: number;
  }
  imageSrc?: string;
  key: string;
  labelId?: string;
  onRenderField?: IRenderFunction<IChoiceGroupOption>;
  onRenderLabel?: (option: IChoiceGroupOption) => JSX.Element;
  selectedImageSrc?: string;
  styles?: IStyleFunctionOrObject<IChoiceGroupOptionStyleProps, IChoiceGroupOptionStyles>;
  text: string;
}

// @public (undocumented)
interface IChoiceGroupOptionProps extends IChoiceGroupOption {
  componentRef?: IRefObject<IChoiceGroupOption>;
  focused?: boolean;
  name?: string;
  onBlur?: (ev: React.FocusEvent<HTMLElement>, props?: IChoiceGroupOption) => void;
  onChange?: OnChangeCallback;
  onFocus?: OnFocusCallback;
  required?: boolean;
  theme?: ITheme;
}

// @public (undocumented)
interface IChoiceGroupOptionStyleProps {
  // (undocumented)
  checked?: boolean;
  // (undocumented)
  disabled?: boolean;
  // (undocumented)
  focused?: boolean;
  // (undocumented)
  hasIcon?: boolean;
  // (undocumented)
  hasImage?: boolean;
  // (undocumented)
  imageIsLarge?: boolean;
  // (undocumented)
  theme: ITheme;
}

// @public (undocumented)
interface IChoiceGroupOptionStyles {
  // (undocumented)
  choiceFieldWrapper?: IStyle;
  // (undocumented)
  field?: IStyle;
  // (undocumented)
  iconWrapper?: IStyle;
  // (undocumented)
  imageWrapper?: IStyle;
  // (undocumented)
  innerField?: IStyle;
  // (undocumented)
  input?: IStyle;
  // (undocumented)
  labelWrapper?: IStyle;
  // (undocumented)
  root?: IStyle;
  // (undocumented)
  selectedImageWrapper?: IStyle;
}

// @public (undocumented)
interface IChoiceGroupProps extends React.InputHTMLAttributes<HTMLElement | HTMLInputElement> {
  ariaLabelledBy?: string;
  componentRef?: IRefObject<IChoiceGroup>;
  defaultSelectedKey?: string | number;
  label?: string;
  onChange?: (ev?: React.FormEvent<HTMLElement | HTMLInputElement>, option?: IChoiceGroupOption) => void;
  // @deprecated
  onChanged?: (option: IChoiceGroupOption, evt?: React.FormEvent<HTMLElement | HTMLInputElement>) => void;
  options?: IChoiceGroupOption[];
  selectedKey?: string | number;
  styles?: IStyleFunctionOrObject<IChoiceGroupStyleProps, IChoiceGroupStyles>;
  theme?: ITheme;
}

// @public (undocumented)
interface IChoiceGroupState {
  // (undocumented)
  keyChecked: string | number;
  keyFocused?: string | number;
}

// @public (undocumented)
interface IChoiceGroupStyleProps {
  // (undocumented)
  className?: string;
  // (undocumented)
  optionsContainIconOrImage?: boolean;
  // (undocumented)
  theme: ITheme;
}

// @public (undocumented)
interface IChoiceGroupStyles {
  // (undocumented)
  applicationRole?: IStyle;
  // (undocumented)
  flexContainer?: IStyle;
  // (undocumented)
  label?: IStyle;
  // (undocumented)
  root?: IStyle;
}

// @public (undocumented)
interface ICircle extends IShimmerElement {
  height?: number;
}

// @public (undocumented)
interface ICoachmark {
  dismiss?: (ev?: any) => void;
}

// @public
interface ICoachmarkProps extends React.ClassAttributes<CoachmarkBase> {
  ariaAlertText?: string;
  ariaDescribedBy?: string;
  ariaDescribedByText?: string;
  ariaLabelledBy?: string;
  ariaLabelledByText?: string;
  beaconColorOne?: string;
  beaconColorTwo?: string;
  // @deprecated
  beakHeight?: number;
  // @deprecated
  beakWidth?: number;
  children?: any;
  className?: string;
  // @deprecated
  collapsed?: boolean;
  color?: string;
  componentRef?: IRefObject<ICoachmark>;
  delayBeforeCoachmarkAnimation?: number;
  delayBeforeMouseOpen?: number;
  // @deprecated
  height?: number;
  isCollapsed?: boolean;
  isPositionForced?: boolean;
  mouseProximityOffset?: number;
  onAnimationOpenEnd?: () => void;
  onAnimationOpenStart?: () => void;
  onDismiss?: (ev?: any) => void;
  onMouseMove?: (e: MouseEvent) => void;
  positioningContainerProps?: IPositioningContainerProps;
  preventDismissOnLostFocus?: boolean;
  preventFocusOnMount?: boolean;
  styles?: IStyleFunctionOrObject<ICoachmarkStyleProps, ICoachmarkStyles>;
  target: HTMLElement | string | null;
  // @deprecated
  teachingBubbleRef?: ITeachingBubble;
  theme?: ITheme;
  // @deprecated
  width?: number;
}

// @public (undocumented)
interface ICoachmarkState {
  alertText?: string;
  beakBottom?: string;
  beakLeft?: string;
  beakRight?: string;
  beakTop?: string;
  entityInnerHostRect: IEntityRect;
  isBeaconAnimating: boolean;
  isCollapsed: boolean;
  isMeasured: boolean;
  isMeasuring: boolean;
  isMouseInProximity: boolean;
  targetAlignment?: RectangleEdge;
  targetPosition?: RectangleEdge;
  transformOrigin?: string;
}

// @public
interface ICoachmarkStyleProps {
  beaconColorOne?: string;
  beaconColorTwo?: string;
  className?: string;
  // @deprecated
  collapsed?: boolean;
  // (undocumented)
  color?: string;
  delayBeforeCoachmarkAnimation?: string;
  entityHostHeight?: string;
  entityHostWidth?: string;
  height?: string;
  isBeaconAnimating: boolean;
  isCollapsed: boolean;
  isMeasured: boolean;
  isMeasuring: boolean;
  theme?: ITheme;
  transformOrigin?: string;
  width?: string;
}

// @public
interface ICoachmarkStyles {
  ariaContainer?: IStyle;
  childrenContainer: IStyle;
  collapsed?: IStyle;
  entityHost?: IStyle;
  entityInnerHost: IStyle;
  pulsingBeacon?: IStyle;
  root?: IStyle;
  rotateAnimationLayer?: IStyle;
  scaleAnimationLayer?: IStyle;
  translateAnimationContainer?: IStyle;
}

// @public (undocumented)
interface IColor extends IRGB, IHSV {
  hex: string;
  str: string;
}

// @public (undocumented)
interface IColorCellProps {
  color?: string;
  id: string;
  index?: number;
  label?: string;
}

// @public (undocumented)
interface IColorPicker {
  color: IColor;
}

// @public (undocumented)
interface IColorPickerGridCellProps {
  borderWidth?: number;
  circle?: boolean;
  color?: string;
  disabled?: boolean;
  height?: number;
  id: string;
  index?: number;
  item: IColorCellProps;
  label?: string;
  onClick?: (item: IColorCellProps) => void;
  onFocus?: (item: IColorCellProps) => void;
  onHover?: (item?: IColorCellProps) => void;
  onKeyDown?: (ev: React.KeyboardEvent<HTMLButtonElement>) => void;
  onMouseEnter?: (ev: React.MouseEvent<HTMLButtonElement>) => boolean;
  onMouseLeave?: (ev: React.MouseEvent<HTMLButtonElement>) => void;
  onMouseMove?: (ev: React.MouseEvent<HTMLButtonElement>) => boolean;
  onWheel?: (ev: React.MouseEvent<HTMLButtonElement>) => void;
  selected: boolean;
  styles?: IStyleFunctionOrObject<IColorPickerGridCellStyleProps, IColorPickerGridCellStyles>;
  theme?: ITheme;
  width?: number;
}

// @public
interface IColorPickerGridCellStyleProps {
  borderWidth?: number;
  circle?: boolean;
  disabled?: boolean;
  height?: number;
  isWhite?: boolean;
  selected?: boolean;
  theme: ITheme;
  width?: number;
}

// @public
interface IColorPickerGridCellStyles {
  colorCell: IStyle;
  svg: IStyle;
}

// @public (undocumented)
interface IColorPickerProps extends IBaseProps<IColorPicker> {
  alphaLabel?: string;
  alphaSliderHidden?: boolean;
  blueLabel?: string;
  className?: string;
  color: IColor | string;
  componentRef?: IRefObject<IColorPicker>;
  greenLabel?: string;
  hexLabel?: string;
  onChange?: (ev: React.SyntheticEvent<HTMLElement>, color: IColor) => void;
  // @deprecated
  onColorChanged?: (color: string, colorObject: IColor) => void;
  redLabel?: string;
  styles?: IStyleFunctionOrObject<IColorPickerStyleProps, IColorPickerStyles>;
  theme?: ITheme;
}

// @public (undocumented)
interface IColorPickerState {
  // (undocumented)
  color: IColor;
}

// @public (undocumented)
interface IColorPickerStyleProps {
  className?: string;
  theme: ITheme;
}

// @public (undocumented)
interface IColorPickerStyles {
  input?: IStyle;
  panel?: IStyle;
  root?: IStyle;
  table?: IStyle;
  tableHeader?: IStyle;
  tableHexCell?: IStyle;
}

// @public (undocumented)
interface IColorRectangle {
  color: IColor;
}

// @public (undocumented)
interface IColorRectangleProps extends IBaseProps<IColorRectangle> {
  className?: string;
  color: IColor;
  componentRef?: IRefObject<IColorRectangle>;
  minSize?: number;
  onChange?: (ev: React.MouseEvent<HTMLElement>, color: IColor) => void;
  // @deprecated
  onSVChanged?: (s: number, v: number) => void;
  styles?: IStyleFunctionOrObject<IColorRectangleStyleProps, IColorRectangleStyles>;
  theme?: ITheme;
}

// @public (undocumented)
interface IColorRectangleStyleProps {
  className?: string;
  theme: ITheme;
}

// @public (undocumented)
interface IColorRectangleStyles {
  dark?: IStyle;
  light?: IStyle;
  root?: IStyle;
  thumb?: IStyle;
}

// @public (undocumented)
interface IColorSlider {
}

// @public (undocumented)
interface IColorSliderProps extends IBaseProps<IColorSlider> {
  className?: string;
  componentRef?: IRefObject<IColorSlider>;
  isAlpha?: boolean;
  maxValue?: number;
  minValue?: number;
  onChange?: (event: React.MouseEvent<HTMLElement>, newValue?: number) => void;
  // @deprecated
  onChanged?: (newValue: number) => void;
  overlayStyle?: any;
  styles?: IStyleFunctionOrObject<IColorSliderStyleProps, IColorSliderStyles>;
  theme?: ITheme;
  thumbColor?: string;
  value?: number;
}

// @public (undocumented)
interface IColorSliderStyleProps {
  className?: string;
  theme: ITheme;
}

// @public (undocumented)
interface IColorSliderStyles {
  root?: IStyle;
  sliderOverlay?: IStyle;
  sliderThumb?: IStyle;
}

// @public (undocumented)
interface IColumn {
  ariaLabel?: string;
  calculatedWidth?: number;
  className?: string;
  columnActionsMode?: ColumnActionsMode;
  currentWidth?: number;
  data?: any;
  fieldName?: string;
  filterAriaLabel?: string;
  groupAriaLabel?: string;
  headerClassName?: string;
  iconClassName?: string;
  iconName?: string;
  // @deprecated
  isCollapsable?: boolean;
  isCollapsible?: boolean;
  isFiltered?: boolean;
  isGrouped?: boolean;
  isIconOnly?: boolean;
  isMenuOpen?: boolean;
  isMultiline?: boolean;
  isPadded?: boolean;
  isResizable?: boolean;
  isRowHeader?: boolean;
  isSorted?: boolean;
  isSortedDescending?: boolean;
  key: string;
  maxWidth?: number;
  minWidth: number;
  name: string;
  onColumnClick?: (ev: React.MouseEvent<HTMLElement>, column: IColumn) => void;
  onColumnContextMenu?: (column?: IColumn, ev?: React.MouseEvent<HTMLElement>) => void;
  onColumnResize?: (width?: number) => void;
  onRender?: (item?: any, index?: number, column?: IColumn) => any;
  onRenderDivider?: IRenderFunction<IDetailsColumnProps>;
  sortAscendingAriaLabel?: string;
  sortDescendingAriaLabel?: string;
}

// @public (undocumented)
interface IColumnDragDropDetails {
  draggedIndex: number;
  targetIndex: number;
}

// @public (undocumented)
interface IColumnReorderOptions {
  frozenColumnCountFromEnd?: number;
  frozenColumnCountFromStart?: number;
  // @deprecated
  handleColumnReorder?: (draggedIndex: number, targetIndex: number) => void;
  onColumnDragStart?: (dragStarted: boolean) => void;
  onColumnDrop?: (dragDropDetails: IColumnDragDropDetails) => void;
  onDragEnd?: (columnDropLocationDetails: ColumnDragEndLocation) => void;
}

// @public (undocumented)
interface IComboBox {
  dismissMenu: () => void;
  focus(shouldOpenOnFocus?: boolean, useFocusAsync?: boolean): boolean;
}

// @public (undocumented)
interface IComboBoxOption extends ISelectableOption {
  styles?: Partial<IComboBoxOptionStyles>;
  useAriaLabelAsText?: boolean;
}

// @public (undocumented)
interface IComboBoxOptionStyles extends IButtonStyles {
  optionText: IStyle;
  optionTextWrapper: IStyle;
}

// @public (undocumented)
interface IComboBoxProps extends ISelectableDroppableTextProps<IComboBox, IComboBox> {
  allowFreeform?: boolean;
  ariaDescribedBy?: string;
  autoComplete?: 'on' | 'off';
  autofill?: IAutofillProps;
  buttonIconProps?: IIconProps;
  caretDownButtonStyles?: Partial<IButtonStyles>;
  comboBoxOptionStyles?: Partial<IComboBoxOptionStyles>;
  componentRef?: IRefObject<IComboBox>;
  dropdownMaxWidth?: number;
  dropdownWidth?: number;
  getClassNames?: (theme: ITheme, isOpen: boolean, disabled: boolean, required: boolean, focused: boolean, allowFreeForm: boolean, hasErrorMessage: boolean, className?: string) => IComboBoxClassNames;
  isButtonAriaHidden?: boolean;
  keytipProps?: IKeytipProps;
  multiSelect?: boolean;
  onChange?: (event: React.FormEvent<IComboBox>, option?: IComboBoxOption, index?: number, value?: string) => void;
  // @deprecated
  onChanged?: (option?: IComboBoxOption, index?: number, value?: string, submitPendingValueEvent?: any) => void;
  onItemClick?: (event: React.FormEvent<IComboBox>, option?: IComboBoxOption, index?: number) => void;
  onMenuDismissed?: () => void;
  onMenuOpen?: () => void;
  onPendingValueChanged?: (option?: IComboBoxOption, index?: number, value?: string) => void;
  onRenderLowerContent?: IRenderFunction<IComboBoxProps>;
  onResolveOptions?: (options: IComboBoxOption[]) => IComboBoxOption[] | PromiseLike<IComboBoxOption[]>;
  onScrollToItem?: (itemIndex: number) => void;
  options: IComboBoxOption[];
  scrollSelectedToTop?: boolean;
  styles?: Partial<IComboBoxStyles>;
  text?: string;
  theme?: ITheme;
  useComboBoxAsMenuWidth?: boolean;
  // @deprecated
  value?: string;
}

// @public (undocumented)
interface IComboBoxState {
  currentOptions: IComboBoxOption[];
  currentPendingValue?: string;
  currentPendingValueValidIndex: number;
  currentPendingValueValidIndexOnHover: number;
  focused?: boolean;
  isOpen?: boolean;
  selectedIndices?: number[];
  suggestedDisplayValue?: string;
}

// @public (undocumented)
interface IComboBoxStyles {
  callout: IStyle;
  container: IStyle;
  divider: IStyle;
  errorMessage: IStyle;
  header: IStyle;
  input: IStyle;
  inputDisabled: IStyle;
  label: IStyle;
  labelDisabled: IStyle;
  optionsContainer: IStyle;
  optionsContainerWrapper: IStyle;
  root: IStyle;
  rootDisabled: IStyle;
  rootDisallowFreeForm: IStyle;
  rootError: IStyle;
  rootFocused: IStyle;
  rootHovered: IStyle;
  rootPressed: IStyle;
}

// @public (undocumented)
interface ICommandBar {
  focus(): void;
  remeasure(): void;
}

// @public (undocumented)
interface ICommandBarData {
  cacheKey: string;
  farItems: ICommandBarItemProps[] | undefined;
  minimumOverflowItems: number;
  overflowItems: ICommandBarItemProps[];
  primaryItems: ICommandBarItemProps[];
}

// @public (undocumented)
interface ICommandBarItemProps extends IContextualMenuItem {
  buttonStyles?: IButtonStyles;
  cacheKey?: string;
  commandBarButtonAs?: IComponentAs<ICommandBarItemProps>;
  iconOnly?: boolean;
  renderedInOverflow?: boolean;
  tooltipHostProps?: ITooltipHostProps;
}

// @public (undocumented)
interface ICommandBarProps extends React.HTMLAttributes<HTMLDivElement> {
  ariaLabel?: string;
  buttonAs?: IComponentAs<IButtonProps>;
  className?: string;
  componentRef?: IRefObject<ICommandBar>;
  farItems?: ICommandBarItemProps[];
  items: ICommandBarItemProps[];
  onDataGrown?: (movedItem: ICommandBarItemProps) => void;
  onDataReduced?: (movedItem: ICommandBarItemProps) => void;
  onGrowData?: (data: ICommandBarData) => ICommandBarData;
  onReduceData?: (data: ICommandBarData) => ICommandBarData;
  overflowButtonAs?: IComponentAs<IButtonProps>;
  overflowButtonProps?: IButtonProps;
  overflowItems?: ICommandBarItemProps[];
  shiftOnReduce?: Boolean;
  styles?: IStyleFunctionOrObject<ICommandBarStyleProps, ICommandBarStyles>;
  theme?: ITheme;
}

// @public (undocumented)
interface ICommandBarStyleProps {
  // (undocumented)
  className?: string;
  // (undocumented)
  theme: ITheme;
}

// @public (undocumented)
interface ICommandBarStyles {
  // (undocumented)
  primarySet?: IStyle;
  // (undocumented)
  root?: IStyle;
  // (undocumented)
  secondarySet?: IStyle;
}

// @public (undocumented)
class IconBase extends BaseComponent<IIconProps, IIconState> {
  constructor(props: IIconProps);
  // (undocumented)
  render(): JSX.Element;
}

// @public (undocumented)
class IconButton extends BaseComponent<IButtonProps, {}> {
  protected _skipComponentRefResolution: boolean;
  // (undocumented)
  render(): JSX.Element;
}

// @public (undocumented)
module IconFontSizes {
  // (undocumented)
  large: string;

  // (undocumented)
  medium: string;

  // (undocumented)
  small: string;

  // (undocumented)
  xSmall: string;

}

// @public @deprecated (undocumented)
enum IconNames {
  // (undocumented)
  AADLogo = "AADLogo",
  // (undocumented)
  Accept = "Accept",
  // (undocumented)
  AccessibiltyChecker = "AccessibiltyChecker",
  // (undocumented)
  AccessLogo = "AccessLogo",
  // (undocumented)
  AccessLogoFill = "AccessLogoFill",
  // (undocumented)
  AccountManagement = "AccountManagement",
  // (undocumented)
  Accounts = "Accounts",
  // (undocumented)
  ActionCenter = "ActionCenter",
  // (undocumented)
  ActivateOrders = "ActivateOrders",
  // (undocumented)
  ActivityFeed = "ActivityFeed",
  // (undocumented)
  Add = "Add",
  // (undocumented)
  AddBookmark = "AddBookmark",
  // (undocumented)
  AddEvent = "AddEvent",
  // (undocumented)
  AddFavorite = "AddFavorite",
  // (undocumented)
  AddFavoriteFill = "AddFavoriteFill",
  // (undocumented)
  AddFriend = "AddFriend",
  // (undocumented)
  AddGroup = "AddGroup",
  // (undocumented)
  AddIn = "AddIn",
  // (undocumented)
  AddNotes = "AddNotes",
  // (undocumented)
  AddOnlineMeeting = "AddOnlineMeeting",
  // (undocumented)
  AddPhone = "AddPhone",
  // (undocumented)
  AddTo = "AddTo",
  // (undocumented)
  Admin = "Admin",
  // (undocumented)
  AdminALogo32 = "AdminALogo32",
  // (undocumented)
  AdminALogoFill32 = "AdminALogoFill32",
  // (undocumented)
  AdminALogoInverse32 = "AdminALogoInverse32",
  // (undocumented)
  AdminCLogoInverse32 = "AdminCLogoInverse32",
  // (undocumented)
  AdminDLogoInverse32 = "AdminDLogoInverse32",
  // (undocumented)
  AdminELogoInverse32 = "AdminELogoInverse32",
  // (undocumented)
  AdminLLogoInverse32 = "AdminLLogoInverse32",
  // (undocumented)
  AdminMLogoInverse32 = "AdminMLogoInverse32",
  // (undocumented)
  AdminOLogoInverse32 = "AdminOLogoInverse32",
  // (undocumented)
  AdminPLogoInverse32 = "AdminPLogoInverse32",
  // (undocumented)
  AdminSLogoInverse32 = "AdminSLogoInverse32",
  // (undocumented)
  AdminYLogoInverse32 = "AdminYLogoInverse32",
  // (undocumented)
  Airplane = "Airplane",
  // (undocumented)
  AirplaneSolid = "AirplaneSolid",
  // (undocumented)
  AirTickets = "AirTickets",
  // (undocumented)
  AlarmClock = "AlarmClock",
  // (undocumented)
  Album = "Album",
  // (undocumented)
  AlbumRemove = "AlbumRemove",
  // (undocumented)
  AlertSolid = "AlertSolid",
  // (undocumented)
  AlignCenter = "AlignCenter",
  // (undocumented)
  AlignHorizontalCenter = "AlignHorizontalCenter",
  // (undocumented)
  AlignHorizontalLeft = "AlignHorizontalLeft",
  // (undocumented)
  AlignHorizontalRight = "AlignHorizontalRight",
  // (undocumented)
  AlignJustify = "AlignJustify",
  // (undocumented)
  AlignLeft = "AlignLeft",
  // (undocumented)
  AlignRight = "AlignRight",
  // (undocumented)
  AlignVerticalBottom = "AlignVerticalBottom",
  // (undocumented)
  AlignVerticalCenter = "AlignVerticalCenter",
  // (undocumented)
  AlignVerticalTop = "AlignVerticalTop",
  // (undocumented)
  AllApps = "AllApps",
  // (undocumented)
  AllAppsMirrored = "AllAppsMirrored",
  // (undocumented)
  AllCurrency = "AllCurrency",
  // (undocumented)
  AnalyticsLogo = "AnalyticsLogo",
  // (undocumented)
  AnalyticsQuery = "AnalyticsQuery",
  // (undocumented)
  AnalyticsReport = "AnalyticsReport",
  // (undocumented)
  AnalyticsView = "AnalyticsView",
  // (undocumented)
  AnchorLock = "AnchorLock",
  // (undocumented)
  Annotation = "Annotation",
  // (undocumented)
  AppIconDefault = "AppIconDefault",
  // (undocumented)
  AppIconDefaultAdd = "AppIconDefaultAdd",
  // (undocumented)
  AppIconDefaultList = "AppIconDefaultList",
  // (undocumented)
  Archive = "Archive",
  // (undocumented)
  AreaChart = "AreaChart",
  // (undocumented)
  ArrangeBringForward = "ArrangeBringForward",
  // (undocumented)
  ArrangeBringToFront = "ArrangeBringToFront",
  // (undocumented)
  ArrangeByFrom = "ArrangeByFrom",
  // (undocumented)
  ArrangeSendBackward = "ArrangeSendBackward",
  // (undocumented)
  ArrangeSendToBack = "ArrangeSendToBack",
  // (undocumented)
  Arrivals = "Arrivals",
  // (undocumented)
  ArrowDownRight8 = "ArrowDownRight8",
  // (undocumented)
  ArrowDownRightMirrored8 = "ArrowDownRightMirrored8",
  // (undocumented)
  ArrowTallDownLeft = "ArrowTallDownLeft",
  // (undocumented)
  ArrowTallDownRight = "ArrowTallDownRight",
  // (undocumented)
  ArrowTallUpLeft = "ArrowTallUpLeft",
  // (undocumented)
  ArrowTallUpRight = "ArrowTallUpRight",
  // (undocumented)
  ArrowUpRight = "ArrowUpRight",
  // (undocumented)
  ArrowUpRight8 = "ArrowUpRight8",
  // (undocumented)
  ArrowUpRightMirrored8 = "ArrowUpRightMirrored8",
  // (undocumented)
  Articles = "Articles",
  // (undocumented)
  Ascending = "Ascending",
  // (undocumented)
  AspectRatio = "AspectRatio",
  // (undocumented)
  AssessmentGroup = "AssessmentGroup",
  // (undocumented)
  AssessmentGroupTemplate = "AssessmentGroupTemplate",
  // (undocumented)
  AssetLibrary = "AssetLibrary",
  // (undocumented)
  Assign = "Assign",
  // (undocumented)
  Asterisk = "Asterisk",
  // (undocumented)
  AsteriskSolid = "AsteriskSolid",
  // (undocumented)
  ATPLogo = "ATPLogo",
  // (undocumented)
  Attach = "Attach",
  // (undocumented)
  AustralianRules = "AustralianRules",
  // (undocumented)
  AutoEnhanceOff = "AutoEnhanceOff",
  // (undocumented)
  AutoEnhanceOn = "AutoEnhanceOn",
  // (undocumented)
  AutoFillTemplate = "AutoFillTemplate",
  // (undocumented)
  AutoHeight = "AutoHeight",
  // (undocumented)
  AutoRacing = "AutoRacing",
  // (undocumented)
  AwayStatus = "AwayStatus",
  // (undocumented)
  AzureAPIManagement = "AzureAPIManagement",
  // (undocumented)
  AzureKeyVault = "AzureKeyVault",
  // (undocumented)
  AzureLogo = "AzureLogo",
  // (undocumented)
  AzureServiceEndpoint = "AzureServiceEndpoint",
  // (undocumented)
  Back = "Back",
  // (undocumented)
  BackgroundColor = "BackgroundColor",
  // (undocumented)
  Backlog = "Backlog",
  // (undocumented)
  BacklogBoard = "BacklogBoard",
  // (undocumented)
  BacklogList = "BacklogList",
  // (undocumented)
  BackToWindow = "BackToWindow",
  // (undocumented)
  Badge = "Badge",
  // (undocumented)
  Balloons = "Balloons",
  // (undocumented)
  Bank = "Bank",
  // (undocumented)
  BankSolid = "BankSolid",
  // (undocumented)
  BarChart4 = "BarChart4",
  // (undocumented)
  BarChartHorizontal = "BarChartHorizontal",
  // (undocumented)
  BarChartVertical = "BarChartVertical",
  // (undocumented)
  BarChartVerticalFill = "BarChartVerticalFill",
  // (undocumented)
  BarChartVerticalFilter = "BarChartVerticalFilter",
  // (undocumented)
  BarChartVerticalFilterSolid = "BarChartVerticalFilterSolid",
  // (undocumented)
  Baseball = "Baseball",
  // (undocumented)
  BeerMug = "BeerMug",
  // (undocumented)
  BIDashboard = "BIDashboard",
  // (undocumented)
  BidiLtr = "BidiLtr",
  // (undocumented)
  BidiRtl = "BidiRtl",
  // (undocumented)
  BingLogo = "BingLogo",
  // (undocumented)
  BirthdayCake = "BirthdayCake",
  // (undocumented)
  BlockContact = "BlockContact",
  // (undocumented)
  Blocked = "Blocked",
  // (undocumented)
  Blocked12 = "Blocked12",
  // (undocumented)
  Blocked2 = "Blocked2",
  // (undocumented)
  Blocked2Solid = "Blocked2Solid",
  // (undocumented)
  BlockedSite = "BlockedSite",
  // (undocumented)
  BlockedSiteSolid12 = "BlockedSiteSolid12",
  // (undocumented)
  BlockedSolid = "BlockedSolid",
  // (undocumented)
  Blog = "Blog",
  // (undocumented)
  BlowingSnow = "BlowingSnow",
  // (undocumented)
  Blur = "Blur",
  // (undocumented)
  Boards = "Boards",
  // (undocumented)
  Bold = "Bold",
  // (undocumented)
  BookingsLogo = "BookingsLogo",
  // (undocumented)
  BookmarkReport = "BookmarkReport",
  // (undocumented)
  Bookmarks = "Bookmarks",
  // (undocumented)
  BookmarksMirrored = "BookmarksMirrored",
  // (undocumented)
  BorderDash = "BorderDash",
  // (undocumented)
  BorderDot = "BorderDot",
  // (undocumented)
  BoxAdditionSolid = "BoxAdditionSolid",
  // (undocumented)
  BoxCheckmarkSolid = "BoxCheckmarkSolid",
  // (undocumented)
  BoxMultiplySolid = "BoxMultiplySolid",
  // (undocumented)
  BoxPlaySolid = "BoxPlaySolid",
  // (undocumented)
  BoxSubtractSolid = "BoxSubtractSolid",
  // (undocumented)
  BranchCommit = "BranchCommit",
  // (undocumented)
  BranchCompare = "BranchCompare",
  // (undocumented)
  BranchFork = "BranchFork",
  // (undocumented)
  BranchFork2 = "BranchFork2",
  // (undocumented)
  BranchLocked = "BranchLocked",
  // (undocumented)
  BranchMerge = "BranchMerge",
  // (undocumented)
  BranchPullRequest = "BranchPullRequest",
  // (undocumented)
  BranchSearch = "BranchSearch",
  // (undocumented)
  BranchShelveset = "BranchShelveset",
  // (undocumented)
  Breadcrumb = "Breadcrumb",
  // (undocumented)
  Breakfast = "Breakfast",
  // (undocumented)
  Brightness = "Brightness",
  // (undocumented)
  Broom = "Broom",
  // (undocumented)
  BrowserScreenShot = "BrowserScreenShot",
  // (undocumented)
  BrowserTab = "BrowserTab",
  // (undocumented)
  BrowserTabScreenshot = "BrowserTabScreenshot",
  // (undocumented)
  Brunch = "Brunch",
  // (undocumented)
  Brush = "Brush",
  // (undocumented)
  BucketColor = "BucketColor",
  // (undocumented)
  BucketColorFill = "BucketColorFill",
  // (undocumented)
  BufferTimeAfter = "BufferTimeAfter",
  // (undocumented)
  BufferTimeBefore = "BufferTimeBefore",
  // (undocumented)
  BufferTimeBoth = "BufferTimeBoth",
  // (undocumented)
  Bug = "Bug",
  // (undocumented)
  BugSolid = "BugSolid",
  // (undocumented)
  Build = "Build",
  // (undocumented)
  BuildDefinition = "BuildDefinition",
  // (undocumented)
  BuildIssue = "BuildIssue",
  // (undocumented)
  BuildQueue = "BuildQueue",
  // (undocumented)
  BuildQueueNew = "BuildQueueNew",
  // (undocumented)
  BulkUpload = "BulkUpload",
  // (undocumented)
  BulletedList = "BulletedList",
  // (undocumented)
  BulletedList2 = "BulletedList2",
  // (undocumented)
  BulletedList2Mirrored = "BulletedList2Mirrored",
  // (undocumented)
  BulletedListBullet = "BulletedListBullet",
  // (undocumented)
  BulletedListBulletMirrored = "BulletedListBulletMirrored",
  // (undocumented)
  BulletedListMirrored = "BulletedListMirrored",
  // (undocumented)
  BulletedListText = "BulletedListText",
  // (undocumented)
  BulletedListTextMirrored = "BulletedListTextMirrored",
  // (undocumented)
  Bullseye = "Bullseye",
  // (undocumented)
  Bus = "Bus",
  // (undocumented)
  BusinessCenterLogo = "BusinessCenterLogo",
  // (undocumented)
  BusinessHoursSign = "BusinessHoursSign",
  // (undocumented)
  BusSolid = "BusSolid",
  // (undocumented)
  ButtonControl = "ButtonControl",
  // (undocumented)
  Cafe = "Cafe",
  // (undocumented)
  Cake = "Cake",
  // (undocumented)
  Calculator = "Calculator",
  // (undocumented)
  CalculatorAddition = "CalculatorAddition",
  // (undocumented)
  CalculatorEqualTo = "CalculatorEqualTo",
  // (undocumented)
  CalculatorMultiply = "CalculatorMultiply",
  // (undocumented)
  CalculatorNotEqualTo = "CalculatorNotEqualTo",
  // (undocumented)
  CalculatorSubtract = "CalculatorSubtract",
  // (undocumented)
  Calendar = "Calendar",
  // (undocumented)
  CalendarAgenda = "CalendarAgenda",
  // (undocumented)
  CalendarDay = "CalendarDay",
  // (undocumented)
  CalendarMirrored = "CalendarMirrored",
  // (undocumented)
  CalendarReply = "CalendarReply",
  // (undocumented)
  CalendarSettings = "CalendarSettings",
  // (undocumented)
  CalendarSettingsMirrored = "CalendarSettingsMirrored",
  // (undocumented)
  CalendarWeek = "CalendarWeek",
  // (undocumented)
  CalendarWorkWeek = "CalendarWorkWeek",
  // (undocumented)
  CaloriesAdd = "CaloriesAdd",
  // (undocumented)
  Camera = "Camera",
  // (undocumented)
  CampaignTemplate = "CampaignTemplate",
  // (undocumented)
  Cancel = "Cancel",
  // (undocumented)
  CannedChat = "CannedChat",
  // (undocumented)
  Car = "Car",
  // (undocumented)
  CaretBottomLeftCenter8 = "CaretBottomLeftCenter8",
  // (undocumented)
  CaretBottomLeftSolid8 = "CaretBottomLeftSolid8",
  // (undocumented)
  CaretBottomRightCenter8 = "CaretBottomRightCenter8",
  // (undocumented)
  CaretBottomRightSolid8 = "CaretBottomRightSolid8",
  // (undocumented)
  CaretDown8 = "CaretDown8",
  // (undocumented)
  CaretDownSolid8 = "CaretDownSolid8",
  // (undocumented)
  CaretHollow = "CaretHollow",
  // (undocumented)
  CaretHollowMirrored = "CaretHollowMirrored",
  // (undocumented)
  CaretLeft8 = "CaretLeft8",
  // (undocumented)
  CaretLeftSolid8 = "CaretLeftSolid8",
  // (undocumented)
  CaretRight = "CaretRight",
  // (undocumented)
  CaretRight8 = "CaretRight8",
  // (undocumented)
  CaretRightSolid8 = "CaretRightSolid8",
  // (undocumented)
  CaretSolid = "CaretSolid",
  // (undocumented)
  CaretSolid16 = "CaretSolid16",
  // (undocumented)
  CaretSolidDown = "CaretSolidDown",
  // (undocumented)
  CaretSolidLeft = "CaretSolidLeft",
  // (undocumented)
  CaretSolidMirrored = "CaretSolidMirrored",
  // (undocumented)
  CaretSolidRight = "CaretSolidRight",
  // (undocumented)
  CaretSolidUp = "CaretSolidUp",
  // (undocumented)
  CaretTopLeftCenter8 = "CaretTopLeftCenter8",
  // (undocumented)
  CaretTopLeftSolid8 = "CaretTopLeftSolid8",
  // (undocumented)
  CaretTopRightCenter8 = "CaretTopRightCenter8",
  // (undocumented)
  CaretTopRightSolid8 = "CaretTopRightSolid8",
  // (undocumented)
  CaretUp8 = "CaretUp8",
  // (undocumented)
  CaretUpSolid8 = "CaretUpSolid8",
  // (undocumented)
  Cat = "Cat",
  // (undocumented)
  CellPhone = "CellPhone",
  // (undocumented)
  Certificate = "Certificate",
  // (undocumented)
  CertifiedDatabase = "CertifiedDatabase",
  // (undocumented)
  Chart = "Chart",
  // (undocumented)
  ChartSeries = "ChartSeries",
  // (undocumented)
  ChartTemplate = "ChartTemplate",
  // (undocumented)
  ChartXAngle = "ChartXAngle",
  // (undocumented)
  ChartYAngle = "ChartYAngle",
  // (undocumented)
  Chat = "Chat",
  // (undocumented)
  ChatInviteFriend = "ChatInviteFriend",
  // (undocumented)
  ChatSolid = "ChatSolid",
  // (undocumented)
  Checkbox = "Checkbox",
  // (undocumented)
  CheckboxComposite = "CheckboxComposite",
  // (undocumented)
  CheckboxCompositeReversed = "CheckboxCompositeReversed",
  // (undocumented)
  CheckboxFill = "CheckboxFill",
  // (undocumented)
  CheckboxIndeterminate = "CheckboxIndeterminate",
  // (undocumented)
  CheckedOutByOther12 = "CheckedOutByOther12",
  // (undocumented)
  CheckedOutByYou12 = "CheckedOutByYou12",
  // (undocumented)
  CheckList = "CheckList",
  // (undocumented)
  CheckListCheck = "CheckListCheck",
  // (undocumented)
  CheckListCheckMirrored = "CheckListCheckMirrored",
  // (undocumented)
  CheckListText = "CheckListText",
  // (undocumented)
  CheckListTextMirrored = "CheckListTextMirrored",
  // (undocumented)
  CheckMark = "CheckMark",
  // (undocumented)
  ChevronDown = "ChevronDown",
  // (undocumented)
  ChevronDownEnd6 = "ChevronDownEnd6",
  // (undocumented)
  ChevronDownMed = "ChevronDownMed",
  // (undocumented)
  ChevronDownSmall = "ChevronDownSmall",
  // (undocumented)
  ChevronFold10 = "ChevronFold10",
  // (undocumented)
  ChevronLeft = "ChevronLeft",
  // (undocumented)
  ChevronLeftEnd6 = "ChevronLeftEnd6",
  // (undocumented)
  ChevronLeftMed = "ChevronLeftMed",
  // (undocumented)
  ChevronLeftSmall = "ChevronLeftSmall",
  // (undocumented)
  ChevronRight = "ChevronRight",
  // (undocumented)
  ChevronRightEnd6 = "ChevronRightEnd6",
  // (undocumented)
  ChevronRightMed = "ChevronRightMed",
  // (undocumented)
  ChevronRightSmall = "ChevronRightSmall",
  // (undocumented)
  ChevronUnfold10 = "ChevronUnfold10",
  // (undocumented)
  ChevronUp = "ChevronUp",
  // (undocumented)
  ChevronUpEnd6 = "ChevronUpEnd6",
  // (undocumented)
  ChevronUpMed = "ChevronUpMed",
  // (undocumented)
  ChevronUpSmall = "ChevronUpSmall",
  // (undocumented)
  Childof = "Childof",
  // (undocumented)
  Chopsticks = "Chopsticks",
  // (undocumented)
  ChromeBack = "ChromeBack",
  // (undocumented)
  ChromeBackMirrored = "ChromeBackMirrored",
  // (undocumented)
  ChromeClose = "ChromeClose",
  // (undocumented)
  ChromeFullScreen = "ChromeFullScreen",
  // (undocumented)
  ChromeMinimize = "ChromeMinimize",
  // (undocumented)
  ChromeRestore = "ChromeRestore",
  // (undocumented)
  CircleAddition = "CircleAddition",
  // (undocumented)
  CircleAdditionSolid = "CircleAdditionSolid",
  // (undocumented)
  CircleFill = "CircleFill",
  // (undocumented)
  CircleHalfFull = "CircleHalfFull",
  // (undocumented)
  CirclePause = "CirclePause",
  // (undocumented)
  CirclePauseSolid = "CirclePauseSolid",
  // (undocumented)
  CirclePlus = "CirclePlus",
  // (undocumented)
  CircleRing = "CircleRing",
  // (undocumented)
  CircleShapeSolid = "CircleShapeSolid",
  // (undocumented)
  CircleStop = "CircleStop",
  // (undocumented)
  CircleStopSolid = "CircleStopSolid",
  // (undocumented)
  CityNext = "CityNext",
  // (undocumented)
  CityNext2 = "CityNext2",
  // (undocumented)
  ClassNotebookLogo16 = "ClassNotebookLogo16",
  // (undocumented)
  ClassNotebookLogo32 = "ClassNotebookLogo32",
  // (undocumented)
  ClassNotebookLogoFill16 = "ClassNotebookLogoFill16",
  // (undocumented)
  ClassNotebookLogoFill32 = "ClassNotebookLogoFill32",
  // (undocumented)
  ClassNotebookLogoInverse = "ClassNotebookLogoInverse",
  // (undocumented)
  ClassNotebookLogoInverse16 = "ClassNotebookLogoInverse16",
  // (undocumented)
  ClassNotebookLogoInverse32 = "ClassNotebookLogoInverse32",
  // (undocumented)
  ClassroomLogo = "ClassroomLogo",
  // (undocumented)
  Clear = "Clear",
  // (undocumented)
  ClearFilter = "ClearFilter",
  // (undocumented)
  ClearFormatting = "ClearFormatting",
  // (undocumented)
  ClearFormattingA = "ClearFormattingA",
  // (undocumented)
  ClearFormattingEraser = "ClearFormattingEraser",
  // (undocumented)
  ClearNight = "ClearNight",
  // (undocumented)
  ClipboardSolid = "ClipboardSolid",
  // (undocumented)
  Clock = "Clock",
  // (undocumented)
  CloneToDesktop = "CloneToDesktop",
  // (undocumented)
  ClosedCaption = "ClosedCaption",
  // (undocumented)
  ClosePane = "ClosePane",
  // (undocumented)
  ClosePaneMirrored = "ClosePaneMirrored",
  // (undocumented)
  Cloud = "Cloud",
  // (undocumented)
  CloudAdd = "CloudAdd",
  // (undocumented)
  CloudDownload = "CloudDownload",
  // (undocumented)
  CloudUpload = "CloudUpload",
  // (undocumented)
  CloudWeather = "CloudWeather",
  // (undocumented)
  Cloudy = "Cloudy",
  // (undocumented)
  Cocktails = "Cocktails",
  // (undocumented)
  Code = "Code",
  // (undocumented)
  CodeEdit = "CodeEdit",
  // (undocumented)
  Coffee = "Coffee",
  // (undocumented)
  CoffeeScript = "CoffeeScript",
  // (undocumented)
  CollapseContent = "CollapseContent",
  // (undocumented)
  CollapseContentSingle = "CollapseContentSingle",
  // (undocumented)
  CollapseMenu = "CollapseMenu",
  // (undocumented)
  CollegeFootball = "CollegeFootball",
  // (undocumented)
  CollegeHoops = "CollegeHoops",
  // (undocumented)
  Color = "Color",
  // (undocumented)
  ColorSolid = "ColorSolid",
  // (undocumented)
  ColumnLeftTwoThirds = "ColumnLeftTwoThirds",
  // (undocumented)
  ColumnLeftTwoThirdsEdit = "ColumnLeftTwoThirdsEdit",
  // (undocumented)
  ColumnOptions = "ColumnOptions",
  // (undocumented)
  ColumnRightTwoThirds = "ColumnRightTwoThirds",
  // (undocumented)
  ColumnRightTwoThirdsEdit = "ColumnRightTwoThirdsEdit",
  // (undocumented)
  ColumnVerticalSection = "ColumnVerticalSection",
  // (undocumented)
  Combine = "Combine",
  // (undocumented)
  Combobox = "Combobox",
  // (undocumented)
  CommandPrompt = "CommandPrompt",
  // (undocumented)
  Comment = "Comment",
  // (undocumented)
  CommentAdd = "CommentAdd",
  // (undocumented)
  CommentNext = "CommentNext",
  // (undocumented)
  CommentPrevious = "CommentPrevious",
  // (undocumented)
  CommentUrgent = "CommentUrgent",
  // (undocumented)
  Commitments = "Commitments",
  // (undocumented)
  Communications = "Communications",
  // (undocumented)
  CompanyDirectory = "CompanyDirectory",
  // (undocumented)
  CompanyDirectoryMirrored = "CompanyDirectoryMirrored",
  // (undocumented)
  CompassNW = "CompassNW",
  // (undocumented)
  Completed = "Completed",
  // (undocumented)
  CompletedSolid = "CompletedSolid",
  // (undocumented)
  ConfigurationSolid = "ConfigurationSolid",
  // (undocumented)
  ConnectContacts = "ConnectContacts",
  // (undocumented)
  ConstructionCone = "ConstructionCone",
  // (undocumented)
  ConstructionConeSolid = "ConstructionConeSolid",
  // (undocumented)
  Contact = "Contact",
  // (undocumented)
  ContactCard = "ContactCard",
  // (undocumented)
  ContactCardSettings = "ContactCardSettings",
  // (undocumented)
  ContactCardSettingsMirrored = "ContactCardSettingsMirrored",
  // (undocumented)
  ContactInfo = "ContactInfo",
  // (undocumented)
  ContactLink = "ContactLink",
  // (undocumented)
  ContactList = "ContactList",
  // (undocumented)
  ContextMenu = "ContextMenu",
  // (undocumented)
  Contrast = "Contrast",
  // (undocumented)
  Copy = "Copy",
  // (undocumented)
  Cotton = "Cotton",
  // (undocumented)
  Coupon = "Coupon",
  // (undocumented)
  CPlusPlus = "CPlusPlus",
  // (undocumented)
  CPlusPlusLanguage = "CPlusPlusLanguage",
  // (undocumented)
  CreateMailRule = "CreateMailRule",
  // (undocumented)
  Cricket = "Cricket",
  // (undocumented)
  CRMCustomerInsightsApp = "CRMCustomerInsightsApp",
  // (undocumented)
  CRMProcesses = "CRMProcesses",
  // (undocumented)
  CRMReport = "CRMReport",
  // (undocumented)
  CRMServices = "CRMServices",
  // (undocumented)
  Crop = "Crop",
  // (undocumented)
  Crown = "Crown",
  // (undocumented)
  CrownSolid = "CrownSolid",
  // (undocumented)
  CSharp = "CSharp",
  // (undocumented)
  CSharpLanguage = "CSharpLanguage",
  // (undocumented)
  CSS = "CSS",
  // (undocumented)
  CustomizeToolbar = "CustomizeToolbar",
  // (undocumented)
  CustomList = "CustomList",
  // (undocumented)
  CustomListMirrored = "CustomListMirrored",
  // (undocumented)
  Cut = "Cut",
  // (undocumented)
  Cycling = "Cycling",
  // (undocumented)
  D365TalentHRCore = "D365TalentHRCore",
  // (undocumented)
  D365TalentInsight = "D365TalentInsight",
  // (undocumented)
  D365TalentLearn = "D365TalentLearn",
  // (undocumented)
  DashboardAdd = "DashboardAdd",
  // (undocumented)
  Database = "Database",
  // (undocumented)
  DatabaseSync = "DatabaseSync",
  // (undocumented)
  DataConnectionLibrary = "DataConnectionLibrary",
  // (undocumented)
  Dataflows = "Dataflows",
  // (undocumented)
  DateTime = "DateTime",
  // (undocumented)
  DateTime2 = "DateTime2",
  // (undocumented)
  DateTimeMirrored = "DateTimeMirrored",
  // (undocumented)
  DeactivateOrders = "DeactivateOrders",
  // (undocumented)
  Decimals = "Decimals",
  // (undocumented)
  DecisionSolid = "DecisionSolid",
  // (undocumented)
  DeclineCall = "DeclineCall",
  // (undocumented)
  DecreaseIndentArrow = "DecreaseIndentArrow",
  // (undocumented)
  DecreaseIndentArrowMirrored = "DecreaseIndentArrowMirrored",
  // (undocumented)
  DecreaseIndentLegacy = "DecreaseIndentLegacy",
  // (undocumented)
  DecreaseIndentText = "DecreaseIndentText",
  // (undocumented)
  DecreaseIndentTextMirrored = "DecreaseIndentTextMirrored",
  // (undocumented)
  DefaultRatio = "DefaultRatio",
  // (undocumented)
  DefectSolid = "DefectSolid",
  // (undocumented)
  Delete = "Delete",
  // (undocumented)
  DeleteColumns = "DeleteColumns",
  // (undocumented)
  DeleteRows = "DeleteRows",
  // (undocumented)
  DeleteRowsMirrored = "DeleteRowsMirrored",
  // (undocumented)
  DeleteTable = "DeleteTable",
  // (undocumented)
  DeliveryTruck = "DeliveryTruck",
  // (undocumented)
  DelveAnalytics = "DelveAnalytics",
  // (undocumented)
  DelveAnalyticsLogo = "DelveAnalyticsLogo",
  // (undocumented)
  DelveLogo = "DelveLogo",
  // (undocumented)
  DelveLogoFill = "DelveLogoFill",
  // (undocumented)
  DelveLogoInverse = "DelveLogoInverse",
  // (undocumented)
  Deploy = "Deploy",
  // (undocumented)
  Descending = "Descending",
  // (undocumented)
  Design = "Design",
  // (undocumented)
  DesktopScreenshot = "DesktopScreenshot",
  // (undocumented)
  DeveloperTools = "DeveloperTools",
  // (undocumented)
  Devices2 = "Devices2",
  // (undocumented)
  Devices3 = "Devices3",
  // (undocumented)
  Devices4 = "Devices4",
  // (undocumented)
  Diagnostic = "Diagnostic",
  // (undocumented)
  DiagnosticDataBarTooltip = "DiagnosticDataBarTooltip",
  // (undocumented)
  Dialpad = "Dialpad",
  // (undocumented)
  Diamond = "Diamond",
  // (undocumented)
  DiamondSolid = "DiamondSolid",
  // (undocumented)
  Dictionary = "Dictionary",
  // (undocumented)
  DictionaryRemove = "DictionaryRemove",
  // (undocumented)
  DietPlanNotebook = "DietPlanNotebook",
  // (undocumented)
  DiffInline = "DiffInline",
  // (undocumented)
  DiffSideBySide = "DiffSideBySide",
  // (undocumented)
  DisableUpdates = "DisableUpdates",
  // (undocumented)
  Dislike = "Dislike",
  // (undocumented)
  DislikeSolid = "DislikeSolid",
  // (undocumented)
  DistributeDown = "DistributeDown",
  // (undocumented)
  DockLeft = "DockLeft",
  // (undocumented)
  DockLeftMirrored = "DockLeftMirrored",
  // (undocumented)
  DockRight = "DockRight",
  // (undocumented)
  DocLibrary = "DocLibrary",
  // (undocumented)
  DocsLogoInverse = "DocsLogoInverse",
  // (undocumented)
  Document = "Document",
  // (undocumented)
  DocumentApproval = "DocumentApproval",
  // (undocumented)
  Documentation = "Documentation",
  // (undocumented)
  DocumentManagement = "DocumentManagement",
  // (undocumented)
  DocumentReply = "DocumentReply",
  // (undocumented)
  DocumentSearch = "DocumentSearch",
  // (undocumented)
  DocumentSet = "DocumentSet",
  // (undocumented)
  DOM = "DOM",
  // (undocumented)
  DonutChart = "DonutChart",
  // (undocumented)
  Door = "Door",
  // (undocumented)
  DoubleBookmark = "DoubleBookmark",
  // (undocumented)
  DoubleChevronDown = "DoubleChevronDown",
  // (undocumented)
  DoubleChevronDown12 = "DoubleChevronDown12",
  // (undocumented)
  DoubleChevronDown8 = "DoubleChevronDown8",
  // (undocumented)
  DoubleChevronLeft = "DoubleChevronLeft",
  // (undocumented)
  DoubleChevronLeft12 = "DoubleChevronLeft12",
  // (undocumented)
  DoubleChevronLeft8 = "DoubleChevronLeft8",
  // (undocumented)
  DoubleChevronLeftMed = "DoubleChevronLeftMed",
  // (undocumented)
  DoubleChevronLeftMedMirrored = "DoubleChevronLeftMedMirrored",
  // (undocumented)
  DoubleChevronRight = "DoubleChevronRight",
  // (undocumented)
  DoubleChevronRight12 = "DoubleChevronRight12",
  // (undocumented)
  DoubleChevronRight8 = "DoubleChevronRight8",
  // (undocumented)
  DoubleChevronUp = "DoubleChevronUp",
  // (undocumented)
  DoubleChevronUp12 = "DoubleChevronUp12",
  // (undocumented)
  DoubleChevronUp8 = "DoubleChevronUp8",
  // (undocumented)
  DoubleColumn = "DoubleColumn",
  // (undocumented)
  DoubleColumnEdit = "DoubleColumnEdit",
  // (undocumented)
  DoubleDownArrow = "DoubleDownArrow",
  // (undocumented)
  Down = "Down",
  // (undocumented)
  Download = "Download",
  // (undocumented)
  DownloadDocument = "DownloadDocument",
  // (undocumented)
  DragObject = "DragObject",
  // (undocumented)
  DrillDown = "DrillDown",
  // (undocumented)
  DrillDownSolid = "DrillDownSolid",
  // (undocumented)
  DrillExpand = "DrillExpand",
  // (undocumented)
  DrillShow = "DrillShow",
  // (undocumented)
  DrillThrough = "DrillThrough",
  // (undocumented)
  DRM = "DRM",
  // (undocumented)
  Drop = "Drop",
  // (undocumented)
  Dropdown = "Dropdown",
  // (undocumented)
  DropShapeSolid = "DropShapeSolid",
  // (undocumented)
  DuplicateRow = "DuplicateRow",
  // (undocumented)
  Duststorm = "Duststorm",
  // (undocumented)
  Dynamics365Logo = "Dynamics365Logo",
  // (undocumented)
  DynamicSMBLogo = "DynamicSMBLogo",
  // (undocumented)
  EaseOfAccess = "EaseOfAccess",
  // (undocumented)
  EatDrink = "EatDrink",
  // (undocumented)
  EdgeLogo = "EdgeLogo",
  // (undocumented)
  Edit = "Edit",
  // (undocumented)
  EditContact = "EditContact",
  // (undocumented)
  EditCreate = "EditCreate",
  // (undocumented)
  EditMail = "EditMail",
  // (undocumented)
  EditMirrored = "EditMirrored",
  // (undocumented)
  EditNote = "EditNote",
  // (undocumented)
  EditPhoto = "EditPhoto",
  // (undocumented)
  EditSolid12 = "EditSolid12",
  // (undocumented)
  EditSolidMirrored12 = "EditSolidMirrored12",
  // (undocumented)
  EditStyle = "EditStyle",
  // (undocumented)
  Education = "Education",
  // (undocumented)
  Ellipse = "Ellipse",
  // (undocumented)
  Embed = "Embed",
  // (undocumented)
  EMI = "EMI",
  // (undocumented)
  Emoji = "Emoji",
  // (undocumented)
  Emoji2 = "Emoji2",
  // (undocumented)
  EmojiDisappointed = "EmojiDisappointed",
  // (undocumented)
  EmojiNeutral = "EmojiNeutral",
  // (undocumented)
  EmojiTabSymbols = "EmojiTabSymbols",
  // (undocumented)
  EmptyRecycleBin = "EmptyRecycleBin",
  // (undocumented)
  Encryption = "Encryption",
  // (undocumented)
  EngineeringGroup = "EngineeringGroup",
  // (undocumented)
  EntryDecline = "EntryDecline",
  // (undocumented)
  EntryView = "EntryView",
  // (undocumented)
  Equalizer = "Equalizer",
  // (undocumented)
  EraseTool = "EraseTool",
  // (undocumented)
  Error = "Error",
  // (undocumented)
  ErrorBadge = "ErrorBadge",
  // (undocumented)
  Event = "Event",
  // (undocumented)
  Event12 = "Event12",
  // (undocumented)
  EventAccepted = "EventAccepted",
  // (undocumented)
  EventDate = "EventDate",
  // (undocumented)
  EventDateMissed12 = "EventDateMissed12",
  // (undocumented)
  EventDeclined = "EventDeclined",
  // (undocumented)
  EventInfo = "EventInfo",
  // (undocumented)
  EventTentative = "EventTentative",
  // (undocumented)
  EventTentativeMirrored = "EventTentativeMirrored",
  // (undocumented)
  ExcelDocument = "ExcelDocument",
  // (undocumented)
  ExcelLogo = "ExcelLogo",
  // (undocumented)
  ExcelLogo16 = "ExcelLogo16",
  // (undocumented)
  ExcelLogoFill = "ExcelLogoFill",
  // (undocumented)
  ExcelLogoFill16 = "ExcelLogoFill16",
  // (undocumented)
  ExcelLogoInverse = "ExcelLogoInverse",
  // (undocumented)
  ExcelLogoInverse16 = "ExcelLogoInverse16",
  // (undocumented)
  ExchangeLogo = "ExchangeLogo",
  // (undocumented)
  ExchangeLogoFill = "ExchangeLogoFill",
  // (undocumented)
  ExchangeLogoInverse = "ExchangeLogoInverse",
  // (undocumented)
  ExerciseTracker = "ExerciseTracker",
  // (undocumented)
  ExpandMenu = "ExpandMenu",
  // (undocumented)
  ExploreContent = "ExploreContent",
  // (undocumented)
  ExploreContentSingle = "ExploreContentSingle",
  // (undocumented)
  ExploreData = "ExploreData",
  // (undocumented)
  Export = "Export",
  // (undocumented)
  ExportMirrored = "ExportMirrored",
  // (undocumented)
  ExternalBuild = "ExternalBuild",
  // (undocumented)
  ExternalTFVC = "ExternalTFVC",
  // (undocumented)
  ExternalXAML = "ExternalXAML",
  // (undocumented)
  Eyedropper = "Eyedropper",
  // (undocumented)
  EyeShadow = "EyeShadow",
  // (undocumented)
  F12DevTools = "F12DevTools",
  // (undocumented)
  FabricAssetLibrary = "FabricAssetLibrary",
  // (undocumented)
  FabricDataConnectionLibrary = "FabricDataConnectionLibrary",
  // (undocumented)
  FabricDocLibrary = "FabricDocLibrary",
  // (undocumented)
  FabricFolder = "FabricFolder",
  // (undocumented)
  FabricFolderFill = "FabricFolderFill",
  // (undocumented)
  FabricFolderSearch = "FabricFolderSearch",
  // (undocumented)
  FabricFormLibrary = "FabricFormLibrary",
  // (undocumented)
  FabricFormLibraryMirrored = "FabricFormLibraryMirrored",
  // (undocumented)
  FabricMovetoFolder = "FabricMovetoFolder",
  // (undocumented)
  FabricNetworkFolder = "FabricNetworkFolder",
  // (undocumented)
  FabricNewFolder = "FabricNewFolder",
  // (undocumented)
  FabricOpenFolderHorizontal = "FabricOpenFolderHorizontal",
  // (undocumented)
  FabricPictureLibrary = "FabricPictureLibrary",
  // (undocumented)
  FabricPublicFolder = "FabricPublicFolder",
  // (undocumented)
  FabricReportLibrary = "FabricReportLibrary",
  // (undocumented)
  FabricReportLibraryMirrored = "FabricReportLibraryMirrored",
  // (undocumented)
  FabricSyncFolder = "FabricSyncFolder",
  // (undocumented)
  FabricTextHighlight = "FabricTextHighlight",
  // (undocumented)
  FabricTextHighlightComposite = "FabricTextHighlightComposite",
  // (undocumented)
  FabricUnsyncFolder = "FabricUnsyncFolder",
  // (undocumented)
  FabricUserFolder = "FabricUserFolder",
  // (undocumented)
  Family = "Family",
  // (undocumented)
  FangBody = "FangBody",
  // (undocumented)
  FastForward = "FastForward",
  // (undocumented)
  FastMode = "FastMode",
  // (undocumented)
  Favicon = "Favicon",
  // (undocumented)
  FavoriteList = "FavoriteList",
  // (undocumented)
  FavoriteStar = "FavoriteStar",
  // (undocumented)
  FavoriteStarFill = "FavoriteStarFill",
  // (undocumented)
  Fax = "Fax",
  // (undocumented)
  Feedback = "Feedback",
  // (undocumented)
  FeedbackRequestMirroredSolid = "FeedbackRequestMirroredSolid",
  // (undocumented)
  FeedbackRequestSolid = "FeedbackRequestSolid",
  // (undocumented)
  FeedbackResponseSolid = "FeedbackResponseSolid",
  // (undocumented)
  Ferry = "Ferry",
  // (undocumented)
  FerrySolid = "FerrySolid",
  // (undocumented)
  FieldChanged = "FieldChanged",
  // (undocumented)
  FieldEmpty = "FieldEmpty",
  // (undocumented)
  FieldFilled = "FieldFilled",
  // (undocumented)
  FieldNotChanged = "FieldNotChanged",
  // (undocumented)
  FieldReadOnly = "FieldReadOnly",
  // (undocumented)
  FieldRequired = "FieldRequired",
  // (undocumented)
  FileASPX = "FileASPX",
  // (undocumented)
  FileBug = "FileBug",
  // (undocumented)
  FileCode = "FileCode",
  // (undocumented)
  FileComment = "FileComment",
  // (undocumented)
  FileCSS = "FileCSS",
  // (undocumented)
  FileHTML = "FileHTML",
  // (undocumented)
  FileImage = "FileImage",
  // (undocumented)
  FileJAVA = "FileJAVA",
  // (undocumented)
  FileLess = "FileLess",
  // (undocumented)
  FilePDB = "FilePDB",
  // (undocumented)
  FileRequest = "FileRequest",
  // (undocumented)
  FileSass = "FileSass",
  // (undocumented)
  FileSQL = "FileSQL",
  // (undocumented)
  FileSymlink = "FileSymlink",
  // (undocumented)
  FileTemplate = "FileTemplate",
  // (undocumented)
  FileTypeSolution = "FileTypeSolution",
  // (undocumented)
  FileYML = "FileYML",
  // (undocumented)
  Filter = "Filter",
  // (undocumented)
  Filters = "Filters",
  // (undocumented)
  FilterSettings = "FilterSettings",
  // (undocumented)
  FilterSolid = "FilterSolid",
  // (undocumented)
  FiltersSolid = "FiltersSolid",
  // (undocumented)
  Financial = "Financial",
  // (undocumented)
  FinancialMirroredSolid = "FinancialMirroredSolid",
  // (undocumented)
  FinancialSolid = "FinancialSolid",
  // (undocumented)
  Fingerprint = "Fingerprint",
  // (undocumented)
  FitPage = "FitPage",
  // (undocumented)
  FitWidth = "FitWidth",
  // (undocumented)
  FiveTileGrid = "FiveTileGrid",
  // (undocumented)
  Flag = "Flag",
  // (undocumented)
  FlameSolid = "FlameSolid",
  // (undocumented)
  Flashlight = "Flashlight",
  // (undocumented)
  FlickDown = "FlickDown",
  // (undocumented)
  FlickLeft = "FlickLeft",
  // (undocumented)
  FlickRight = "FlickRight",
  // (undocumented)
  FlickUp = "FlickUp",
  // (undocumented)
  Flow = "Flow",
  // (undocumented)
  FlowChart = "FlowChart",
  // (undocumented)
  Flower = "Flower",
  // (undocumented)
  FocalPoint = "FocalPoint",
  // (undocumented)
  Focus = "Focus",
  // (undocumented)
  Fog = "Fog",
  // (undocumented)
  Folder = "Folder",
  // (undocumented)
  FolderFill = "FolderFill",
  // (undocumented)
  FolderHorizontal = "FolderHorizontal",
  // (undocumented)
  FolderList = "FolderList",
  // (undocumented)
  FolderListMirrored = "FolderListMirrored",
  // (undocumented)
  FolderOpen = "FolderOpen",
  // (undocumented)
  FolderQuery = "FolderQuery",
  // (undocumented)
  FolderSearch = "FolderSearch",
  // (undocumented)
  FollowUser = "FollowUser",
  // (undocumented)
  Font = "Font",
  // (undocumented)
  FontColor = "FontColor",
  // (undocumented)
  FontColorA = "FontColorA",
  // (undocumented)
  FontColorSwatch = "FontColorSwatch",
  // (undocumented)
  FontDecrease = "FontDecrease",
  // (undocumented)
  FontIncrease = "FontIncrease",
  // (undocumented)
  FontSize = "FontSize",
  // (undocumented)
  Footer = "Footer",
  // (undocumented)
  FormLibrary = "FormLibrary",
  // (undocumented)
  FormLibraryMirrored = "FormLibraryMirrored",
  // (undocumented)
  Forward = "Forward",
  // (undocumented)
  ForwardEvent = "ForwardEvent",
  // (undocumented)
  Freezing = "Freezing",
  // (undocumented)
  Frigid = "Frigid",
  // (undocumented)
  FrontCamera = "FrontCamera",
  // (undocumented)
  FSharp = "FSharp",
  // (undocumented)
  FSharpLanguage = "FSharpLanguage",
  // (undocumented)
  FullCircleMask = "FullCircleMask",
  // (undocumented)
  FullHistory = "FullHistory",
  // (undocumented)
  FullScreen = "FullScreen",
  // (undocumented)
  FullWidth = "FullWidth",
  // (undocumented)
  FullWidthEdit = "FullWidthEdit",
  // (undocumented)
  FunctionalManagerDashboard = "FunctionalManagerDashboard",
  // (undocumented)
  FunnelChart = "FunnelChart",
  // (undocumented)
  GallatinLogo = "GallatinLogo",
  // (undocumented)
  Game = "Game",
  // (undocumented)
  Generate = "Generate",
  // (undocumented)
  GenericScan = "GenericScan",
  // (undocumented)
  GenericScanFilled = "GenericScanFilled",
  // (undocumented)
  Giftbox = "Giftbox",
  // (undocumented)
  GiftboxOpen = "GiftboxOpen",
  // (undocumented)
  GiftBoxSolid = "GiftBoxSolid",
  // (undocumented)
  GiftCard = "GiftCard",
  // (undocumented)
  GitGraph = "GitGraph",
  // (undocumented)
  Glasses = "Glasses",
  // (undocumented)
  Glimmer = "Glimmer",
  // (undocumented)
  GlobalNavButton = "GlobalNavButton",
  // (undocumented)
  Globe = "Globe",
  // (undocumented)
  Globe2 = "Globe2",
  // (undocumented)
  GlobeFavorite = "GlobeFavorite",
  // (undocumented)
  Go = "Go",
  // (undocumented)
  Golf = "Golf",
  // (undocumented)
  GoMirrored = "GoMirrored",
  // (undocumented)
  GotoToday = "GotoToday",
  // (undocumented)
  GridViewLarge = "GridViewLarge",
  // (undocumented)
  GridViewMedium = "GridViewMedium",
  // (undocumented)
  GridViewSmall = "GridViewSmall",
  // (undocumented)
  GripperBarHorizontal = "GripperBarHorizontal",
  // (undocumented)
  GripperBarVertical = "GripperBarVertical",
  // (undocumented)
  GripperDotsVertical = "GripperDotsVertical",
  // (undocumented)
  GripperTool = "GripperTool",
  // (undocumented)
  Group = "Group",
  // (undocumented)
  GroupedAscending = "GroupedAscending",
  // (undocumented)
  GroupedDescending = "GroupedDescending",
  // (undocumented)
  GroupedList = "GroupedList",
  // (undocumented)
  GroupObject = "GroupObject",
  // (undocumented)
  GUID = "GUID",
  // (undocumented)
  Guitar = "Guitar",
  // (undocumented)
  HailDay = "HailDay",
  // (undocumented)
  HailNight = "HailNight",
  // (undocumented)
  HalfAlpha = "HalfAlpha",
  // (undocumented)
  HalfCircle = "HalfCircle",
  // (undocumented)
  HandsFree = "HandsFree",
  // (undocumented)
  Handwriting = "Handwriting",
  // (undocumented)
  HardDrive = "HardDrive",
  // (undocumented)
  HardDriveGroup = "HardDriveGroup",
  // (undocumented)
  HardDriveLock = "HardDriveLock",
  // (undocumented)
  HardDriveUnlock = "HardDriveUnlock",
  // (undocumented)
  Header = "Header",
  // (undocumented)
  Header1 = "Header1",
  // (undocumented)
  Header2 = "Header2",
  // (undocumented)
  Header3 = "Header3",
  // (undocumented)
  Header4 = "Header4",
  // (undocumented)
  Headset = "Headset",
  // (undocumented)
  HeadsetSolid = "HeadsetSolid",
  // (undocumented)
  Health = "Health",
  // (undocumented)
  HealthSolid = "HealthSolid",
  // (undocumented)
  Heart = "Heart",
  // (undocumented)
  HeartBroken = "HeartBroken",
  // (undocumented)
  HeartFill = "HeartFill",
  // (undocumented)
  Help = "Help",
  // (undocumented)
  HelpMirrored = "HelpMirrored",
  // (undocumented)
  Hexagon = "Hexagon",
  // (undocumented)
  Hide = "Hide",
  // (undocumented)
  Hide2 = "Hide2",
  // (undocumented)
  Highlight = "Highlight",
  // (undocumented)
  HighlightMappedShapes = "HighlightMappedShapes",
  // (undocumented)
  HintText = "HintText",
  // (undocumented)
  HistoricalWeather = "HistoricalWeather",
  // (undocumented)
  History = "History",
  // (undocumented)
  Home = "Home",
  // (undocumented)
  HomeGroup = "HomeGroup",
  // (undocumented)
  HomeSolid = "HomeSolid",
  // (undocumented)
  HorizontalDistributeCenter = "HorizontalDistributeCenter",
  // (undocumented)
  Hospital = "Hospital",
  // (undocumented)
  Hotel = "Hotel",
  // (undocumented)
  HourGlass = "HourGlass",
  // (undocumented)
  IconSetsFlag = "IconSetsFlag",
  // (undocumented)
  IDBadge = "IDBadge",
  // (undocumented)
  ImageCrosshair = "ImageCrosshair",
  // (undocumented)
  ImageDiff = "ImageDiff",
  // (undocumented)
  ImagePixel = "ImagePixel",
  // (undocumented)
  ImageSearch = "ImageSearch",
  // (undocumented)
  Import = "Import",
  // (undocumented)
  ImportAllMirrored = "ImportAllMirrored",
  // (undocumented)
  Important = "Important",
  // (undocumented)
  ImportMirrored = "ImportMirrored",
  // (undocumented)
  Inbox = "Inbox",
  // (undocumented)
  InboxCheck = "InboxCheck",
  // (undocumented)
  IncidentTriangle = "IncidentTriangle",
  // (undocumented)
  IncreaseIndentArrow = "IncreaseIndentArrow",
  // (undocumented)
  IncreaseIndentArrowMirrored = "IncreaseIndentArrowMirrored",
  // (undocumented)
  IncreaseIndentLegacy = "IncreaseIndentLegacy",
  // (undocumented)
  IncreaseIndentText = "IncreaseIndentText",
  // (undocumented)
  IncreaseIndentTextMirrored = "IncreaseIndentTextMirrored",
  // (undocumented)
  Info = "Info",
  // (undocumented)
  Info2 = "Info2",
  // (undocumented)
  InfoSolid = "InfoSolid",
  // (undocumented)
  InsertColumnsLeft = "InsertColumnsLeft",
  // (undocumented)
  InsertColumnsRight = "InsertColumnsRight",
  // (undocumented)
  InsertRowsAbove = "InsertRowsAbove",
  // (undocumented)
  InsertRowsBelow = "InsertRowsBelow",
  // (undocumented)
  InsertSignatureLine = "InsertSignatureLine",
  // (undocumented)
  InsertTextBox = "InsertTextBox",
  // (undocumented)
  InstallToDrive = "InstallToDrive",
  // (undocumented)
  InternetSharing = "InternetSharing",
  // (undocumented)
  IRMForward = "IRMForward",
  // (undocumented)
  IRMForwardMirrored = "IRMForwardMirrored",
  // (undocumented)
  IRMReply = "IRMReply",
  // (undocumented)
  IRMReplyMirrored = "IRMReplyMirrored",
  // (undocumented)
  IssueSolid = "IssueSolid",
  // (undocumented)
  IssueTracking = "IssueTracking",
  // (undocumented)
  IssueTrackingMirrored = "IssueTrackingMirrored",
  // (undocumented)
  Italic = "Italic",
  // (undocumented)
  JavaScriptLanguage = "JavaScriptLanguage",
  // (undocumented)
  JoinOnlineMeeting = "JoinOnlineMeeting",
  // (undocumented)
  JS = "JS",
  // (undocumented)
  KaizalaLogo = "KaizalaLogo",
  // (undocumented)
  KeyboardClassic = "KeyboardClassic",
  // (undocumented)
  KnowledgeArticle = "KnowledgeArticle",
  // (undocumented)
  Label = "Label",
  // (undocumented)
  LadybugSolid = "LadybugSolid",
  // (undocumented)
  Lamp = "Lamp",
  // (undocumented)
  LandscapeOrientation = "LandscapeOrientation",
  // (undocumented)
  LaptopSecure = "LaptopSecure",
  // (undocumented)
  LaptopSelected = "LaptopSelected",
  // (undocumented)
  LargeGrid = "LargeGrid",
  // (undocumented)
  Leave = "Leave",
  // (undocumented)
  Library = "Library",
  // (undocumented)
  Lifesaver = "Lifesaver",
  // (undocumented)
  LifesaverLock = "LifesaverLock",
  // (undocumented)
  Light = "Light",
  // (undocumented)
  Lightbulb = "Lightbulb",
  // (undocumented)
  LightningBolt = "LightningBolt",
  // (undocumented)
  LightWeight = "LightWeight",
  // (undocumented)
  Like = "Like",
  // (undocumented)
  LikeSolid = "LikeSolid",
  // (undocumented)
  Line = "Line",
  // (undocumented)
  LineChart = "LineChart",
  // (undocumented)
  LineSpacing = "LineSpacing",
  // (undocumented)
  LineStyle = "LineStyle",
  // (undocumented)
  LineThickness = "LineThickness",
  // (undocumented)
  Link = "Link",
  // (undocumented)
  Link12 = "Link12",
  // (undocumented)
  LinkedDatabase = "LinkedDatabase",
  // (undocumented)
  LinkedInLogo = "LinkedInLogo",
  // (undocumented)
  List = "List",
  // (undocumented)
  ListMirrored = "ListMirrored",
  // (undocumented)
  LocaleLanguage = "LocaleLanguage",
  // (undocumented)
  Location = "Location",
  // (undocumented)
  LocationCircle = "LocationCircle",
  // (undocumented)
  LocationDot = "LocationDot",
  // (undocumented)
  LocationFill = "LocationFill",
  // (undocumented)
  LocationOutline = "LocationOutline",
  // (undocumented)
  Lock = "Lock",
  // (undocumented)
  Lock12 = "Lock12",
  // (undocumented)
  LockSolid = "LockSolid",
  // (undocumented)
  LogRemove = "LogRemove",
  // (undocumented)
  LookupEntities = "LookupEntities",
  // (undocumented)
  LowerBrightness = "LowerBrightness",
  // (undocumented)
  LyncLogo = "LyncLogo",
  // (undocumented)
  M365InvoicingLogo = "M365InvoicingLogo",
  // (undocumented)
  Mail = "Mail",
  // (undocumented)
  MailAlert = "MailAlert",
  // (undocumented)
  MailAttached = "MailAttached",
  // (undocumented)
  MailCheck = "MailCheck",
  // (undocumented)
  MailFill = "MailFill",
  // (undocumented)
  MailForward = "MailForward",
  // (undocumented)
  MailForwardMirrored = "MailForwardMirrored",
  // (undocumented)
  MailLowImportance = "MailLowImportance",
  // (undocumented)
  MailOptions = "MailOptions",
  // (undocumented)
  MailPause = "MailPause",
  // (undocumented)
  MailReminder = "MailReminder",
  // (undocumented)
  MailRepeat = "MailRepeat",
  // (undocumented)
  MailReply = "MailReply",
  // (undocumented)
  MailReplyAll = "MailReplyAll",
  // (undocumented)
  MailReplyAllMirrored = "MailReplyAllMirrored",
  // (undocumented)
  MailReplyMirrored = "MailReplyMirrored",
  // (undocumented)
  MailSchedule = "MailSchedule",
  // (undocumented)
  MailSolid = "MailSolid",
  // (undocumented)
  MailTentative = "MailTentative",
  // (undocumented)
  MailTentativeMirrored = "MailTentativeMirrored",
  // (undocumented)
  MailUndelivered = "MailUndelivered",
  // (undocumented)
  ManagerSelfService = "ManagerSelfService",
  // (undocumented)
  Manufacturing = "Manufacturing",
  // (undocumented)
  MapDirections = "MapDirections",
  // (undocumented)
  MapLayers = "MapLayers",
  // (undocumented)
  MapPin = "MapPin",
  // (undocumented)
  MapPinSolid = "MapPinSolid",
  // (undocumented)
  MarkDownLanguage = "MarkDownLanguage",
  // (undocumented)
  Market = "Market",
  // (undocumented)
  MarketDown = "MarketDown",
  // (undocumented)
  MasterDatabase = "MasterDatabase",
  // (undocumented)
  MaximumValue = "MaximumValue",
  // (undocumented)
  Medal = "Medal",
  // (undocumented)
  Media = "Media",
  // (undocumented)
  MediaAdd = "MediaAdd",
  // (undocumented)
  Medical = "Medical",
  // (undocumented)
  Megaphone = "Megaphone",
  // (undocumented)
  MegaphoneSolid = "MegaphoneSolid",
  // (undocumented)
  Memo = "Memo",
  // (undocumented)
  Merge = "Merge",
  // (undocumented)
  MergeDuplicate = "MergeDuplicate",
  // (undocumented)
  Message = "Message",
  // (undocumented)
  MessageFill = "MessageFill",
  // (undocumented)
  MicOff = "MicOff",
  // (undocumented)
  Microphone = "Microphone",
  // (undocumented)
  MicrosoftFlowLogo = "MicrosoftFlowLogo",
  // (undocumented)
  MicrosoftStaffhubLogo = "MicrosoftStaffhubLogo",
  // (undocumented)
  MiniContract = "MiniContract",
  // (undocumented)
  MiniContractMirrored = "MiniContractMirrored",
  // (undocumented)
  MiniExpand = "MiniExpand",
  // (undocumented)
  MiniExpandMirrored = "MiniExpandMirrored",
  // (undocumented)
  MiniLink = "MiniLink",
  // (undocumented)
  MinimumValue = "MinimumValue",
  // (undocumented)
  MobileReport = "MobileReport",
  // (undocumented)
  MobileSelected = "MobileSelected",
  // (undocumented)
  Money = "Money",
  // (undocumented)
  More = "More",
  // (undocumented)
  MoreSports = "MoreSports",
  // (undocumented)
  MoreVertical = "MoreVertical",
  // (undocumented)
  MountainClimbing = "MountainClimbing",
  // (undocumented)
  Move = "Move",
  // (undocumented)
  Movers = "Movers",
  // (undocumented)
  MoveToFolder = "MoveToFolder",
  // (undocumented)
  MSNLogo = "MSNLogo",
  // (undocumented)
  MSNVideos = "MSNVideos",
  // (undocumented)
  MSNVideosSolid = "MSNVideosSolid",
  // (undocumented)
  MultiSelect = "MultiSelect",
  // (undocumented)
  MultiSelectMirrored = "MultiSelectMirrored",
  // (undocumented)
  MusicInCollection = "MusicInCollection",
  // (undocumented)
  MusicInCollectionFill = "MusicInCollectionFill",
  // (undocumented)
  MusicNote = "MusicNote",
  // (undocumented)
  MyMoviesTV = "MyMoviesTV",
  // (undocumented)
  Nav2DMapView = "Nav2DMapView",
  // (undocumented)
  NavigateBack = "NavigateBack",
  // (undocumented)
  NavigateBackMirrored = "NavigateBackMirrored",
  // (undocumented)
  NavigateExternalInline = "NavigateExternalInline",
  // (undocumented)
  NavigateForward = "NavigateForward",
  // (undocumented)
  NavigateForwardMirrored = "NavigateForwardMirrored",
  // (undocumented)
  NavigationFlipper = "NavigationFlipper",
  // (undocumented)
  NetworkTower = "NetworkTower",
  // (undocumented)
  NewAnalyticsQuery = "NewAnalyticsQuery",
  // (undocumented)
  NewFolder = "NewFolder",
  // (undocumented)
  NewMail = "NewMail",
  // (undocumented)
  News = "News",
  // (undocumented)
  NewsSearch = "NewsSearch",
  // (undocumented)
  NewTeamProject = "NewTeamProject",
  // (undocumented)
  Next = "Next",
  // (undocumented)
  NormalWeight = "NormalWeight",
  // (undocumented)
  NoteForward = "NoteForward",
  // (undocumented)
  NotePinned = "NotePinned",
  // (undocumented)
  NoteReply = "NoteReply",
  // (undocumented)
  NotExecuted = "NotExecuted",
  // (undocumented)
  NotImpactedSolid = "NotImpactedSolid",
  // (undocumented)
  NugetLogo = "NugetLogo",
  // (undocumented)
  NumberedList = "NumberedList",
  // (undocumented)
  NumberedListNumber = "NumberedListNumber",
  // (undocumented)
  NumberedListNumberMirrored = "NumberedListNumberMirrored",
  // (undocumented)
  NumberedListText = "NumberedListText",
  // (undocumented)
  NumberedListTextMirrored = "NumberedListTextMirrored",
  // (undocumented)
  NumberField = "NumberField",
  // (undocumented)
  NumberSequence = "NumberSequence",
  // (undocumented)
  NumberSymbol = "NumberSymbol",
  // (undocumented)
  Octagon = "Octagon",
  // (undocumented)
  OEM = "OEM",
  // (undocumented)
  OfficeAddinsLogo = "OfficeAddinsLogo",
  // (undocumented)
  OfficeAssistantLogo = "OfficeAssistantLogo",
  // (undocumented)
  OfficeChat = "OfficeChat",
  // (undocumented)
  OfficeChatSolid = "OfficeChatSolid",
  // (undocumented)
  OfficeFormsLogo = "OfficeFormsLogo",
  // (undocumented)
  OfficeFormsLogo16 = "OfficeFormsLogo16",
  // (undocumented)
  OfficeFormsLogo24 = "OfficeFormsLogo24",
  // (undocumented)
  OfficeFormsLogoFill = "OfficeFormsLogoFill",
  // (undocumented)
  OfficeFormsLogoFill16 = "OfficeFormsLogoFill16",
  // (undocumented)
  OfficeFormsLogoFill24 = "OfficeFormsLogoFill24",
  // (undocumented)
  OfficeFormsLogoInverse = "OfficeFormsLogoInverse",
  // (undocumented)
  OfficeFormsLogoInverse16 = "OfficeFormsLogoInverse16",
  // (undocumented)
  OfficeFormsLogoInverse24 = "OfficeFormsLogoInverse24",
  // (undocumented)
  OfficeLogo = "OfficeLogo",
  // (undocumented)
  OfficeStoreLogo = "OfficeStoreLogo",
  // (undocumented)
  OfficeVideoLogo = "OfficeVideoLogo",
  // (undocumented)
  OfficeVideoLogoFill = "OfficeVideoLogoFill",
  // (undocumented)
  OfficeVideoLogoInverse = "OfficeVideoLogoInverse",
  // (undocumented)
  OfflineOneDriveParachute = "OfflineOneDriveParachute",
  // (undocumented)
  OfflineOneDriveParachuteDisabled = "OfflineOneDriveParachuteDisabled",
  // (undocumented)
  OfflineStorage = "OfflineStorage",
  // (undocumented)
  OfflineStorageSolid = "OfflineStorageSolid",
  // (undocumented)
  Onboarding = "Onboarding",
  // (undocumented)
  OneDriveAdd = "OneDriveAdd",
  // (undocumented)
  OneDriveFolder16 = "OneDriveFolder16",
  // (undocumented)
  OneDriveLogo = "OneDriveLogo",
  // (undocumented)
  OneNoteEduLogoInverse = "OneNoteEduLogoInverse",
  // (undocumented)
  OneNoteLogo = "OneNoteLogo",
  // (undocumented)
  OneNoteLogo16 = "OneNoteLogo16",
  // (undocumented)
  OneNoteLogoFill = "OneNoteLogoFill",
  // (undocumented)
  OneNoteLogoFill16 = "OneNoteLogoFill16",
  // (undocumented)
  OneNoteLogoInverse = "OneNoteLogoInverse",
  // (undocumented)
  OneNoteLogoInverse16 = "OneNoteLogoInverse16",
  // (undocumented)
  OpenEnrollment = "OpenEnrollment",
  // (undocumented)
  OpenFile = "OpenFile",
  // (undocumented)
  OpenFolderHorizontal = "OpenFolderHorizontal",
  // (undocumented)
  OpenInNewWindow = "OpenInNewWindow",
  // (undocumented)
  OpenPane = "OpenPane",
  // (undocumented)
  OpenPaneMirrored = "OpenPaneMirrored",
  // (undocumented)
  OpenSource = "OpenSource",
  // (undocumented)
  Org = "Org",
  // (undocumented)
  Orientation = "Orientation",
  // (undocumented)
  Orientation2 = "Orientation2",
  // (undocumented)
  OutlookLogo = "OutlookLogo",
  // (undocumented)
  OutlookLogo16 = "OutlookLogo16",
  // (undocumented)
  OutlookLogoFill = "OutlookLogoFill",
  // (undocumented)
  OutlookLogoFill16 = "OutlookLogoFill16",
  // (undocumented)
  OutlookLogoInverse = "OutlookLogoInverse",
  // (undocumented)
  OutlookLogoInverse16 = "OutlookLogoInverse16",
  // (undocumented)
  OutOfOffice = "OutOfOffice",
  // (undocumented)
  Package = "Package",
  // (undocumented)
  Packages = "Packages",
  // (undocumented)
  Padding = "Padding",
  // (undocumented)
  PaddingBottom = "PaddingBottom",
  // (undocumented)
  PaddingLeft = "PaddingLeft",
  // (undocumented)
  PaddingRight = "PaddingRight",
  // (undocumented)
  PaddingTop = "PaddingTop",
  // (undocumented)
  Page = "Page",
  // (undocumented)
  PageAdd = "PageAdd",
  // (undocumented)
  PageArrowRight = "PageArrowRight",
  // (undocumented)
  PageCheckedin = "PageCheckedin",
  // (undocumented)
  PageCheckedOut = "PageCheckedOut",
  // (undocumented)
  PageEdit = "PageEdit",
  // (undocumented)
  PageHeader = "PageHeader",
  // (undocumented)
  PageLeft = "PageLeft",
  // (undocumented)
  PageList = "PageList",
  // (undocumented)
  PageListFilter = "PageListFilter",
  // (undocumented)
  PageListMirroredSolid = "PageListMirroredSolid",
  // (undocumented)
  PageListSolid = "PageListSolid",
  // (undocumented)
  PageLock = "PageLock",
  // (undocumented)
  PageRemove = "PageRemove",
  // (undocumented)
  PageRight = "PageRight",
  // (undocumented)
  PageSolid = "PageSolid",
  // (undocumented)
  PanoIndicator = "PanoIndicator",
  // (undocumented)
  Parachute = "Parachute",
  // (undocumented)
  ParachuteSolid = "ParachuteSolid",
  // (undocumented)
  Parameter = "Parameter",
  // (undocumented)
  ParkingLocation = "ParkingLocation",
  // (undocumented)
  ParkingLocationMirrored = "ParkingLocationMirrored",
  // (undocumented)
  ParkingMirroredSolid = "ParkingMirroredSolid",
  // (undocumented)
  ParkingSolid = "ParkingSolid",
  // (undocumented)
  PartlyCloudyDay = "PartlyCloudyDay",
  // (undocumented)
  PartlyCloudyNight = "PartlyCloudyNight",
  // (undocumented)
  PartyLeader = "PartyLeader",
  // (undocumented)
  PassiveAuthentication = "PassiveAuthentication",
  // (undocumented)
  Paste = "Paste",
  // (undocumented)
  PasteAsCode = "PasteAsCode",
  // (undocumented)
  PasteAsText = "PasteAsText",
  // (undocumented)
  Pause = "Pause",
  // (undocumented)
  PaymentCard = "PaymentCard",
  // (undocumented)
  PC1 = "PC1",
  // (undocumented)
  PDF = "PDF",
  // (undocumented)
  PencilReply = "PencilReply",
  // (undocumented)
  Pentagon = "Pentagon",
  // (undocumented)
  PenWorkspace = "PenWorkspace",
  // (undocumented)
  People = "People",
  // (undocumented)
  PeopleAdd = "PeopleAdd",
  // (undocumented)
  PeopleAlert = "PeopleAlert",
  // (undocumented)
  PeopleBlock = "PeopleBlock",
  // (undocumented)
  PeoplePause = "PeoplePause",
  // (undocumented)
  PeopleRepeat = "PeopleRepeat",
  // (undocumented)
  Permissions = "Permissions",
  // (undocumented)
  PermissionsSolid = "PermissionsSolid",
  // (undocumented)
  Personalize = "Personalize",
  // (undocumented)
  Phishing = "Phishing",
  // (undocumented)
  Phone = "Phone",
  // (undocumented)
  Photo = "Photo",
  // (undocumented)
  Photo2 = "Photo2",
  // (undocumented)
  Photo2Add = "Photo2Add",
  // (undocumented)
  Photo2Fill = "Photo2Fill",
  // (undocumented)
  Photo2Remove = "Photo2Remove",
  // (undocumented)
  PhotoCollection = "PhotoCollection",
  // (undocumented)
  Picture = "Picture",
  // (undocumented)
  PictureCenter = "PictureCenter",
  // (undocumented)
  PictureFill = "PictureFill",
  // (undocumented)
  PictureLibrary = "PictureLibrary",
  // (undocumented)
  PicturePosition = "PicturePosition",
  // (undocumented)
  PictureStretch = "PictureStretch",
  // (undocumented)
  PictureTile = "PictureTile",
  // (undocumented)
  PieDouble = "PieDouble",
  // (undocumented)
  PieSingle = "PieSingle",
  // (undocumented)
  PieSingleSolid = "PieSingleSolid",
  // (undocumented)
  Pill = "Pill",
  // (undocumented)
  Pin = "Pin",
  // (undocumented)
  Pinned = "Pinned",
  // (undocumented)
  PinnedFill = "PinnedFill",
  // (undocumented)
  PivotChart = "PivotChart",
  // (undocumented)
  PlainText = "PlainText",
  // (undocumented)
  PlannerLogo = "PlannerLogo",
  // (undocumented)
  PlanView = "PlanView",
  // (undocumented)
  Play = "Play",
  // (undocumented)
  PlayerSettings = "PlayerSettings",
  // (undocumented)
  PlayResume = "PlayResume",
  // (undocumented)
  Plug = "Plug",
  // (undocumented)
  PlugConnected = "PlugConnected",
  // (undocumented)
  PlugDisconnected = "PlugDisconnected",
  // (undocumented)
  PlugSolid = "PlugSolid",
  // (undocumented)
  POI = "POI",
  // (undocumented)
  POISolid = "POISolid",
  // (undocumented)
  PostUpdate = "PostUpdate",
  // (undocumented)
  PowerApps = "PowerApps",
  // (undocumented)
  PowerApps2Logo = "PowerApps2Logo",
  // (undocumented)
  PowerAppsLogo = "PowerAppsLogo",
  // (undocumented)
  PowerBILogo = "PowerBILogo",
  // (undocumented)
  PowerBILogo16 = "PowerBILogo16",
  // (undocumented)
  PowerBILogoBackplate16 = "PowerBILogoBackplate16",
  // (undocumented)
  PowerButton = "PowerButton",
  // (undocumented)
  PowerPointDocument = "PowerPointDocument",
  // (undocumented)
  PowerPointLogo = "PowerPointLogo",
  // (undocumented)
  PowerPointLogo16 = "PowerPointLogo16",
  // (undocumented)
  PowerPointLogoFill = "PowerPointLogoFill",
  // (undocumented)
  PowerPointLogoFill16 = "PowerPointLogoFill16",
  // (undocumented)
  PowerPointLogoInverse = "PowerPointLogoInverse",
  // (undocumented)
  PowerPointLogoInverse16 = "PowerPointLogoInverse16",
  // (undocumented)
  Precipitation = "Precipitation",
  // (undocumented)
  PresenceChickletVideo = "PresenceChickletVideo",
  // (undocumented)
  Presentation = "Presentation",
  // (undocumented)
  Presentation12 = "Presentation12",
  // (undocumented)
  Preview = "Preview",
  // (undocumented)
  PreviewLink = "PreviewLink",
  // (undocumented)
  Previous = "Previous",
  // (undocumented)
  PrimaryCalendar = "PrimaryCalendar",
  // (undocumented)
  Print = "Print",
  // (undocumented)
  PrintfaxPrinterFile = "PrintfaxPrinterFile",
  // (undocumented)
  Processing = "Processing",
  // (undocumented)
  ProcessMetaTask = "ProcessMetaTask",
  // (undocumented)
  Product = "Product",
  // (undocumented)
  ProductRelease = "ProductRelease",
  // (undocumented)
  ProfileSearch = "ProfileSearch",
  // (undocumented)
  ProFootball = "ProFootball",
  // (undocumented)
  ProgressLoopInner = "ProgressLoopInner",
  // (undocumented)
  ProgressLoopOuter = "ProgressLoopOuter",
  // (undocumented)
  ProgressRingDots = "ProgressRingDots",
  // (undocumented)
  ProHockey = "ProHockey",
  // (undocumented)
  ProjectCollection = "ProjectCollection",
  // (undocumented)
  ProjectDocument = "ProjectDocument",
  // (undocumented)
  ProjectLogo16 = "ProjectLogo16",
  // (undocumented)
  ProjectLogo32 = "ProjectLogo32",
  // (undocumented)
  ProjectLogoFill16 = "ProjectLogoFill16",
  // (undocumented)
  ProjectLogoFill32 = "ProjectLogoFill32",
  // (undocumented)
  ProjectLogoInverse = "ProjectLogoInverse",
  // (undocumented)
  PromotedDatabase = "PromotedDatabase",
  // (undocumented)
  ProtectedDocument = "ProtectedDocument",
  // (undocumented)
  ProtectionCenterLogo32 = "ProtectionCenterLogo32",
  // (undocumented)
  ProtectRestrict = "ProtectRestrict",
  // (undocumented)
  PublicCalendar = "PublicCalendar",
  // (undocumented)
  PublicContactCard = "PublicContactCard",
  // (undocumented)
  PublicContactCardMirrored = "PublicContactCardMirrored",
  // (undocumented)
  PublicEmail = "PublicEmail",
  // (undocumented)
  PublicFolder = "PublicFolder",
  // (undocumented)
  PublishContent = "PublishContent",
  // (undocumented)
  PublishCourse = "PublishCourse",
  // (undocumented)
  PublisherLogo = "PublisherLogo",
  // (undocumented)
  PublisherLogo16 = "PublisherLogo16",
  // (undocumented)
  PublisherLogoFill = "PublisherLogoFill",
  // (undocumented)
  PublisherLogoFill16 = "PublisherLogoFill16",
  // (undocumented)
  PublisherLogoInverse16 = "PublisherLogoInverse16",
  // (undocumented)
  Puzzle = "Puzzle",
  // (undocumented)
  PY = "PY",
  // (undocumented)
  PythonLanguage = "PythonLanguage",
  // (undocumented)
  QRCode = "QRCode",
  // (undocumented)
  QuadColumn = "QuadColumn",
  // (undocumented)
  Quantity = "Quantity",
  // (undocumented)
  QuarterCircle = "QuarterCircle",
  // (undocumented)
  QueryList = "QueryList",
  // (undocumented)
  Questionnaire = "Questionnaire",
  // (undocumented)
  QuestionnaireMirrored = "QuestionnaireMirrored",
  // (undocumented)
  QuickNote = "QuickNote",
  // (undocumented)
  QuickNoteSolid = "QuickNoteSolid",
  // (undocumented)
  R = "R",
  // (undocumented)
  RadioBtnOff = "RadioBtnOff",
  // (undocumented)
  RadioBtnOn = "RadioBtnOn",
  // (undocumented)
  RadioBullet = "RadioBullet",
  // (undocumented)
  Rain = "Rain",
  // (undocumented)
  RainShowersDay = "RainShowersDay",
  // (undocumented)
  RainShowersNight = "RainShowersNight",
  // (undocumented)
  RainSnow = "RainSnow",
  // (undocumented)
  RawSource = "RawSource",
  // (undocumented)
  Read = "Read",
  // (undocumented)
  ReadingMode = "ReadingMode",
  // (undocumented)
  ReadingModeSolid = "ReadingModeSolid",
  // (undocumented)
  ReadOutLoud = "ReadOutLoud",
  // (undocumented)
  RealEstate = "RealEstate",
  // (undocumented)
  ReceiptCheck = "ReceiptCheck",
  // (undocumented)
  ReceiptForward = "ReceiptForward",
  // (undocumented)
  ReceiptReply = "ReceiptReply",
  // (undocumented)
  ReceiptTentative = "ReceiptTentative",
  // (undocumented)
  ReceiptTentativeMirrored = "ReceiptTentativeMirrored",
  // (undocumented)
  ReceiptUndelivered = "ReceiptUndelivered",
  // (undocumented)
  Recent = "Recent",
  // (undocumented)
  Record2 = "Record2",
  // (undocumented)
  RecruitmentManagement = "RecruitmentManagement",
  // (undocumented)
  RectangleShape = "RectangleShape",
  // (undocumented)
  RectangleShapeSolid = "RectangleShapeSolid",
  // (undocumented)
  RectangularClipping = "RectangularClipping",
  // (undocumented)
  RecurringEvent = "RecurringEvent",
  // (undocumented)
  RecurringTask = "RecurringTask",
  // (undocumented)
  RecycleBin = "RecycleBin",
  // (undocumented)
  Redeploy = "Redeploy",
  // (undocumented)
  RedEye = "RedEye",
  // (undocumented)
  Redo = "Redo",
  // (undocumented)
  Refresh = "Refresh",
  // (undocumented)
  Relationship = "Relationship",
  // (undocumented)
  ReleaseDefinition = "ReleaseDefinition",
  // (undocumented)
  ReleaseGate = "ReleaseGate",
  // (undocumented)
  ReleaseGateCheck = "ReleaseGateCheck",
  // (undocumented)
  ReleaseGateError = "ReleaseGateError",
  // (undocumented)
  ReminderGroup = "ReminderGroup",
  // (undocumented)
  ReminderPerson = "ReminderPerson",
  // (undocumented)
  Remote = "Remote",
  // (undocumented)
  Remove = "Remove",
  // (undocumented)
  RemoveEvent = "RemoveEvent",
  // (undocumented)
  RemoveFilter = "RemoveFilter",
  // (undocumented)
  RemoveFromTrash = "RemoveFromTrash",
  // (undocumented)
  RemoveLink = "RemoveLink",
  // (undocumented)
  RemoveLinkChain = "RemoveLinkChain",
  // (undocumented)
  RemoveLinkX = "RemoveLinkX",
  // (undocumented)
  RemoveOccurrence = "RemoveOccurrence",
  // (undocumented)
  Rename = "Rename",
  // (undocumented)
  RenewalCurrent = "RenewalCurrent",
  // (undocumented)
  RenewalFuture = "RenewalFuture",
  // (undocumented)
  ReopenPages = "ReopenPages",
  // (undocumented)
  Repair = "Repair",
  // (undocumented)
  RepeatAll = "RepeatAll",
  // (undocumented)
  Reply = "Reply",
  // (undocumented)
  ReplyAll = "ReplyAll",
  // (undocumented)
  ReplyAllAlt = "ReplyAllAlt",
  // (undocumented)
  ReplyAllMirrored = "ReplyAllMirrored",
  // (undocumented)
  ReplyAlt = "ReplyAlt",
  // (undocumented)
  ReplyMirrored = "ReplyMirrored",
  // (undocumented)
  Repo = "Repo",
  // (undocumented)
  ReportAdd = "ReportAdd",
  // (undocumented)
  ReportDocument = "ReportDocument",
  // (undocumented)
  ReportHacked = "ReportHacked",
  // (undocumented)
  ReportLibrary = "ReportLibrary",
  // (undocumented)
  ReportLibraryMirrored = "ReportLibraryMirrored",
  // (undocumented)
  RepoSolid = "RepoSolid",
  // (undocumented)
  ResponsesMenu = "ResponsesMenu",
  // (undocumented)
  ReturnToSession = "ReturnToSession",
  // (undocumented)
  ReviewRequestMirroredSolid = "ReviewRequestMirroredSolid",
  // (undocumented)
  ReviewRequestSolid = "ReviewRequestSolid",
  // (undocumented)
  ReviewResponseSolid = "ReviewResponseSolid",
  // (undocumented)
  ReviewSolid = "ReviewSolid",
  // (undocumented)
  RevToggleKey = "RevToggleKey",
  // (undocumented)
  Rewind = "Rewind",
  // (undocumented)
  Ribbon = "Ribbon",
  // (undocumented)
  RibbonSolid = "RibbonSolid",
  // (undocumented)
  RightDoubleQuote = "RightDoubleQuote",
  // (undocumented)
  RightTriangle = "RightTriangle",
  // (undocumented)
  Ringer = "Ringer",
  // (undocumented)
  RingerOff = "RingerOff",
  // (undocumented)
  RingerRemove = "RingerRemove",
  // (undocumented)
  Robot = "Robot",
  // (undocumented)
  Rocket = "Rocket",
  // (undocumented)
  Room = "Room",
  // (undocumented)
  Rotate = "Rotate",
  // (undocumented)
  RowsChild = "RowsChild",
  // (undocumented)
  RowsGroup = "RowsGroup",
  // (undocumented)
  Rugby = "Rugby",
  // (undocumented)
  Running = "Running",
  // (undocumented)
  Sad = "Sad",
  // (undocumented)
  SadSolid = "SadSolid",
  // (undocumented)
  Save = "Save",
  // (undocumented)
  SaveAll = "SaveAll",
  // (undocumented)
  SaveAndClose = "SaveAndClose",
  // (undocumented)
  SaveAs = "SaveAs",
  // (undocumented)
  SaveTemplate = "SaveTemplate",
  // (undocumented)
  SaveToMobile = "SaveToMobile",
  // (undocumented)
  Savings = "Savings",
  // (undocumented)
  ScaleUp = "ScaleUp",
  // (undocumented)
  ScaleVolume = "ScaleVolume",
  // (undocumented)
  ScheduleEventAction = "ScheduleEventAction",
  // (undocumented)
  ScopeTemplate = "ScopeTemplate",
  // (undocumented)
  ScreenCast = "ScreenCast",
  // (undocumented)
  Script = "Script",
  // (undocumented)
  ScrollUpDown = "ScrollUpDown",
  // (undocumented)
  Search = "Search",
  // (undocumented)
  SearchAndApps = "SearchAndApps",
  // (undocumented)
  SearchBookmark = "SearchBookmark",
  // (undocumented)
  SearchCalendar = "SearchCalendar",
  // (undocumented)
  SearchIssue = "SearchIssue",
  // (undocumented)
  SearchIssueMirrored = "SearchIssueMirrored",
  // (undocumented)
  SearchNearby = "SearchNearby",
  // (undocumented)
  SecondaryNav = "SecondaryNav",
  // (undocumented)
  Section = "Section",
  // (undocumented)
  Sections = "Sections",
  // (undocumented)
  SecurityGroup = "SecurityGroup",
  // (undocumented)
  SeeDo = "SeeDo",
  // (undocumented)
  SelectAll = "SelectAll",
  // (undocumented)
  Sell = "Sell",
  // (undocumented)
  SemiboldWeight = "SemiboldWeight",
  // (undocumented)
  Send = "Send",
  // (undocumented)
  SendMirrored = "SendMirrored",
  // (undocumented)
  Separator = "Separator",
  // (undocumented)
  Server = "Server",
  // (undocumented)
  ServerEnviroment = "ServerEnviroment",
  // (undocumented)
  ServerProcesses = "ServerProcesses",
  // (undocumented)
  SetAction = "SetAction",
  // (undocumented)
  Settings = "Settings",
  // (undocumented)
  Shapes = "Shapes",
  // (undocumented)
  Share = "Share",
  // (undocumented)
  ShareiOS = "ShareiOS",
  // (undocumented)
  SharepointLogo = "SharepointLogo",
  // (undocumented)
  SharepointLogoFill = "SharepointLogoFill",
  // (undocumented)
  SharepointLogoInverse = "SharepointLogoInverse",
  // (undocumented)
  Shield = "Shield",
  // (undocumented)
  ShieldSolid = "ShieldSolid",
  // (undocumented)
  Shirt = "Shirt",
  // (undocumented)
  Shop = "Shop",
  // (undocumented)
  ShoppingCart = "ShoppingCart",
  // (undocumented)
  ShoppingCartSolid = "ShoppingCartSolid",
  // (undocumented)
  ShopServer = "ShopServer",
  // (undocumented)
  ShowGrid = "ShowGrid",
  // (undocumented)
  ShowResults = "ShowResults",
  // (undocumented)
  ShowResultsMirrored = "ShowResultsMirrored",
  // (undocumented)
  ShowTimeAs = "ShowTimeAs",
  // (undocumented)
  SidePanel = "SidePanel",
  // (undocumented)
  SidePanelMirrored = "SidePanelMirrored",
  // (undocumented)
  SignOut = "SignOut",
  // (undocumented)
  SingleBookmark = "SingleBookmark",
  // (undocumented)
  SingleBookmarkSolid = "SingleBookmarkSolid",
  // (undocumented)
  SingleColumn = "SingleColumn",
  // (undocumented)
  SingleColumnEdit = "SingleColumnEdit",
  // (undocumented)
  SIPMove = "SIPMove",
  // (undocumented)
  SiteScan = "SiteScan",
  // (undocumented)
  SixPointStar = "SixPointStar",
  // (undocumented)
  SizeLegacy = "SizeLegacy",
  // (undocumented)
  SkiResorts = "SkiResorts",
  // (undocumented)
  SkypeArrow = "SkypeArrow",
  // (undocumented)
  SkypeCheck = "SkypeCheck",
  // (undocumented)
  SkypeCircleArrow = "SkypeCircleArrow",
  // (undocumented)
  SkypeCircleCheck = "SkypeCircleCheck",
  // (undocumented)
  SkypeCircleClock = "SkypeCircleClock",
  // (undocumented)
  SkypeCircleMinus = "SkypeCircleMinus",
  // (undocumented)
  SkypeCircleSlash = "SkypeCircleSlash",
  // (undocumented)
  SkypeClock = "SkypeClock",
  // (undocumented)
  SkypeForBusinessLogo = "SkypeForBusinessLogo",
  // (undocumented)
  SkypeForBusinessLogo16 = "SkypeForBusinessLogo16",
  // (undocumented)
  SkypeForBusinessLogoFill = "SkypeForBusinessLogoFill",
  // (undocumented)
  SkypeForBusinessLogoFill16 = "SkypeForBusinessLogoFill16",
  // (undocumented)
  SkypeLogo = "SkypeLogo",
  // (undocumented)
  SkypeLogo16 = "SkypeLogo16",
  // (undocumented)
  SkypeMessage = "SkypeMessage",
  // (undocumented)
  SkypeMinus = "SkypeMinus",
  // (undocumented)
  SkypeSlash = "SkypeSlash",
  // (undocumented)
  Slider = "Slider",
  // (undocumented)
  SliderHandleSize = "SliderHandleSize",
  // (undocumented)
  SliderThumb = "SliderThumb",
  // (undocumented)
  Slideshow = "Slideshow",
  // (undocumented)
  SnapToGrid = "SnapToGrid",
  // (undocumented)
  Snooze = "Snooze",
  // (undocumented)
  Snow = "Snow",
  // (undocumented)
  Snowflake = "Snowflake",
  // (undocumented)
  SnowShowerDay = "SnowShowerDay",
  // (undocumented)
  SnowShowerNight = "SnowShowerNight",
  // (undocumented)
  Soccer = "Soccer",
  // (undocumented)
  SocialListeningLogo = "SocialListeningLogo",
  // (undocumented)
  Sort = "Sort",
  // (undocumented)
  SortDown = "SortDown",
  // (undocumented)
  SortLines = "SortLines",
  // (undocumented)
  SortUp = "SortUp",
  // (undocumented)
  Source = "Source",
  // (undocumented)
  Spacer = "Spacer",
  // (undocumented)
  Speakers = "Speakers",
  // (undocumented)
  SpecialEvent = "SpecialEvent",
  // (undocumented)
  SpeedHigh = "SpeedHigh",
  // (undocumented)
  Split = "Split",
  // (undocumented)
  SplitObject = "SplitObject",
  // (undocumented)
  Sprint = "Sprint",
  // (undocumented)
  Squalls = "Squalls",
  // (undocumented)
  SquareShapeSolid = "SquareShapeSolid",
  // (undocumented)
  Stack = "Stack",
  // (undocumented)
  StackColumnChart = "StackColumnChart",
  // (undocumented)
  StackedBarChart = "StackedBarChart",
  // (undocumented)
  StackedColumnChart2 = "StackedColumnChart2",
  // (undocumented)
  StackedColumnChart2Fill = "StackedColumnChart2Fill",
  // (undocumented)
  StackedLineChart = "StackedLineChart",
  // (undocumented)
  StackIndicator = "StackIndicator",
  // (undocumented)
  StaffNotebookLogo16 = "StaffNotebookLogo16",
  // (undocumented)
  StaffNotebookLogo32 = "StaffNotebookLogo32",
  // (undocumented)
  StaffNotebookLogoFill16 = "StaffNotebookLogoFill16",
  // (undocumented)
  StaffNotebookLogoFill32 = "StaffNotebookLogoFill32",
  // (undocumented)
  StaffNotebookLogoInverted16 = "StaffNotebookLogoInverted16",
  // (undocumented)
  StaffNotebookLogoInverted32 = "StaffNotebookLogoInverted32",
  // (undocumented)
  Starburst = "Starburst",
  // (undocumented)
  StarburstSolid = "StarburstSolid",
  // (undocumented)
  StatusCircleBlock = "StatusCircleBlock",
  // (undocumented)
  StatusCircleBlock2 = "StatusCircleBlock2",
  // (undocumented)
  StatusCircleCheckmark = "StatusCircleCheckmark",
  // (undocumented)
  StatusCircleErrorX = "StatusCircleErrorX",
  // (undocumented)
  StatusCircleExclamation = "StatusCircleExclamation",
  // (undocumented)
  StatusCircleInfo = "StatusCircleInfo",
  // (undocumented)
  StatusCircleInner = "StatusCircleInner",
  // (undocumented)
  StatusCircleOuter = "StatusCircleOuter",
  // (undocumented)
  StatusCircleQuestionMark = "StatusCircleQuestionMark",
  // (undocumented)
  StatusCircleRing = "StatusCircleRing",
  // (undocumented)
  StatusCircleSync = "StatusCircleSync",
  // (undocumented)
  StatusErrorFull = "StatusErrorFull",
  // (undocumented)
  StatusTriangle = "StatusTriangle",
  // (undocumented)
  StatusTriangleExclamation = "StatusTriangleExclamation",
  // (undocumented)
  StatusTriangleInner = "StatusTriangleInner",
  // (undocumented)
  StatusTriangleOuter = "StatusTriangleOuter",
  // (undocumented)
  Step = "Step",
  // (undocumented)
  StepInsert = "StepInsert",
  // (undocumented)
  StepShared = "StepShared",
  // (undocumented)
  StepSharedAdd = "StepSharedAdd",
  // (undocumented)
  StepSharedInsert = "StepSharedInsert",
  // (undocumented)
  StockDown = "StockDown",
  // (undocumented)
  StockUp = "StockUp",
  // (undocumented)
  Stop = "Stop",
  // (undocumented)
  StopSolid = "StopSolid",
  // (undocumented)
  Stopwatch = "Stopwatch",
  // (undocumented)
  StorageOptical = "StorageOptical",
  // (undocumented)
  StoreLogo16 = "StoreLogo16",
  // (undocumented)
  StoreLogoMed20 = "StoreLogoMed20",
  // (undocumented)
  Storyboard = "Storyboard",
  // (undocumented)
  Streaming = "Streaming",
  // (undocumented)
  StreamingOff = "StreamingOff",
  // (undocumented)
  StreamLogo = "StreamLogo",
  // (undocumented)
  Street = "Street",
  // (undocumented)
  StreetsideSplitMinimize = "StreetsideSplitMinimize",
  // (undocumented)
  Strikethrough = "Strikethrough",
  // (undocumented)
  Subscribe = "Subscribe",
  // (undocumented)
  Subscript = "Subscript",
  // (undocumented)
  SubstitutionsIn = "SubstitutionsIn",
  // (undocumented)
  Suitcase = "Suitcase",
  // (undocumented)
  SunAdd = "SunAdd",
  // (undocumented)
  Sunny = "Sunny",
  // (undocumented)
  SunQuestionMark = "SunQuestionMark",
  // (undocumented)
  Superscript = "Superscript",
  // (undocumented)
  SurveyQuestions = "SurveyQuestions",
  // (undocumented)
  SwayLogo16 = "SwayLogo16",
  // (undocumented)
  SwayLogo32 = "SwayLogo32",
  // (undocumented)
  SwayLogoFill16 = "SwayLogoFill16",
  // (undocumented)
  SwayLogoFill32 = "SwayLogoFill32",
  // (undocumented)
  SwayLogoInverse = "SwayLogoInverse",
  // (undocumented)
  Switch = "Switch",
  // (undocumented)
  SwitcherStartEnd = "SwitcherStartEnd",
  // (undocumented)
  Sync = "Sync",
  // (undocumented)
  SyncFolder = "SyncFolder",
  // (undocumented)
  SyncOccurence = "SyncOccurence",
  // (undocumented)
  SyncStatus = "SyncStatus",
  // (undocumented)
  SyncStatusSolid = "SyncStatusSolid",
  // (undocumented)
  SyncToPC = "SyncToPC",
  // (undocumented)
  System = "System",
  // (undocumented)
  Tab = "Tab",
  // (undocumented)
  TabCenter = "TabCenter",
  // (undocumented)
  Table = "Table",
  // (undocumented)
  TableGroup = "TableGroup",
  // (undocumented)
  Tablet = "Tablet",
  // (undocumented)
  TabletMode = "TabletMode",
  // (undocumented)
  TabletSelected = "TabletSelected",
  // (undocumented)
  TabOneColumn = "TabOneColumn",
  // (undocumented)
  TabThreeColumn = "TabThreeColumn",
  // (undocumented)
  TabTwoColumn = "TabTwoColumn",
  // (undocumented)
  Tag = "Tag",
  // (undocumented)
  TagSolid = "TagSolid",
  // (undocumented)
  TagUnknown = "TagUnknown",
  // (undocumented)
  TagUnknown12 = "TagUnknown12",
  // (undocumented)
  TagUnknown12Mirror = "TagUnknown12Mirror",
  // (undocumented)
  TagUnknownMirror = "TagUnknownMirror",
  // (undocumented)
  Taskboard = "Taskboard",
  // (undocumented)
  TaskGroup = "TaskGroup",
  // (undocumented)
  TaskGroupMirrored = "TaskGroupMirrored",
  // (undocumented)
  TaskLogo = "TaskLogo",
  // (undocumented)
  TaskManager = "TaskManager",
  // (undocumented)
  TaskManagerMirrored = "TaskManagerMirrored",
  // (undocumented)
  TaskSolid = "TaskSolid",
  // (undocumented)
  Taxi = "Taxi",
  // (undocumented)
  TeamFavorite = "TeamFavorite",
  // (undocumented)
  TeamsLogo = "TeamsLogo",
  // (undocumented)
  TeamsLogo16 = "TeamsLogo16",
  // (undocumented)
  TeamsLogoFill = "TeamsLogoFill",
  // (undocumented)
  TeamsLogoFill16 = "TeamsLogoFill16",
  // (undocumented)
  TeamsLogoInverse = "TeamsLogoInverse",
  // (undocumented)
  Teamwork = "Teamwork",
  // (undocumented)
  Teeth = "Teeth",
  // (undocumented)
  Telemarketer = "Telemarketer",
  // (undocumented)
  TemporaryUser = "TemporaryUser",
  // (undocumented)
  Tennis = "Tennis",
  // (undocumented)
  TestAutoSolid = "TestAutoSolid",
  // (undocumented)
  TestBeaker = "TestBeaker",
  // (undocumented)
  TestBeakerSolid = "TestBeakerSolid",
  // (undocumented)
  TestCase = "TestCase",
  // (undocumented)
  TestExploreSolid = "TestExploreSolid",
  // (undocumented)
  TestImpactSolid = "TestImpactSolid",
  // (undocumented)
  TestParameter = "TestParameter",
  // (undocumented)
  TestPlan = "TestPlan",
  // (undocumented)
  TestStep = "TestStep",
  // (undocumented)
  TestSuite = "TestSuite",
  // (undocumented)
  TestUserSolid = "TestUserSolid",
  // (undocumented)
  TextBox = "TextBox",
  // (undocumented)
  TextCallout = "TextCallout",
  // (undocumented)
  TextDocument = "TextDocument",
  // (undocumented)
  TextDocumentShared = "TextDocumentShared",
  // (undocumented)
  TextField = "TextField",
  // (undocumented)
  TextOverflow = "TextOverflow",
  // (undocumented)
  TFVCLogo = "TFVCLogo",
  // (undocumented)
  ThisPC = "ThisPC",
  // (undocumented)
  ThreeQuarterCircle = "ThreeQuarterCircle",
  // (undocumented)
  ThumbnailView = "ThumbnailView",
  // (undocumented)
  ThumbnailViewMirrored = "ThumbnailViewMirrored",
  // (undocumented)
  Thunderstorms = "Thunderstorms",
  // (undocumented)
  Ticket = "Ticket",
  // (undocumented)
  Tiles = "Tiles",
  // (undocumented)
  Tiles2 = "Tiles2",
  // (undocumented)
  TimeEntry = "TimeEntry",
  // (undocumented)
  Timeline = "Timeline",
  // (undocumented)
  TimelineDelivery = "TimelineDelivery",
  // (undocumented)
  TimelineMatrixView = "TimelineMatrixView",
  // (undocumented)
  TimelineProgress = "TimelineProgress",
  // (undocumented)
  Timer = "Timer",
  // (undocumented)
  TimeSheet = "TimeSheet",
  // (undocumented)
  ToDoLogoBottom = "ToDoLogoBottom",
  // (undocumented)
  ToDoLogoInverse = "ToDoLogoInverse",
  // (undocumented)
  ToDoLogoOutline = "ToDoLogoOutline",
  // (undocumented)
  ToDoLogoTop = "ToDoLogoTop",
  // (undocumented)
  ToggleBorder = "ToggleBorder",
  // (undocumented)
  ToggleFilled = "ToggleFilled",
  // (undocumented)
  ToggleLeft = "ToggleLeft",
  // (undocumented)
  ToggleRight = "ToggleRight",
  // (undocumented)
  ToggleThumb = "ToggleThumb",
  // (undocumented)
  Toll = "Toll",
  // (undocumented)
  Touch = "Touch",
  // (undocumented)
  TouchPointer = "TouchPointer",
  // (undocumented)
  Trackers = "Trackers",
  // (undocumented)
  TrackersMirrored = "TrackersMirrored",
  // (undocumented)
  Train = "Train",
  // (undocumented)
  TrainSolid = "TrainSolid",
  // (undocumented)
  TransferCall = "TransferCall",
  // (undocumented)
  Transition = "Transition",
  // (undocumented)
  TransitionEffect = "TransitionEffect",
  // (undocumented)
  TransitionPop = "TransitionPop",
  // (undocumented)
  TransitionPush = "TransitionPush",
  // (undocumented)
  Translate = "Translate",
  // (undocumented)
  Trending12 = "Trending12",
  // (undocumented)
  TriangleDown12 = "TriangleDown12",
  // (undocumented)
  TriangleLeft12 = "TriangleLeft12",
  // (undocumented)
  TriangleRight12 = "TriangleRight12",
  // (undocumented)
  TriangleShape = "TriangleShape",
  // (undocumented)
  TriangleShapeSolid = "TriangleShapeSolid",
  // (undocumented)
  TriangleSolid = "TriangleSolid",
  // (undocumented)
  TriangleSolidDown12 = "TriangleSolidDown12",
  // (undocumented)
  TriangleSolidLeft12 = "TriangleSolidLeft12",
  // (undocumented)
  TriangleSolidRight12 = "TriangleSolidRight12",
  // (undocumented)
  TriangleSolidUp12 = "TriangleSolidUp12",
  // (undocumented)
  TriangleUp12 = "TriangleUp12",
  // (undocumented)
  TriggerApproval = "TriggerApproval",
  // (undocumented)
  TriggerAuto = "TriggerAuto",
  // (undocumented)
  TriggerUser = "TriggerUser",
  // (undocumented)
  TripleColumn = "TripleColumn",
  // (undocumented)
  TripleColumnEdit = "TripleColumnEdit",
  // (undocumented)
  TripleColumnWide = "TripleColumnWide",
  // (undocumented)
  Trophy = "Trophy",
  // (undocumented)
  Trophy2 = "Trophy2",
  // (undocumented)
  Trophy2Solid = "Trophy2Solid",
  // (undocumented)
  TurnRight = "TurnRight",
  // (undocumented)
  TVMonitor = "TVMonitor",
  // (undocumented)
  TVMonitorSelected = "TVMonitorSelected",
  // (undocumented)
  TwelvePointStar = "TwelvePointStar",
  // (undocumented)
  TypeScriptLanguage = "TypeScriptLanguage",
  // (undocumented)
  Umbrella = "Umbrella",
  // (undocumented)
  Underline = "Underline",
  // (undocumented)
  Undo = "Undo",
  // (undocumented)
  Uneditable = "Uneditable",
  // (undocumented)
  UneditableMirrored = "UneditableMirrored",
  // (undocumented)
  UneditableSolid12 = "UneditableSolid12",
  // (undocumented)
  UneditableSolidMirrored12 = "UneditableSolidMirrored12",
  // (undocumented)
  Unfavorite = "Unfavorite",
  // (undocumented)
  UngroupObject = "UngroupObject",
  // (undocumented)
  Unknown = "Unknown",
  // (undocumented)
  UnknownCall = "UnknownCall",
  // (undocumented)
  UnknownMirrored = "UnknownMirrored",
  // (undocumented)
  UnknownMirroredSolid = "UnknownMirroredSolid",
  // (undocumented)
  UnknownSolid = "UnknownSolid",
  // (undocumented)
  Unlock = "Unlock",
  // (undocumented)
  UnlockSolid = "UnlockSolid",
  // (undocumented)
  Unpin = "Unpin",
  // (undocumented)
  UnSetColor = "UnSetColor",
  // (undocumented)
  UnstackSelected = "UnstackSelected",
  // (undocumented)
  Unsubscribe = "Unsubscribe",
  // (undocumented)
  UnsyncFolder = "UnsyncFolder",
  // (undocumented)
  UnsyncOccurence = "UnsyncOccurence",
  // (undocumented)
  Up = "Up",
  // (undocumented)
  UpgradeAnalysis = "UpgradeAnalysis",
  // (undocumented)
  Upload = "Upload",
  // (undocumented)
  UserEvent = "UserEvent",
  // (undocumented)
  UserFollowed = "UserFollowed",
  // (undocumented)
  UserGauge = "UserGauge",
  // (undocumented)
  UserOptional = "UserOptional",
  // (undocumented)
  UserPause = "UserPause",
  // (undocumented)
  UserRemove = "UserRemove",
  // (undocumented)
  UserSync = "UserSync",
  // (undocumented)
  Vacation = "Vacation",
  // (undocumented)
  Variable = "Variable",
  // (undocumented)
  VariableGroup = "VariableGroup",
  // (undocumented)
  VB = "VB",
  // (undocumented)
  VennDiagram = "VennDiagram",
  // (undocumented)
  VerifiedBrand = "VerifiedBrand",
  // (undocumented)
  VersionControlPush = "VersionControlPush",
  // (undocumented)
  VerticalDistributeCenter = "VerticalDistributeCenter",
  // (undocumented)
  Video = "Video",
  // (undocumented)
  Video360Generic = "Video360Generic",
  // (undocumented)
  VideoLightOff = "VideoLightOff",
  // (undocumented)
  VideoOff = "VideoOff",
  // (undocumented)
  VideoSearch = "VideoSearch",
  // (undocumented)
  VideoSolid = "VideoSolid",
  // (undocumented)
  View = "View",
  // (undocumented)
  ViewAll = "ViewAll",
  // (undocumented)
  ViewAll2 = "ViewAll2",
  // (undocumented)
  ViewDashboard = "ViewDashboard",
  // (undocumented)
  ViewList = "ViewList",
  // (undocumented)
  ViewListGroup = "ViewListGroup",
  // (undocumented)
  ViewListTree = "ViewListTree",
  // (undocumented)
  VisioDiagram = "VisioDiagram",
  // (undocumented)
  VisioDiagramSync = "VisioDiagramSync",
  // (undocumented)
  VisioDocument = "VisioDocument",
  // (undocumented)
  VisioLogo = "VisioLogo",
  // (undocumented)
  VisioLogo16 = "VisioLogo16",
  // (undocumented)
  VisioLogoFill = "VisioLogoFill",
  // (undocumented)
  VisioLogoFill16 = "VisioLogoFill16",
  // (undocumented)
  VisioLogoInverse = "VisioLogoInverse",
  // (undocumented)
  VisioLogoInverse16 = "VisioLogoInverse16",
  // (undocumented)
  VisioOnlineLogo32 = "VisioOnlineLogo32",
  // (undocumented)
  VisioOnlineLogoCloud32 = "VisioOnlineLogoCloud32",
  // (undocumented)
  VisioOnlineLogoFill32 = "VisioOnlineLogoFill32",
  // (undocumented)
  VisualBasicLanguage = "VisualBasicLanguage",
  // (undocumented)
  VisualsFolder = "VisualsFolder",
  // (undocumented)
  VisualsStore = "VisualsStore",
  // (undocumented)
  VisualStudioIDELogo32 = "VisualStudioIDELogo32",
  // (undocumented)
  VisualStudioLogo = "VisualStudioLogo",
  // (undocumented)
  VoicemailForward = "VoicemailForward",
  // (undocumented)
  VoicemailIRM = "VoicemailIRM",
  // (undocumented)
  VoicemailReply = "VoicemailReply",
  // (undocumented)
  Volume0 = "Volume0",
  // (undocumented)
  Volume1 = "Volume1",
  // (undocumented)
  Volume2 = "Volume2",
  // (undocumented)
  Volume3 = "Volume3",
  // (undocumented)
  VolumeDisabled = "VolumeDisabled",
  // (undocumented)
  VSTSAltLogo1 = "VSTSAltLogo1",
  // (undocumented)
  VSTSAltLogo2 = "VSTSAltLogo2",
  // (undocumented)
  VSTSLogo = "VSTSLogo",
  // (undocumented)
  Waffle = "Waffle",
  // (undocumented)
  WaffleOffice365 = "WaffleOffice365",
  // (undocumented)
  WaitlistConfirm = "WaitlistConfirm",
  // (undocumented)
  WaitlistConfirmMirrored = "WaitlistConfirmMirrored",
  // (undocumented)
  Warning = "Warning",
  // (undocumented)
  Warning12 = "Warning12",
  // (undocumented)
  WarningSolid = "WarningSolid",
  // (undocumented)
  WebComponents = "WebComponents",
  // (undocumented)
  WebPublish = "WebPublish",
  // (undocumented)
  Website = "Website",
  // (undocumented)
  Weights = "Weights",
  // (undocumented)
  WhiteBoardApp16 = "WhiteBoardApp16",
  // (undocumented)
  WhiteBoardApp32 = "WhiteBoardApp32",
  // (undocumented)
  WifiEthernet = "WifiEthernet",
  // (undocumented)
  WifiWarning4 = "WifiWarning4",
  // (undocumented)
  WindDirection = "WindDirection",
  // (undocumented)
  WindowEdit = "WindowEdit",
  // (undocumented)
  WindowsLogo = "WindowsLogo",
  // (undocumented)
  Wines = "Wines",
  // (undocumented)
  WipePhone = "WipePhone",
  // (undocumented)
  WordDocument = "WordDocument",
  // (undocumented)
  WordLogo = "WordLogo",
  // (undocumented)
  WordLogo16 = "WordLogo16",
  // (undocumented)
  WordLogoFill = "WordLogoFill",
  // (undocumented)
  WordLogoFill16 = "WordLogoFill16",
  // (undocumented)
  WordLogoInverse = "WordLogoInverse",
  // (undocumented)
  WordLogoInverse16 = "WordLogoInverse16",
  // (undocumented)
  Work = "Work",
  // (undocumented)
  WorkFlow = "WorkFlow",
  // (undocumented)
  WorkforceManagement = "WorkforceManagement",
  // (undocumented)
  WorkItem = "WorkItem",
  // (undocumented)
  WorkItemAlert = "WorkItemAlert",
  // (undocumented)
  WorkItemBar = "WorkItemBar",
  // (undocumented)
  WorkItemBarSolid = "WorkItemBarSolid",
  // (undocumented)
  WorkItemBug = "WorkItemBug",
  // (undocumented)
  World = "World",
  // (undocumented)
  WorldClock = "WorldClock",
  // (undocumented)
  YammerLogo = "YammerLogo",
  // (undocumented)
  ZipFolder = "ZipFolder",
  // (undocumented)
  Zoom = "Zoom",
  // (undocumented)
  ZoomIn = "ZoomIn",
  // (undocumented)
  ZoomOut = "ZoomOut",
  // (undocumented)
  ZoomToFit = "ZoomToFit"
}

// @public (undocumented)
interface IContextualMenu {
}

// @public (undocumented)
interface IContextualMenuItem {
  [propertyName: string]: any;
  ariaLabel?: string;
  canCheck?: boolean;
  checked?: boolean;
  className?: string;
  componentRef?: IRefObject<IContextualMenuRenderItem>;
  customOnRenderListLength?: number;
  data?: any;
  disabled?: boolean;
  // @deprecated
  getItemClassNames?: (theme: ITheme, disabled: boolean, expanded: boolean, checked: boolean, isAnchorLink: boolean, knownIcon: boolean, itemClassName?: string, dividerClassName?: string, iconClassName?: string, subMenuClassName?: string, primaryDisabled?: boolean) => IMenuItemClassNames;
  getSplitButtonVerticalDividerClassNames?: (theme: ITheme) => IVerticalDividerClassNames;
  href?: string;
  iconProps?: IIconProps;
  // @deprecated
  inactive?: boolean;
  itemProps?: Partial<IContextualMenuItemProps>;
  // (undocumented)
  itemType?: ContextualMenuItemType;
  key: string;
  keytipProps?: IKeytipProps;
  // @deprecated
  name?: string;
  onClick?: (ev?: React.MouseEvent<HTMLElement> | React.KeyboardEvent<HTMLElement>, item?: IContextualMenuItem) => boolean | void;
  onMouseDown?: (item: IContextualMenuItem, event: any) => void;
  onRender?: (item: any, dismissMenu: (ev?: any, dismissAll?: boolean) => void) => React.ReactNode;
  onRenderIcon?: IRenderFunction<IContextualMenuItemProps>;
  primaryDisabled?: boolean;
  rel?: string;
  role?: string;
  secondaryText?: string;
  sectionProps?: IContextualMenuSection;
  shortCut?: string;
  split?: boolean;
  // @deprecated
  style?: React.CSSProperties;
  submenuIconProps?: IIconProps;
  subMenuProps?: IContextualMenuProps;
  target?: string;
  text?: string;
  title?: string;
}

// @public (undocumented)
interface IContextualMenuItemProps extends React.HTMLAttributes<IContextualMenuItemProps> {
  className?: string;
  classNames: IMenuItemClassNames;
  componentRef?: IRefObject<IContextualMenuRenderItem>;
  dismissMenu?: (ev?: any, dismissAll?: boolean) => void;
  dismissSubMenu?: () => void;
  getSubmenuTarget?: () => HTMLElement | undefined;
  hasIcons: boolean | undefined;
  index: number;
  item: IContextualMenuItem;
  onCheckmarkClick?: ((item: IContextualMenuItem, ev: React.MouseEvent<HTMLElement>) => void);
  openSubMenu?: (item: any, target: HTMLElement) => void;
  styles?: IStyleFunctionOrObject<IContextualMenuItemStyleProps, IContextualMenuItemStyles>;
  theme?: ITheme;
}

// @public (undocumented)
interface IContextualMenuItemStyleProps {
  checked: boolean;
  className?: string;
  disabled: boolean;
  dividerClassName?: string;
  expanded: boolean;
  iconClassName?: string;
  isAnchorLink: boolean;
  itemClassName?: string;
  knownIcon: boolean;
  primaryDisabled?: boolean;
  subMenuClassName?: string;
  theme: ITheme;
}

// @public (undocumented)
interface IContextualMenuItemStyles extends IButtonStyles {
  anchorLink: IStyle;
  checkmarkIcon: IStyle;
  divider: IStyle;
  icon: IStyle;
  iconColor: IStyle;
  item: IStyle;
  label: IStyle;
  linkContent: IStyle;
  linkContentMenu: IStyle;
  root: IStyle;
  secondaryText: IStyle;
  splitContainer: IStyle;
  splitMenu: IStyle;
  splitPrimary: IStyle;
  subMenuIcon: IStyle;
}

// @public (undocumented)
interface IContextualMenuListProps {
  // (undocumented)
  hasCheckmarks: boolean;
  // (undocumented)
  hasIcons: boolean;
  // (undocumented)
  items: IContextualMenuItem[];
  // (undocumented)
  totalItemCount: number;
}

// @public
interface IContextualMenuProps extends IBaseProps<IContextualMenu>, IWithResponsiveModeState {
  alignTargetEdge?: boolean;
  ariaLabel?: string;
  beakWidth?: number;
  bounds?: IRectangle;
  calloutProps?: ICalloutProps;
  className?: string;
  componentRef?: IRefObject<IContextualMenu>;
  contextualMenuItemAs?: React.ComponentClass<IContextualMenuItemProps> | React.StatelessComponent<IContextualMenuItemProps>;
  coverTarget?: boolean;
  delayUpdateFocusOnHover?: boolean;
  directionalHint?: DirectionalHint;
  directionalHintFixed?: boolean;
  directionalHintForRTL?: DirectionalHint;
  doNotLayer?: boolean;
  focusZoneProps?: IFocusZoneProps;
  gapSpace?: number;
  // @deprecated
  getMenuClassNames?: (theme: ITheme, className?: string) => IContextualMenuClassNames;
  hidden?: boolean;
  id?: string;
  isBeakVisible?: boolean;
  isSubMenu?: boolean;
  items: IContextualMenuItem[];
  labelElementId?: string;
  onDismiss?: (ev?: any, dismissAll?: boolean) => void;
  onItemClick?: (ev?: React.MouseEvent<HTMLElement> | React.KeyboardEvent<HTMLElement>, item?: IContextualMenuItem) => boolean | void;
  onMenuDismissed?: (contextualMenu?: IContextualMenuProps) => void;
  onMenuOpened?: (contextualMenu?: IContextualMenuProps) => void;
  onRenderMenuList?: IRenderFunction<IContextualMenuListProps>;
  onRenderSubMenu?: IRenderFunction<IContextualMenuProps>;
  shouldFocusOnContainer?: boolean;
  shouldFocusOnMount?: boolean;
  styles?: IStyleFunctionOrObject<IContextualMenuStyleProps, IContextualMenuStyles>;
  subMenuHoverDelay?: number;
  target?: Element | string | MouseEvent | IPoint | null;
  theme?: ITheme;
  title?: string;
  useTargetAsMinWidth?: boolean;
  useTargetWidth?: boolean;
}

// @public (undocumented)
interface IContextualMenuRenderItem {
  dismissMenu: (dismissAll?: boolean) => void;
  dismissSubMenu: () => void;
  openSubMenu: () => void;
}

// @public
interface IContextualMenuSection extends React.ClassAttributes<any> {
  bottomDivider?: boolean;
  items: IContextualMenuItem[];
  title?: string;
  topDivider?: boolean;
}

// @public (undocumented)
interface IContextualMenuState {
  // (undocumented)
  contextualMenuItems?: IContextualMenuItem[];
  // (undocumented)
  contextualMenuTarget?: Element;
  // (undocumented)
  dismissedMenuItemKey?: string;
  expandedByMouseClick?: boolean;
  // (undocumented)
  expandedMenuItemKey?: string;
  // (undocumented)
  positions?: any;
  // (undocumented)
  slideDirectionalClassName?: string;
  // (undocumented)
  submenuDirection?: DirectionalHint;
  // (undocumented)
  subMenuId?: string;
  // (undocumented)
  submenuTarget?: Element;
}

// @public (undocumented)
interface IContextualMenuStyleProps {
  className?: string;
  theme: ITheme;
}

// @public (undocumented)
interface IContextualMenuStyles {
  container: IStyle;
  header: IStyle;
  list: IStyle;
  root: IStyle;
  subComponentStyles: IContextualMenuSubComponentStyles;
  title: IStyle;
}

// @public (undocumented)
interface IContextualMenuSubComponentStyles {
  callout: IStyleFunctionOrObject<ICalloutContentStyleProps, any>;
  menuItem: IStyleFunctionOrObject<IContextualMenuItemStyleProps, any>;
}

// @public (undocumented)
enum IconType {
  default = 0,
  // @deprecated
  Default = 100000,
  image = 1,
  // @deprecated
  Image = 100001
}

// @public (undocumented)
interface ICustomizableProps {
  fields?: string[];
  scope: string;
}

// @public (undocumented)
interface ICustomizations {
  // (undocumented)
  inCustomizerContext?: boolean;
  // (undocumented)
  scopedSettings: {
    [key: string]: ISettings;
  }
  // (undocumented)
  settings: ISettings;
}

// @public (undocumented)
interface ICustomizerContext {
  // (undocumented)
  customizations: ICustomizations;
}

// @public (undocumented)
interface IDatePicker {
  focus(): void;
  reset(): void;
}

// @public (undocumented)
interface IDatePickerProps extends IBaseProps<IDatePicker>, React.HTMLAttributes<HTMLElement> {
  allFocusable?: boolean;
  allowTextInput?: boolean;
  ariaLabel?: string;
  borderless?: boolean;
  calendarAs?: IComponentAs<ICalendarProps>;
  calendarProps?: ICalendarProps;
  calloutProps?: ICalloutProps;
  className?: string;
  componentRef?: IRefObject<IDatePicker>;
  dateTimeFormatter?: ICalendarFormatDateCallbacks;
  disableAutoFocus?: boolean;
  disabled?: boolean;
  firstDayOfWeek?: DayOfWeek;
  firstWeekOfYear?: FirstWeekOfYear;
  formatDate?: (date?: Date) => string;
  highlightCurrentMonth?: boolean;
  highlightSelectedMonth?: boolean;
  initialPickerDate?: Date;
  isMonthPickerVisible?: boolean;
  isRequired?: boolean;
  label?: string;
  maxDate?: Date;
  minDate?: Date;
  onAfterMenuDismiss?: () => void;
  onSelectDate?: (date: Date | null | undefined) => void;
  parseDateFromString?: (dateStr: string) => Date | null;
  pickerAriaLabel?: string;
  placeholder?: string;
  showCloseButton?: boolean;
  showGoToToday?: boolean;
  showMonthPickerAsOverlay?: boolean;
  showWeekNumbers?: boolean;
  strings?: IDatePickerStrings;
  styles?: IStyleFunction<IDatePickerStyleProps, IDatePickerStyles>;
  tabIndex?: number;
  textField?: ITextFieldProps;
  theme?: ITheme;
  today?: Date;
  underlined?: boolean;
  value?: Date;
}

// @public (undocumented)
interface IDatePickerState {
  // (undocumented)
  errorMessage?: string;
  // (undocumented)
  formattedDate?: string;
  // (undocumented)
  isDatePickerShown?: boolean;
  // (undocumented)
  selectedDate?: Date;
}

// @public (undocumented)
interface IDatePickerStrings {
  closeButtonAriaLabel?: string;
  days: string[];
  goToToday: string;
  invalidInputErrorMessage?: string;
  isOutOfBoundsErrorMessage?: string;
  isRequiredErrorMessage?: string;
  months: string[];
  nextMonthAriaLabel?: string;
  nextYearAriaLabel?: string;
  prevMonthAriaLabel?: string;
  prevYearAriaLabel?: string;
  shortDays: string[];
  shortMonths: string[];
}

// @public (undocumented)
interface IDatePickerStyleProps {
  className?: string;
  // (undocumented)
  disabled?: boolean;
  // (undocumented)
  isDatePickerShown?: boolean;
  // (undocumented)
  label?: boolean;
  theme: ITheme;
}

// @public (undocumented)
interface IDatePickerStyles {
  // (undocumented)
  callout: IStyle;
  // (undocumented)
  icon: IStyle;
  root: IStyle;
  // (undocumented)
  textField: IStyle;
}

// WARNING: Because this definition is explicitly marked as @internal, an underscore prefix ("_") should be added to its name
// @internal
interface IDeclaredEventsByName {
  // (undocumented)
  [eventName: string]: boolean;
}

// @public
interface IDelayedRenderProps extends React.Props<{}> {
  delay?: number;
}

// WARNING: Because this definition is explicitly marked as @internal, an underscore prefix ("_") should be added to its name
// @internal
interface IDelayedRenderState {
  isRendered: boolean;
}

// @public (undocumented)
interface IDetailsFooterBaseProps extends IDetailsItemProps {
}

// @public (undocumented)
interface IDetailsFooterProps extends IDetailsFooterBaseProps {
  columns: IColumn[];
  selection: ISelection;
  selectionMode: SelectionMode;
}

// @public (undocumented)
interface IDetailsGroupDividerProps extends IGroupDividerProps, IDetailsItemProps {
}

// @public (undocumented)
interface IDetailsGroupRenderProps extends IGroupRenderProps {
  // (undocumented)
  onRenderFooter?: IRenderFunction<IDetailsGroupDividerProps>;
  // (undocumented)
  onRenderHeader?: IRenderFunction<IDetailsGroupDividerProps>;
}

// WARNING: The type "DetailsHeaderBase" needs to be exported by the package (e.g. added to index.ts)
// @public (undocumented)
interface IDetailsHeaderBaseProps extends React.ClassAttributes<DetailsHeaderBase>, IDetailsItemProps {
  ariaLabel?: string;
  ariaLabelForSelectAllCheckbox?: string;
  ariaLabelForSelectionColumn?: string;
  className?: string;
  collapseAllVisibility?: CollapseAllVisibility;
  columnReorderOptions?: IColumnReorderOptions;
  columnReorderProps?: IColumnReorderHeaderProps;
  componentRef?: IRefObject<IDetailsHeader>;
  isAllCollapsed?: boolean;
  layoutMode: DetailsListLayoutMode;
  minimumPixelsForDrag?: number;
  onColumnAutoResized?: (column: IColumn, columnIndex: number) => void;
  onColumnClick?: (ev: React.MouseEvent<HTMLElement>, column: IColumn) => void;
  onColumnContextMenu?: (column: IColumn, ev: React.MouseEvent<HTMLElement>) => void;
  onColumnIsSizingChanged?: (column: IColumn, isSizing: boolean) => void;
  onColumnResized?: (column: IColumn, newWidth: number, columnIndex: number) => void;
  onRenderColumnHeaderTooltip?: IRenderFunction<ITooltipHostProps>;
  onToggleCollapseAll?: (isAllCollapsed: boolean) => void;
  selectAllVisibility?: SelectAllVisibility;
  styles?: IStyleFunctionOrObject<IDetailsHeaderStyleProps, IDetailsHeaderStyles>;
  theme?: ITheme;
}

// @public (undocumented)
interface IDetailsHeaderProps extends IDetailsHeaderBaseProps {
  columns: IColumn[];
  selection: ISelection;
  selectionMode: SelectionMode;
}

// @public (undocumented)
interface IDetailsItemProps {
  cellStyleProps?: ICellStyleProps;
  checkboxVisibility?: CheckboxVisibility | undefined;
  columns?: IColumn[];
  groupNestingDepth?: number;
  indentWidth?: number | undefined;
  selection?: ISelection | undefined;
  selectionMode?: SelectionMode | undefined;
  viewport?: IViewport | undefined;
}

// @public (undocumented)
interface IDetailsList extends IList {
  focusIndex: (index: number, forceIntoFirstElement?: boolean, measureItem?: (itemIndex: number) => number, scrollToMode?: ScrollToMode) => void;
  forceUpdate: () => void;
  getStartItemIndexInView: () => number;
}

// @public (undocumented)
interface IDetailsListProps extends IBaseProps<IDetailsList>, IWithViewportProps {
  ariaLabel?: string;
  ariaLabelForGrid?: string;
  ariaLabelForListHeader?: string;
  ariaLabelForSelectAllCheckbox?: string;
  ariaLabelForSelectionColumn?: string;
  cellStyleProps?: ICellStyleProps;
  checkboxCellClassName?: string;
  checkboxVisibility?: CheckboxVisibility;
  checkButtonAriaLabel?: string;
  className?: string;
  columnReorderOptions?: IColumnReorderOptions;
  columns?: IColumn[];
  compact?: boolean;
  componentRef?: IRefObject<IDetailsList>;
  constrainMode?: ConstrainMode;
  disableSelectionZone?: boolean;
  dragDropEvents?: IDragDropEvents;
  enableShimmer?: boolean;
  enterModalSelectionOnTouch?: boolean;
  getGroupHeight?: IGroupedListProps['getGroupHeight'];
  getKey?: (item: any, index?: number) => string;
  getRowAriaDescribedBy?: (item: any) => string;
  getRowAriaLabel?: (item: any) => string;
  groupProps?: IDetailsGroupRenderProps;
  groups?: IGroup[];
  indentWidth?: number;
  initialFocusedIndex?: number;
  isHeaderVisible?: boolean;
  items: any[];
  layoutMode?: DetailsListLayoutMode;
  listProps?: IListProps;
  minimumPixelsForDrag?: number;
  onActiveItemChanged?: (item?: any, index?: number, ev?: React.FocusEvent<HTMLElement>) => void;
  onColumnHeaderClick?: (ev?: React.MouseEvent<HTMLElement>, column?: IColumn) => void;
  onColumnHeaderContextMenu?: (column?: IColumn, ev?: React.MouseEvent<HTMLElement>) => void;
  onColumnResize?: (column?: IColumn, newWidth?: number, columnIndex?: number) => void;
  onDidUpdate?: (detailsList?: DetailsListBase) => void;
  onItemContextMenu?: (item?: any, index?: number, ev?: Event) => void | boolean;
  onItemInvoked?: (item?: any, index?: number, ev?: Event) => void;
  onRenderDetailsFooter?: IRenderFunction<IDetailsFooterProps>;
  onRenderDetailsHeader?: IRenderFunction<IDetailsHeaderProps>;
  onRenderItemColumn?: (item?: any, index?: number, column?: IColumn) => React.ReactNode;
  onRenderMissingItem?: (index?: number, rowProps?: IDetailsRowProps) => React.ReactNode;
  onRenderRow?: IRenderFunction<IDetailsRowProps>;
  onRowDidMount?: (item?: any, index?: number) => void;
  onRowWillUnmount?: (item?: any, index?: number) => void;
  onShouldVirtualize?: (props: IListProps) => boolean;
  rowElementEventMap?: {
          eventName: string;
          callback: (context: IDragDropContext, event?: any) => void;
      }[];
  selection?: ISelection;
  selectionMode?: SelectionMode;
  selectionPreservedOnEmptyClick?: boolean;
  selectionZoneProps?: ISelectionZoneProps;
  setKey?: string;
  shouldApplyApplicationRole?: boolean;
  styles?: IStyleFunctionOrObject<IDetailsListStyleProps, IDetailsListStyles>;
  theme?: ITheme;
  usePageCache?: boolean;
  useReducedRowRenderer?: boolean;
  viewport?: IViewport;
}

// @public (undocumented)
interface IDetailsListState {
  // (undocumented)
  adjustedColumns: IColumn[];
  // (undocumented)
  focusedItemIndex: number;
  // (undocumented)
  isCollapsed?: boolean;
  // (undocumented)
  isDropping?: boolean;
  // (undocumented)
  isSizing?: boolean;
  // (undocumented)
  isSomeGroupExpanded?: boolean;
  // (undocumented)
  lastSelectionMode?: SelectionMode;
  // (undocumented)
  lastWidth?: number;
}

// @public (undocumented)
interface IDetailsListStyles {
  // (undocumented)
  contentWrapper: IStyle;
  // (undocumented)
  focusZone: IStyle;
  // (undocumented)
  headerWrapper: IStyle;
  // (undocumented)
  root: IStyle;
}

// @public (undocumented)
interface IDetailsRow {
}

// @public (undocumented)
interface IDetailsRowBaseProps extends Pick<IDetailsListProps, 'onRenderItemColumn'>, IBaseProps<IDetailsRow>, IDetailsItemProps {
  checkboxCellClassName?: string;
  checkButtonAriaLabel?: string;
  className?: string;
  collapseAllVisibility?: CollapseAllVisibility;
  compact?: boolean;
  componentRef?: IRefObject<IDetailsRow>;
  dragDropEvents?: IDragDropEvents;
  dragDropHelper?: IDragDropHelper;
  eventsToRegister?: {
          eventName: string;
          callback: (item?: any, index?: number, event?: any) => void;
      }[];
  getRowAriaDescribedBy?: (item: any) => string;
  getRowAriaLabel?: (item: any) => string;
  item: any;
  itemIndex: number;
  onDidMount?: (row?: DetailsRowBase) => void;
  onRenderCheck?: (props: IDetailsRowCheckProps) => JSX.Element;
  onWillUnmount?: (row?: DetailsRowBase) => void;
  rowFieldsAs?: React.StatelessComponent<IDetailsRowFieldsProps> | React.ComponentClass<IDetailsRowFieldsProps>;
  shimmer?: boolean;
  styles?: IStyleFunctionOrObject<IDetailsRowStyleProps, IDetailsRowStyles>;
  theme?: ITheme;
  useReducedRowRenderer?: boolean;
}

// @public (undocumented)
interface IDetailsRowCheckProps extends React.HTMLAttributes<HTMLElement> {
  anySelected?: boolean;
  canSelect: boolean;
  checkClassName?: string;
  className?: string;
  compact?: boolean;
  isHeader?: boolean;
  // @deprecated
  isSelected?: boolean;
  isVisible?: boolean;
  selected?: boolean;
  styles?: IStyleFunctionOrObject<IDetailsRowCheckStyleProps, IDetailsRowCheckStyles>;
  theme?: ITheme;
}

// @public (undocumented)
interface IDetailsRowCheckStyles {
  // (undocumented)
  check: IStyle;
  // (undocumented)
  isDisabled: IStyle;
  // (undocumented)
  root: IStyle;
}

// @public (undocumented)
interface IDetailsRowProps extends IDetailsRowBaseProps {
  columns: IColumn[];
  selection: ISelection;
  selectionMode: SelectionMode;
}

// @public (undocumented)
interface IDetailsRowSelectionState {
  // (undocumented)
  isSelected: boolean;
  // (undocumented)
  isSelectionModal: boolean;
}

// @public (undocumented)
interface IDetailsRowState {
  // (undocumented)
  columnMeasureInfo?: {
    column: IColumn;
    index: number;
    onMeasureDone: (measuredWidth: number) => void;
  }
  // (undocumented)
  groupNestingDepth?: number;
  // (undocumented)
  isDropping?: boolean;
  // (undocumented)
  selectionState?: IDetailsRowSelectionState;
}

// @public (undocumented)
interface IDetailsRowStyles {
  // (undocumented)
  cell: IStyle;
  // (undocumented)
  cellMeasurer: IStyle;
  // (undocumented)
  cellPadded: IStyle;
  // (undocumented)
  cellUnpadded: IStyle;
  // (undocumented)
  check: IStyle;
  // (undocumented)
  checkCell: IStyle;
  // (undocumented)
  checkCover: IStyle;
  // (undocumented)
  fields: IStyle;
  // (undocumented)
  isMultiline: IStyle;
  // (undocumented)
  isRowHeader: IStyle;
  // (undocumented)
  root: IStyle;
  // (undocumented)
  shimmer: IStyle;
  // (undocumented)
  shimmerBottomBorder: IStyle;
  // (undocumented)
  shimmerIconPlaceholder: IStyle;
  // (undocumented)
  shimmerLeftBorder: IStyle;
}

// @public (undocumented)
interface IDialog {
}

// @public (undocumented)
interface IDialogContent {
}

// @public (undocumented)
interface IDialogContentProps extends React.ClassAttributes<DialogContentBase> {
  children?: any;
  className?: string;
  closeButtonAriaLabel?: string;
  componentRef?: IRefObject<IDialogContent>;
  isMultiline?: boolean;
  onDismiss?: (ev?: React.MouseEvent<HTMLButtonElement>) => any;
  responsiveMode?: ResponsiveMode;
  showCloseButton?: boolean;
  styles?: IStyleFunctionOrObject<IDialogContentStyleProps, IDialogContentStyles>;
  subText?: string;
  subTextId?: string;
  theme?: ITheme;
  title?: string;
  titleId?: string;
  topButtonsProps?: IButtonProps[];
  type?: DialogType;
}

// @public (undocumented)
interface IDialogContentStyleProps {
  className?: string;
  // (undocumented)
  hidden?: boolean;
  // (undocumented)
  isClose?: boolean;
  // (undocumented)
  isLargeHeader?: boolean;
  isMultiline?: boolean;
  theme: ITheme;
}

// @public (undocumented)
interface IDialogContentStyles {
  // (undocumented)
  button: IStyle;
  content: IStyle;
  // (undocumented)
  header: IStyle;
  // (undocumented)
  inner: IStyle;
  // (undocumented)
  innerContent: IStyle;
  // (undocumented)
  subText: IStyle;
  // (undocumented)
  title: IStyle;
  // (undocumented)
  topButton: IStyle;
}

// @public (undocumented)
interface IDialogFooter {
}

// @public (undocumented)
interface IDialogFooterProps extends React.Props<DialogFooterBase> {
  className?: string;
  componentRef?: IRefObject<IDialogFooter>;
  styles?: IStyleFunctionOrObject<IDialogFooterStyleProps, IDialogFooterStyles>;
  theme?: ITheme;
}

// @public (undocumented)
interface IDialogFooterStyleProps {
  className?: string;
  theme: ITheme;
}

// @public (undocumented)
interface IDialogFooterStyles {
  // (undocumented)
  action: IStyle;
  actions: IStyle;
  // (undocumented)
  actionsRight: IStyle;
}

// @public (undocumented)
interface IDialogProps extends React.ClassAttributes<DialogBase>, IWithResponsiveModeState, IAccessiblePopupProps {
  // @deprecated
  ariaDescribedById?: string;
  // @deprecated
  ariaLabelledById?: string;
  // @deprecated
  className?: string;
  componentRef?: IRefObject<IDialog>;
  // @deprecated
  containerClassName?: string;
  // @deprecated
  contentClassName?: string;
  dialogContentProps?: IDialogContentProps;
  hidden?: boolean;
  // @deprecated
  isBlocking?: boolean;
  // @deprecated
  isDarkOverlay?: boolean;
  // @deprecated
  isOpen?: boolean;
  maxWidth?: ICSSRule | ICSSPixelUnitRule;
  minWidth?: ICSSRule | ICSSPixelUnitRule;
  modalProps?: IModalProps;
  onDismiss?: (ev?: React.MouseEvent<HTMLButtonElement>) => any;
  // @deprecated
  onDismissed?: () => any;
  // @deprecated
  onLayerDidMount?: () => void;
  // @deprecated
  onLayerMounted?: () => void;
  styles?: IStyleFunctionOrObject<IDialogStyleProps, IDialogStyles>;
  // @deprecated
  subText?: string;
  theme?: ITheme;
  // @deprecated
  title?: string;
  // @deprecated
  topButtonsProps?: IButtonProps[];
  // @deprecated
  type?: DialogType;
}

// @public (undocumented)
interface IDialogState {
  // (undocumented)
  hasBeenOpened?: boolean;
  // (undocumented)
  id?: string;
  // (undocumented)
  isOpen?: boolean;
  // (undocumented)
  isVisible?: boolean;
  // (undocumented)
  isVisibleClose?: boolean;
  // (undocumented)
  modalRectangleTop?: number;
}

// @public (undocumented)
interface IDialogStyleProps {
  className?: string;
  // @deprecated
  containerClassName?: string;
  // @deprecated
  contentClassName?: string;
  dialogDefaultMaxWidth?: string | ICSSRule | ICSSPixelUnitRule;
  dialogDefaultMinWidth?: string | ICSSRule | ICSSPixelUnitRule;
  hidden?: boolean;
  theme: ITheme;
}

// @public (undocumented)
interface IDialogStyles {
  // (undocumented)
  main: IStyle;
  root: IStyle;
}

// WARNING: Because this definition is explicitly marked as @internal, an underscore prefix ("_") should be added to its name
// @internal
interface IDictionary {
  // (undocumented)
  [className: string]: boolean;
}

// @public
interface IDisposable {
  // (undocumented)
  dispose: () => void;
}

// @public (undocumented)
interface IDividerAsProps extends IIconProps {
  item?: IBreadcrumbItem;
}

// @public (undocumented)
interface IDocumentCard {
  focus: () => void;
}

// @public (undocumented)
interface IDocumentCardActions {
}

// WARNING: The type "DocumentCardActionsBase" needs to be exported by the package (e.g. added to index.ts)
// @public (undocumented)
interface IDocumentCardActionsProps extends React.ClassAttributes<DocumentCardActionsBase> {
  actions: IButtonProps[];
  className?: string;
  componentRef?: IRefObject<IDocumentCardActions>;
  styles?: IStyleFunctionOrObject<IDocumentCardActionsStyleProps, IDocumentCardActionsStyles>;
  theme?: ITheme;
  views?: Number;
}

// @public (undocumented)
interface IDocumentCardActionsStyleProps {
  className?: string;
  theme: ITheme;
}

// @public (undocumented)
interface IDocumentCardActionsStyles {
  // (undocumented)
  action: IStyle;
  // (undocumented)
  root: IStyle;
  // (undocumented)
  views: IStyle;
  // (undocumented)
  viewsIcon: IStyle;
}

// @public (undocumented)
interface IDocumentCardActivity {
}

// @public (undocumented)
interface IDocumentCardActivityPerson {
  allowPhoneInitials?: boolean;
  initials?: string;
  initialsColor?: PersonaInitialsColor;
  name: string;
  profileImageSrc: string;
}

// WARNING: The type "DocumentCardActivityBase" needs to be exported by the package (e.g. added to index.ts)
// @public (undocumented)
interface IDocumentCardActivityProps extends React.ClassAttributes<DocumentCardActivityBase> {
  activity: string;
  className?: string;
  componentRef?: IRefObject<IDocumentCardActivity>;
  people: IDocumentCardActivityPerson[];
  styles?: IStyleFunctionOrObject<IDocumentCardActivityStyleProps, IDocumentCardActivityStyles>;
  theme?: ITheme;
}

// @public (undocumented)
interface IDocumentCardActivityStyleProps {
  className?: string;
  multiplePeople?: boolean;
  theme: ITheme;
}

// @public (undocumented)
interface IDocumentCardActivityStyles {
  // (undocumented)
  activity: IStyle;
  // (undocumented)
  avatar: IStyle;
  // (undocumented)
  avatars: IStyle;
  // (undocumented)
  details: IStyle;
  // (undocumented)
  name: IStyle;
  // (undocumented)
  root: IStyle;
}

// @public (undocumented)
interface IDocumentCardDetails {
}

// WARNING: The type "DocumentCardDetailsBase" needs to be exported by the package (e.g. added to index.ts)
// @public (undocumented)
interface IDocumentCardDetailsProps extends React.Props<DocumentCardDetailsBase> {
  className?: string;
  componentRef?: IRefObject<IDocumentCardDetails>;
  styles?: IStyleFunctionOrObject<IDocumentCardDetailsStyleProps, IDocumentCardDetailsStyles>;
  theme?: ITheme;
}

// @public (undocumented)
interface IDocumentCardDetailsStyleProps {
  className?: string;
  theme: ITheme;
}

// @public (undocumented)
interface IDocumentCardDetailsStyles {
  // (undocumented)
  root: IStyle;
}

// @public (undocumented)
interface IDocumentCardImage {
}

// @public (undocumented)
interface IDocumentCardImageProps extends IBaseProps<{}> {
  className?: string;
  componentRef?: IRefObject<IDocumentCardImage>;
  height?: number;
  iconProps?: IIconProps;
  imageFit?: ImageFit;
  imageSrc?: string;
  styles?: IStyleFunctionOrObject<IDocumentCardImageStyleProps, IDocumentCardImageStyles>;
  theme?: ITheme;
  width?: number;
}

// @public (undocumented)
interface IDocumentCardImageStyleProps extends IDocumentCardImageProps {
}

// @public (undocumented)
interface IDocumentCardImageStyles {
  // (undocumented)
  centeredIcon: IStyle;
  // (undocumented)
  centeredIconWrapper: IStyle;
  // (undocumented)
  cornerIcon: IStyle;
  // (undocumented)
  root: IStyle;
}

// @public (undocumented)
interface IDocumentCardLocation {
}

// WARNING: The type "DocumentCardLocationBase" needs to be exported by the package (e.g. added to index.ts)
// @public (undocumented)
interface IDocumentCardLocationProps extends React.ClassAttributes<DocumentCardLocationBase> {
  ariaLabel?: string;
  className?: string;
  componentRef?: IRefObject<IDocumentCardLocation>;
  location: string;
  locationHref?: string;
  onClick?: (ev?: React.MouseEvent<HTMLElement>) => void;
  styles?: IStyleFunctionOrObject<IDocumentCardLocationStyleProps, IDocumentCardLocationStyles>;
  theme?: ITheme;
}

// @public (undocumented)
interface IDocumentCardLocationStyleProps {
  className?: string;
  theme: ITheme;
}

// @public (undocumented)
interface IDocumentCardLocationStyles {
  // (undocumented)
  root: IStyle;
}

// @public (undocumented)
interface IDocumentCardLogo {
}

// WARNING: The type "DocumentCardLogoBase" needs to be exported by the package (e.g. added to index.ts)
// @public (undocumented)
interface IDocumentCardLogoProps extends React.ClassAttributes<DocumentCardLogoBase> {
  className?: string;
  componentRef?: IRefObject<IDocumentCardLogo>;
  logoIcon: string;
  logoName?: string;
  styles?: IStyleFunctionOrObject<IDocumentCardLogoStyleProps, IDocumentCardLogoStyles>;
  theme?: ITheme;
}

// @public (undocumented)
interface IDocumentCardLogoStyleProps {
  className?: string;
  theme: ITheme;
}

// @public (undocumented)
interface IDocumentCardLogoStyles {
  // (undocumented)
  root: IStyle;
}

// @public (undocumented)
interface IDocumentCardPreview {
}

// @public (undocumented)
interface IDocumentCardPreviewImage {
  // @deprecated
  accentColor?: string;
  componentRef?: IRefObject<{}>;
  // @deprecated
  errorImageSrc?: string;
  height?: number;
  iconSrc?: string;
  imageFit?: ImageFit;
  linkProps?: ILinkProps;
  name?: string;
  previewIconContainerClass?: string;
  previewIconProps?: IIconProps;
  previewImageSrc?: string;
  // @deprecated
  url?: string;
  width?: number;
}

// @public (undocumented)
interface IDocumentCardPreviewProps extends IBaseProps<{}> {
  className?: string;
  componentRef?: IRefObject<IDocumentCardPreview>;
  getOverflowDocumentCountText?: (overflowCount: number) => string;
  previewImages: IDocumentCardPreviewImage[];
  styles?: IStyleFunctionOrObject<IDocumentCardPreviewStyleProps, IDocumentCardPreviewStyles>;
  theme?: ITheme;
}

// @public (undocumented)
interface IDocumentCardPreviewStyleProps {
  className?: string;
  isFileList?: boolean;
  theme: ITheme;
}

// @public (undocumented)
interface IDocumentCardPreviewStyles {
  // (undocumented)
  fileList: IStyle;
  // (undocumented)
  fileListIcon: IStyle;
  // (undocumented)
  fileListOverflowText: IStyle;
  // (undocumented)
  icon: IStyle;
  // (undocumented)
  previewIcon: IStyle;
  // (undocumented)
  root: IStyle;
}

// @public (undocumented)
interface IDocumentCardProps extends IBaseProps<IDocumentCard>, React.HTMLAttributes<HTMLDivElement> {
  // @deprecated
  accentColor?: string;
  children?: React.ReactNode;
  className?: string;
  componentRef?: IRefObject<IDocumentCard>;
  onClick?: (ev?: React.SyntheticEvent<HTMLElement>) => void;
  onClickHref?: string;
  role?: string;
  styles?: IStyleFunctionOrObject<IDocumentCardStyleProps, IDocumentCardStyles>;
  theme?: ITheme;
  type?: DocumentCardType;
}

// @public (undocumented)
interface IDocumentCardStatus {
}

// WARNING: The type "DocumentCardStatusBase" needs to be exported by the package (e.g. added to index.ts)
// @public (undocumented)
interface IDocumentCardStatusProps extends React.Props<DocumentCardStatusBase> {
  className?: string;
  componentRef?: IRefObject<IDocumentCardStatus>;
  status: string;
  statusIcon?: string;
  styles?: IStyleFunctionOrObject<IDocumentCardStatusStyleProps, IDocumentCardStatusStyles>;
  theme?: ITheme;
}

// @public (undocumented)
interface IDocumentCardStatusStyleProps {
  className?: string;
  theme: ITheme;
}

// @public (undocumented)
interface IDocumentCardStatusStyles {
  // (undocumented)
  root: IStyle;
}

// @public (undocumented)
interface IDocumentCardStyleProps {
  actionable?: boolean;
  className?: string;
  compact?: boolean;
  theme: ITheme;
}

// @public (undocumented)
interface IDocumentCardStyles {
  // (undocumented)
  root: IStyle;
}

// @public (undocumented)
interface IDocumentCardTitle {
}

// WARNING: The type "DocumentCardTitleBase" needs to be exported by the package (e.g. added to index.ts)
// @public (undocumented)
interface IDocumentCardTitleProps extends React.ClassAttributes<DocumentCardTitleBase> {
  className?: string;
  componentRef?: IRefObject<IDocumentCardTitle>;
  shouldTruncate?: boolean;
  showAsSecondaryTitle?: boolean;
  styles?: IStyleFunctionOrObject<IDocumentCardTitleStyleProps, IDocumentCardTitleStyles>;
  theme?: ITheme;
  title: string;
}

// @public (undocumented)
interface IDocumentCardTitleStyleProps {
  className?: string;
  showAsSecondaryTitle?: boolean;
  theme: ITheme;
}

// @public (undocumented)
interface IDocumentCardTitleStyles {
  // (undocumented)
  root: IStyle;
}

// @public (undocumented)
interface IDropdown {
  // (undocumented)
  focus: (shouldOpenOnFocus?: boolean) => void;
}

// @public
interface IDropdownInternalProps extends IDropdownProps, IWithResponsiveModeState {
}

// @public (undocumented)
interface IDropdownOption extends ISelectableOption {
  // @deprecated
  isSelected?: boolean;
}

// @public (undocumented)
interface IDropdownProps extends ISelectableDroppableTextProps<IDropdown, HTMLDivElement> {
  defaultSelectedKeys?: string[] | number[];
  dropdownWidth?: number;
  // @deprecated
  isDisabled?: boolean;
  keytipProps?: IKeytipProps;
  multiSelect?: boolean;
  multiSelectDelimiter?: string;
  notifyOnReselect?: boolean;
  onChange?: (event: React.FormEvent<HTMLDivElement>, option?: IDropdownOption, index?: number) => void;
  // @deprecated (undocumented)
  onChanged?: (option: IDropdownOption, index?: number) => void;
  onDismiss?: () => void;
  onRenderCaretDown?: IRenderFunction<IDropdownProps>;
  onRenderPlaceHolder?: IRenderFunction<IDropdownProps>;
  onRenderTitle?: IRenderFunction<IDropdownOption | IDropdownOption[]>;
  options: IDropdownOption[];
  // @deprecated
  placeHolder?: string;
  responsiveMode?: ResponsiveMode;
  selectedKeys?: string[] | number[] | null;
  styles?: IStyleFunctionOrObject<IDropdownStyleProps, IDropdownStyles>;
  theme?: ITheme;
}

// @public (undocumented)
interface IDropdownState {
  // (undocumented)
  calloutRenderEdge?: RectangleEdge;
  hasFocus: boolean;
  // (undocumented)
  isOpen: boolean;
  // (undocumented)
  selectedIndices: number[];
}

// @public
interface IDropdownStyles {
  callout: IStyle;
  caretDown: IStyle;
  caretDownWrapper: IStyle;
  dropdown: IStyle;
  dropdownDivider: IStyle;
  dropdownItem: IStyle;
  dropdownItemDisabled: IStyle;
  dropdownItemHeader: IStyle;
  dropdownItems: IStyle;
  dropdownItemSelected: IStyle;
  dropdownItemSelectedAndDisabled: IStyle;
  dropdownItemsWrapper: IStyle;
  dropdownOptionText: IStyle;
  errorMessage: IStyle;
  label: IStyle;
  panel: IStyle;
  root: IStyle;
  subComponentStyles: IDropdownSubComponentStyles;
  title: IStyle;
}

// @public (undocumented)
interface IDropdownSubComponentStyles {
  label: IStyleFunctionOrObject<ILabelStyleProps, any>;
  panel: IStyleFunctionOrObject<IPanelStyleProps, any>;
}

// WARNING: Because this definition is explicitly marked as @internal, an underscore prefix ("_") should be added to its name
// @internal
interface IEffects {
  elevation16: string;
  elevation4: string;
  elevation64: string;
  elevation8: string;
  roundedCorner2: string;
}

// @public
interface IEntityRect {
  // (undocumented)
  height: number;
  // (undocumented)
  width: number;
}

// WARNING: Because this definition is explicitly marked as @internal, an underscore prefix ("_") should be added to its name
// @internal
interface IEventRecord {
  // (undocumented)
  callback: (args?: any) => void;
  // (undocumented)
  elementCallback?: (...args: any[]) => void;
  // (undocumented)
  eventName: string;
  // (undocumented)
  objectCallback?: (args?: any) => void;
  // (undocumented)
  options?: boolean | AddEventListenerOptions;
  // (undocumented)
  parent: any;
  // (undocumented)
  target: any;
}

// WARNING: Because this definition is explicitly marked as @internal, an underscore prefix ("_") should be added to its name
// @internal
interface IEventRecordList {
  // (undocumented)
  [id: string]: IEventRecord[] | number;
  // (undocumented)
  count: number;
}

// WARNING: Because this definition is explicitly marked as @internal, an underscore prefix ("_") should be added to its name
// @internal
interface IEventRecordsByName {
  // (undocumented)
  [eventName: string]: IEventRecordList;
}

// @public (undocumented)
interface IExpandingCard {
}

// @public
interface IExpandingCardProps extends IBaseCardProps<IExpandingCard, IExpandingCardStyles, IExpandingCardStyleProps> {
  compactCardHeight?: number;
  expandedCardHeight?: number;
  mode?: ExpandingCardMode;
  onRenderCompactCard?: IRenderFunction<any>;
  onRenderExpandedCard?: IRenderFunction<any>;
}

// @public (undocumented)
interface IExpandingCardState {
  // (undocumented)
  firstFrameRendered: boolean;
  // (undocumented)
  needsScroll: boolean;
}

// @public (undocumented)
interface IExpandingCardStyleProps extends IBaseCardStyleProps {
  compactCardHeight?: number;
  expandedCardFirstFrameRendered?: boolean;
  expandedCardHeight?: number;
  needsScroll?: boolean;
}

// @public (undocumented)
interface IExpandingCardStyles extends IBaseCardStyles {
  compactCard?: IStyle;
  expandedCard?: IStyle;
  expandedCardScroll?: IStyle;
}

// @public (undocumented)
interface IExtendedPeoplePickerProps extends IBaseExtendedPickerProps<IPersonaProps> {
}

// @public (undocumented)
interface IExtendedPersonaProps extends IPersonaProps {
  // (undocumented)
  blockRecipientRemoval?: boolean;
  // (undocumented)
  canExpand?: boolean;
  // (undocumented)
  isEditing?: boolean;
  // (undocumented)
  isValid: boolean;
  // (undocumented)
  shouldBlockSelection?: boolean;
}

// @public (undocumented)
interface IFabricProps extends React.HTMLAttributes<HTMLDivElement> {
  // (undocumented)
  componentRef?: IRefObject<{}>;
  // (undocumented)
  styles?: IStyleFunctionOrObject<IFabricStyleProps, IFabricStyles>;
  // (undocumented)
  theme?: ITheme;
}

// @public (undocumented)
interface IFabricStyleProps extends IFabricProps {
  // (undocumented)
  isFocusVisible: boolean;
  // (undocumented)
  theme: ITheme;
}

// @public (undocumented)
interface IFabricStyles {
  // (undocumented)
  root: IStyle;
}

// @public (undocumented)
interface IFacepile {
}

// @public (undocumented)
interface IFacepilePersona extends React.ButtonHTMLAttributes<HTMLButtonElement | HTMLDivElement> {
  allowPhoneInitials?: boolean;
  data?: any;
  imageInitials?: string;
  imageUrl?: string;
  initialsColor?: PersonaInitialsColor;
  keytipProps?: IKeytipProps;
  onClick?: (ev?: React.MouseEvent<HTMLElement>, persona?: IFacepilePersona) => void;
  onMouseMove?: (ev?: React.MouseEvent<HTMLElement>, persona?: IFacepilePersona) => void;
  onMouseOut?: (ev?: React.MouseEvent<HTMLElement>, persona?: IFacepilePersona) => void;
  personaName?: string;
}

// @public (undocumented)
interface IFacepileProps extends React.ClassAttributes<FacepileBase> {
  addButtonProps?: IButtonProps;
  ariaDescription?: string;
  // @deprecated
  chevronButtonProps?: IButtonProps;
  className?: string;
  componentRef?: IRefObject<IFacepile>;
  getPersonaProps?: (persona: IFacepilePersona) => IPersonaSharedProps;
  maxDisplayablePersonas?: number;
  overflowButtonProps?: IButtonProps;
  overflowButtonType?: OverflowButtonType;
  overflowPersonas?: IFacepilePersona[];
  personas: IFacepilePersona[];
  personaSize?: PersonaSize;
  showAddButton?: boolean;
  styles?: IStyleFunctionOrObject<IFacepileStyleProps, IFacepileStyles>;
  theme?: ITheme;
}

// @public (undocumented)
interface IFacepileStyleProps {
  className?: string;
  spacingAroundItemButton?: number;
  theme: ITheme;
}

// @public (undocumented)
interface IFacepileStyles {
  // (undocumented)
  addButton: IStyle;
  // (undocumented)
  descriptiveOverflowButton: IStyle;
  // (undocumented)
  itemButton: IStyle;
  // (undocumented)
  itemContainer: IStyle;
  // (undocumented)
  member: IStyle;
  // (undocumented)
  members: IStyle;
  // (undocumented)
  overflowButton: IStyle;
  // (undocumented)
  overflowInitialsIcon: IStyle;
  root: IStyle;
  // (undocumented)
  screenReaderOnly: IStyle;
}

// @public
interface IFitContentToBoundsOptions {
  boundsSize: ISize;
  contentSize: ISize;
  maxScale?: number;
  mode: FitMode;
}

// @public (undocumented)
interface IFocusTrapCalloutProps extends ICalloutProps {
  focusTrapProps?: IFocusTrapZoneProps;
}

// @public (undocumented)
interface IFocusTrapZone {
  focus: () => void;
}

// @public (undocumented)
interface IFocusTrapZoneProps extends React.HTMLAttributes<HTMLDivElement> {
  ariaLabelledBy?: string;
  componentRef?: IRefObject<IFocusTrapZone>;
  disableFirstFocus?: boolean;
  elementToFocusOnDismiss?: HTMLElement;
  firstFocusableSelector?: string | (() => string);
  focusPreviouslyFocusedInnerElement?: boolean;
  forceFocusInsideTrap?: boolean;
  ignoreExternalFocusing?: boolean;
  isClickableOutsideFocusTrap?: boolean;
}

// @public
interface IFocusZone {
  focus(forceIntoFirstElement?: boolean): boolean;
  focusElement(childElement?: HTMLElement): boolean;
}

// @public
interface IFocusZoneProps extends React.HTMLAttributes<HTMLElement | FocusZone> {
  allowFocusRoot?: boolean;
  // @deprecated
  allowTabKey?: boolean;
  ariaDescribedBy?: string;
  ariaLabelledBy?: string;
  as?: React.ReactType;
  checkForNoWrap?: boolean;
  className?: string;
  componentRef?: IRefObject<IFocusZone>;
  defaultActiveElement?: string;
  direction?: FocusZoneDirection;
  disabled?: boolean;
  doNotAllowFocusEventToPropagate?: boolean;
<<<<<<< HEAD
  elementType?: any;
=======
  // @deprecated
  elementType?: keyof React.ReactHTML;
>>>>>>> 69a0b2bb
  handleTabKey?: FocusZoneTabbableElements;
  isCircularNavigation?: boolean;
  isInnerZoneKeystroke?: (ev: React.KeyboardEvent<HTMLElement>) => boolean;
  onActiveElementChanged?: (element?: HTMLElement, ev?: React.FocusEvent<HTMLElement>) => void;
  onBeforeFocus?: (childElement?: HTMLElement) => boolean;
  onFocusNotification?: () => void;
  // @deprecated
  rootProps?: React.HTMLAttributes<HTMLDivElement>;
  shouldInputLoseFocusOnArrowKey?: (inputElement: HTMLInputElement) => boolean;
}

// @public
interface IFontFace extends IRawFontStyle {
  fontFeatureSettings?: string;
  src?: string;
  unicodeRange?: ICSSRule | string;
}

// @public
interface IFontStyles {
  // (undocumented)
  large: IRawStyle;
  // (undocumented)
  medium: IRawStyle;
  // (undocumented)
  mediumPlus: IRawStyle;
  // (undocumented)
  mega: IRawStyle;
  // (undocumented)
  small: IRawStyle;
  // (undocumented)
  smallPlus: IRawStyle;
  // (undocumented)
  superLarge: IRawStyle;
  // (undocumented)
  tiny: IRawStyle;
  // (undocumented)
  xLarge: IRawStyle;
  // (undocumented)
  xSmall: IRawStyle;
  // (undocumented)
  xxLarge: IRawStyle;
}

// @public (undocumented)
interface IGap extends IShimmerElement {
  height?: number;
  width?: number | string;
}

// @public (undocumented)
interface IGenericItem {
  // (undocumented)
  imageInitials: string;
  // (undocumented)
  primaryText: string;
  // (undocumented)
  ValidationState: ValidationState;
}

// @public (undocumented)
interface IGrid {
}

// @public (undocumented)
interface IGridCellProps<T> {
  cellDisabledStyle?: string[];
  cellIsSelectedStyle?: string[];
  className?: string;
  disabled?: boolean;
  getClassNames?: (theme: ITheme, className: string, variantClassName: string, iconClassName: string | undefined, menuIconClassName: string | undefined, disabled: boolean, checked: boolean, expanded: boolean, isSplit: boolean | undefined) => IButtonClassNames;
  id: string;
  index?: number;
  item: T;
  label?: string;
  onClick?: (item: T) => void;
  onFocus?: (item: T) => void;
  onHover?: (item?: T) => void;
  onKeyDown?: (ev: React.KeyboardEvent<HTMLButtonElement>) => void;
  onMouseEnter?: (ev: React.MouseEvent<HTMLButtonElement>) => boolean;
  onMouseLeave?: (ev: React.MouseEvent<HTMLButtonElement>) => void;
  onMouseMove?: (ev: React.MouseEvent<HTMLButtonElement>) => boolean;
  onRenderItem: (item: T) => JSX.Element;
  onWheel?: (ev: React.MouseEvent<HTMLButtonElement>) => void;
  role?: string;
  selected?: boolean;
}

// @public (undocumented)
interface IGridProps {
  columnCount: number;
  componentRef?: IRefObject<IGrid>;
  // @deprecated
  containerClassName?: string;
  doNotContainWithinFocusZone?: boolean;
  items: any[];
  onBlur?: () => void;
  onRenderItem: (item: any, index: number) => JSX.Element;
  positionInSet?: number;
  setSize?: number;
  shouldFocusCircularNavigate?: boolean;
  styles?: IStyleFunctionOrObject<IGridStyleProps, IGridStyles>;
  theme?: ITheme;
}

// @public
interface IGridStyleProps {
  theme: ITheme;
}

// @public
interface IGridStyles {
  focusedContainer?: IStyle;
  root: IStyle;
  tableCell: IStyle;
}

// @public (undocumented)
interface IGroup {
  ariaLabel?: string;
  children?: IGroup[];
  count: number;
  data?: any;
  hasMoreData?: boolean;
  isCollapsed?: boolean;
  isDropEnabled?: boolean;
  // @deprecated
  isSelected?: boolean;
  isShowingAll?: boolean;
  key: string;
  level?: number;
  name: string;
  startIndex: number;
}

// @public (undocumented)
interface IGroupDividerProps {
  className?: string;
  compact?: boolean;
  // (undocumented)
  componentRef?: IRefObject<{}>;
  // @deprecated
  expandButtonProps?: React.HTMLAttributes<HTMLButtonElement>;
  footerText?: string;
  group?: IGroup;
  groupIndex?: number;
  groupLevel?: number;
  groups?: IGroup[];
  indentWidth?: number;
  isCollapsedGroupSelectVisible?: boolean;
  isGroupLoading?: (group: IGroup) => boolean;
  // @deprecated
  isSelected?: boolean;
  loadingText?: string;
  onGroupHeaderClick?: (group: IGroup) => void;
  onRenderTitle?: IRenderFunction<IGroupHeaderProps>;
  onToggleCollapse?: (group: IGroup) => void;
  onToggleSelectGroup?: (group: IGroup) => void;
  onToggleSummarize?: (group: IGroup) => void;
  selected?: boolean;
  selectionMode?: SelectionMode;
  showAllLinkText?: string;
  theme?: ITheme;
  viewport?: IViewport;
}

// @public (undocumented)
interface IGroupedList extends IList {
  forceUpdate: () => void;
  toggleCollapseAll: (allCollapsed: boolean) => void;
}

// @public (undocumented)
interface IGroupedListProps extends React.ClassAttributes<GroupedListBase> {
  className?: string;
  compact?: boolean;
  componentRef?: IRefObject<IGroupedList>;
  dragDropEvents?: IDragDropEvents;
  dragDropHelper?: IDragDropHelper;
  eventsToRegister?: {
          eventName: string;
          callback: (context: IDragDropContext, event?: any) => void;
      }[];
  getGroupHeight?: (group: IGroup, groupIndex: number) => number;
  groupProps?: IGroupRenderProps;
  groups?: IGroup[];
  items: any[];
  listProps?: IListProps;
  onGroupExpandStateChanged?: (isSomeGroupExpanded: boolean) => void;
  onRenderCell: (nestingDepth?: number, item?: any, index?: number) => React.ReactNode;
  onShouldVirtualize?: (props: IListProps) => boolean;
  selection?: ISelection;
  selectionMode?: SelectionMode;
  styles?: IStyleFunctionOrObject<IGroupedListStyleProps, IGroupedListStyles>;
  theme?: ITheme;
  usePageCache?: boolean;
  viewport?: IViewport;
}

// @public (undocumented)
interface IGroupedListState {
  // (undocumented)
  groups?: IGroup[];
  // (undocumented)
  lastSelectionMode?: SelectionMode;
  // (undocumented)
  lastWidth?: number;
}

// @public (undocumented)
interface IGroupedListStyles {
  // (undocumented)
  group: IStyle;
  // (undocumented)
  groupIsDropping: IStyle;
  // (undocumented)
  root: IStyle;
}

// @public (undocumented)
interface IGroupFooterProps extends IGroupDividerProps {
  styles?: IStyleFunctionOrObject<IGroupFooterStyleProps, IGroupFooterStyles>;
}

// @public (undocumented)
interface IGroupFooterStyles {
  // (undocumented)
  root: IStyle;
}

// @public (undocumented)
interface IGroupHeaderProps extends IGroupDividerProps {
  expandButtonProps?: React.HTMLAttributes<HTMLButtonElement>;
  groupedListId?: string;
  selectAllButtonProps?: React.HTMLAttributes<HTMLButtonElement>;
  styles?: IStyleFunctionOrObject<IGroupHeaderStyleProps, IGroupHeaderStyles>;
}

// @public (undocumented)
interface IGroupHeaderStyles {
  // (undocumented)
  check: IStyle;
  // (undocumented)
  dropIcon: IStyle;
  // (undocumented)
  expand: IStyle;
  // (undocumented)
  expandIsCollapsed: IStyle;
  // (undocumented)
  groupHeaderContainer: IStyle;
  // (undocumented)
  headerCount: IStyle;
  // (undocumented)
  root: IStyle;
  // (undocumented)
  title: IStyle;
}

// @public (undocumented)
interface IGroupRenderProps {
  collapseAllVisibility?: CollapseAllVisibility;
  footerProps?: IGroupFooterProps;
  getGroupItemLimit?: (group: IGroup) => number;
  headerProps?: IGroupHeaderProps;
  isAllGroupsCollapsed?: boolean;
  onRenderFooter?: IRenderFunction<IGroupFooterProps>;
  onRenderHeader?: IRenderFunction<IGroupHeaderProps>;
  onRenderShowAll?: IRenderFunction<IGroupShowAllProps>;
  onToggleCollapseAll?: (isAllCollapsed: boolean) => void;
  showAllProps?: IGroupShowAllProps;
  showEmptyGroups?: boolean;
}

// @public (undocumented)
interface IGroupShowAllProps extends IGroupDividerProps {
  showAllLinkText?: string;
  styles?: IStyleFunctionOrObject<IGroupShowAllStyleProps, IGroupShowAllStyles>;
}

// @public (undocumented)
interface IGroupShowAllStyles {
  // (undocumented)
  root: IStyle;
}

// @public (undocumented)
interface IGroupSpacerProps {
  count: number;
  indentWidth?: number;
  styles?: IStyleFunctionOrObject<IGroupSpacerStyleProps, IGroupSpacerStyles>;
  theme?: ITheme;
}

// @public (undocumented)
interface IGroupSpacerStyles {
  // (undocumented)
  root: IStyle;
}

// @public (undocumented)
interface IHoverCard {
}

// @public
interface IHoverCardProps extends React.HTMLAttributes<HTMLDivElement> {
  cardDismissDelay?: number;
  cardOpenDelay?: number;
  className?: string;
  componentRef?: IRefObject<IHoverCard>;
  expandedCardOpenDelay?: number;
  expandingCardProps?: IExpandingCardProps;
  instantOpenOnClick?: boolean;
  onCardExpand?: () => void;
  onCardHide?: () => void;
  onCardVisible?: () => void;
  openHotKey?: KeyCodes;
  plainCardProps?: IPlainCardProps;
  setAriaDescribedBy?: boolean;
  setInitialFocus?: boolean;
  shouldBlockHoverCard?: () => void;
  sticky?: boolean;
  styles?: IStyleFunctionOrObject<IHoverCardStyleProps, IHoverCardStyles>;
  target?: HTMLElement | string;
  theme?: ITheme;
  trapFocus?: boolean;
  type?: HoverCardType;
}

// @public (undocumented)
interface IHoverCardState {
  // (undocumented)
  isHoverCardVisible?: boolean;
  // (undocumented)
  mode?: ExpandingCardMode;
  // (undocumented)
  openMode?: OpenCardMode;
}

// @public (undocumented)
interface IHoverCardStyleProps {
  className?: string;
  theme: ITheme;
}

// @public (undocumented)
interface IHoverCardStyles {
  host?: IStyle;
}

// @public (undocumented)
interface IHSL {
  h: number;
  l: number;
  s: number;
}

// @public (undocumented)
interface IHSV {
  h: number;
  s: number;
  v: number;
}

// @public (undocumented)
interface IIconOptions {
  disableWarnings: boolean;
  // @deprecated (undocumented)
  warnOnMissingIcons?: boolean;
}

// @public (undocumented)
interface IIconProps extends IBaseProps, React.HTMLAttributes<HTMLElement> {
  ariaLabel?: string;
  iconName?: string;
  iconType?: IconType;
  imageErrorAs?: React.StatelessComponent<IImageProps> | React.ComponentClass<IImageProps>;
  imageProps?: IImageProps;
  styles?: IStyleFunctionOrObject<IIconStyleProps, IIconStyles>;
  // (undocumented)
  theme?: ITheme;
}

// @public (undocumented)
interface IIconRecord {
  // (undocumented)
  code: string | undefined;
  // (undocumented)
  subset: IIconSubsetRecord;
}

// @public (undocumented)
interface IIconState {
  // (undocumented)
  imageLoadError: boolean;
}

// @public (undocumented)
interface IIconStyleProps {
  // (undocumented)
  className?: string;
  // (undocumented)
  iconClassName?: string;
  // (undocumented)
  isImage: boolean;
  // (undocumented)
  isPlaceholder: boolean;
  // (undocumented)
  styles?: Partial<IIconStyles>;
  // (undocumented)
  theme?: ITheme;
}

// @public (undocumented)
interface IIconStyles {
  // @deprecated
  imageContainer?: IStyle;
  // (undocumented)
  root?: IStyle;
}

// @public (undocumented)
interface IIconSubset {
  // (undocumented)
  fontFace?: IFontFace;
  // (undocumented)
  icons: {
    [key: string]: string | JSX.Element;
  }
  // (undocumented)
  style?: IRawStyle;
}

// @public (undocumented)
interface IImage {
}

// @public (undocumented)
interface IImageProps extends React.ImgHTMLAttributes<HTMLImageElement> {
  className?: string;
  componentRef?: IRefObject<IImage>;
  coverStyle?: ImageCoverStyle;
  // @deprecated
  errorSrc?: string;
  imageFit?: ImageFit;
  maximizeFrame?: boolean;
  onLoadingStateChange?: (loadState: ImageLoadState) => void;
  shouldFadeIn?: boolean;
  shouldStartVisible?: boolean;
  styles?: IStyleFunctionOrObject<IImageStyleProps, IImageStyles>;
  theme?: ITheme;
}

// @public (undocumented)
interface IImageState {
  // (undocumented)
  loadState?: ImageLoadState;
}

// @public (undocumented)
interface IImageStyleProps {
  className?: string;
  height?: number | string;
  isCenter?: boolean;
  // (undocumented)
  isCenterCover?: boolean;
  // (undocumented)
  isContain?: boolean;
  // (undocumented)
  isCover?: boolean;
  isError?: boolean;
  isLandscape?: boolean;
  isLoaded?: boolean;
  // (undocumented)
  isNone?: boolean;
  isNotImageFit?: boolean;
  maximizeFrame?: boolean;
  shouldFadeIn?: boolean;
  shouldStartVisible?: boolean;
  theme: ITheme;
  width?: number | string;
}

// @public (undocumented)
interface IImageStyles {
  image: IStyle;
  root: IStyle;
}

// @public
interface IInputProps extends React.InputHTMLAttributes<HTMLInputElement> {
  // WARNING: The name "aria-label" contains unsupported characters; API names should use only letters, numbers, and underscores
  aria-label?: string;
  defaultVisibleValue?: string;
}

// @public (undocumented)
interface IKeytip {
}

// @public (undocumented)
interface IKeytipLayer {
}

// @public (undocumented)
interface IKeytipLayerProps extends React.ClassAttributes<IKeytipLayer> {
  componentRef?: IRefObject<IKeytipLayer>;
  content: string;
  keytipExitSequences?: IKeytipTransitionKey[];
  keytipReturnSequences?: IKeytipTransitionKey[];
  keytipStartSequences?: IKeytipTransitionKey[];
  onEnterKeytipMode?: () => void;
  onExitKeytipMode?: (ev?: React.KeyboardEvent<HTMLElement> | React.MouseEvent<HTMLElement>) => void;
  styles?: IStyleFunctionOrObject<IKeytipLayerStyleProps, IKeytipLayerStyles>;
}

// @public (undocumented)
interface IKeytipLayerState {
  // (undocumented)
  inKeytipMode: boolean;
  // (undocumented)
  keytips: IKeytipProps[];
  // (undocumented)
  visibleKeytips: IKeytipProps[];
}

// @public (undocumented)
interface IKeytipLayerStyleProps {
}

// @public (undocumented)
interface IKeytipLayerStyles {
  // (undocumented)
  innerContent: IStyle;
}

// @public (undocumented)
interface IKeytipProps {
  calloutProps?: ICalloutProps;
  componentRef?: IRefObject<IKeytip>;
  content: string;
  disabled?: boolean;
  hasDynamicChildren?: boolean;
  hasMenu?: boolean;
  keySequences: string[];
  offset?: IPoint;
  onExecute?: (executeTarget: HTMLElement | null, target: HTMLElement | null) => void;
  onReturn?: (executeTarget: HTMLElement | null, target: HTMLElement | null) => void;
  overflowSetSequence?: string[];
  styles?: IStyleFunctionOrObject<IKeytipStyleProps, IKeytipStyles>;
  theme?: ITheme;
  visible?: boolean;
}

// @public
interface IKeytipStyleProps {
  disabled?: boolean;
  theme: ITheme;
  visible?: boolean;
}

// @public (undocumented)
interface IKeytipStyles {
  container: IStyle;
  root: IStyle;
}

// @public (undocumented)
interface ILabel {
}

// @public (undocumented)
interface ILabelProps extends React.LabelHTMLAttributes<HTMLLabelElement> {
  as?: IComponentAs<React.AllHTMLAttributes<HTMLElement>>;
  componentRef?: IRefObject<ILabel>;
  disabled?: boolean;
  required?: boolean;
  styles?: IStyleFunctionOrObject<ILabelStyleProps, ILabelStyles>;
  theme?: ITheme;
}

// @public (undocumented)
interface ILabelStyleProps {
  // (undocumented)
  className?: string;
  // (undocumented)
  disabled?: boolean;
  // (undocumented)
  required?: boolean;
  // (undocumented)
  theme: ITheme;
}

// @public (undocumented)
interface ILabelStyles {
  root: IStyle;
}

// @public (undocumented)
interface ILayer {
}

// @public (undocumented)
interface ILayerProps extends React.HTMLAttributes<HTMLDivElement | LayerBase> {
  className?: string;
  componentRef?: IRefObject<ILayer>;
  eventBubblingEnabled?: boolean;
  hostId?: string;
  insertFirst?: boolean;
  onLayerDidMount?: () => void;
  onLayerMounted?: () => void;
  onLayerWillUnmount?: () => void;
  styles?: IStyleFunctionOrObject<ILayerStyleProps, ILayerStyles>;
  theme?: ITheme;
}

// @public (undocumented)
interface ILayerStyleProps {
  className?: string;
  isNotHost?: boolean;
  theme: ITheme;
}

// @public (undocumented)
interface ILayerStyles {
  content?: IStyle;
  root?: IStyle;
}

// @public (undocumented)
interface ILine extends IShimmerElement {
  height?: number;
  width?: number | string;
}

// @public (undocumented)
interface ILink {
  focus(): void;
}

// @public (undocumented)
interface ILinkHTMLAttributes<T> extends React.HTMLAttributes<T> {
  // (undocumented)
  [index: string]: any;
  // (undocumented)
  autoFocus?: boolean;
  // (undocumented)
  disabled?: boolean;
  // (undocumented)
  download?: any;
  // (undocumented)
  form?: string;
  // (undocumented)
  formAction?: string;
  // (undocumented)
  formEncType?: string;
  // (undocumented)
  formMethod?: string;
  // (undocumented)
  formNoValidate?: boolean;
  // (undocumented)
  formTarget?: string;
  // (undocumented)
  href?: string;
  // (undocumented)
  hrefLang?: string;
  // (undocumented)
  media?: string;
  // (undocumented)
  name?: string;
  // (undocumented)
  rel?: string;
  // (undocumented)
  target?: string;
  // (undocumented)
  type?: string;
  // (undocumented)
  value?: string | string[] | number;
}

// @public (undocumented)
interface ILinkProps extends ILinkHTMLAttributes<HTMLAnchorElement | HTMLButtonElement | HTMLElement | LinkBase> {
  as?: string | React.ComponentClass | React.StatelessComponent;
  componentRef?: IRefObject<ILink>;
  disabled?: boolean;
  keytipProps?: IKeytipProps;
  styles?: IStyleFunctionOrObject<ILinkStyleProps, ILinkStyles>;
  theme?: ITheme;
}

// @public (undocumented)
interface ILinkStyleProps {
  // (undocumented)
  className?: string;
  // (undocumented)
  isButton?: boolean;
  // (undocumented)
  isDisabled?: boolean;
  // (undocumented)
  theme: ITheme;
}

// @public (undocumented)
interface ILinkStyles {
  // (undocumented)
  root: IStyle;
}

// @public (undocumented)
interface IList {
  forceUpdate: () => void;
  getStartItemIndexInView: () => number;
  scrollToIndex: (index: number, measureItem?: (itemIndex: number) => number, scrollToMode?: ScrollToMode) => void;
}

// @public (undocumented)
interface IListProps extends React.HTMLAttributes<List | HTMLDivElement> {
  className?: string;
  componentRef?: IRefObject<IList>;
  getItemCountForPage?: (itemIndex?: number, visibleRect?: IRectangle) => number;
  getKey?: (item: any, index?: number) => string;
  getPageHeight?: (itemIndex?: number, visibleRect?: IRectangle) => number;
  getPageSpecification?: (itemIndex?: number, visibleRect?: IRectangle) => IPageSpecification;
  getPageStyle?: (page: IPage) => any;
  items?: any[];
  onPageAdded?: (page: IPage) => void;
  onPageRemoved?: (page: IPage) => void;
  onPagesUpdated?: (pages: IPage[]) => void;
  onRenderCell?: (item?: any, index?: number, isScrolling?: boolean) => React.ReactNode;
  onRenderPage?: (pageProps: IPageProps, defaultRender?: IRenderFunction<IPageProps>) => React.ReactNode;
  onShouldVirtualize?: (props: IListProps) => boolean;
  renderCount?: number;
  renderedWindowsAhead?: number;
  renderedWindowsBehind?: number;
  role?: string;
  startIndex?: number;
  usePageCache?: boolean;
}

// @public (undocumented)
interface IListState {
  // (undocumented)
  isScrolling?: boolean;
  measureVersion?: number;
  // (undocumented)
  pages?: IPage[];
}

// @public (undocumented)
class ImageBase extends BaseComponent<IImageProps, IImageState> {
  constructor(props: IImageProps);
  // (undocumented)
  componentDidUpdate(prevProps: IImageProps, prevState: IImageState): void;
  // (undocumented)
  componentWillReceiveProps(nextProps: IImageProps): void;
  // (undocumented)
  static defaultProps: {
    shouldFadeIn: boolean;
  }
  // (undocumented)
  render(): JSX.Element;
}

// @public
enum ImageCoverStyle {
  landscape = 0,
  portrait = 1
}

// @public
enum ImageFit {
  center = 0,
  centerCover = 4,
  contain = 1,
  cover = 2,
  none = 3
}

// @public (undocumented)
enum ImageLoadState {
  error = 2,
  // @deprecated
  errorLoaded = 3,
  loaded = 1,
  notLoaded = 0
}

// @public (undocumented)
interface IMarqueeSelection {
}

// @public (undocumented)
interface IMarqueeSelectionProps extends React.HTMLAttributes<HTMLDivElement> {
  className?: string;
  componentRef?: IRefObject<IMarqueeSelection>;
  isDraggingConstrainedToRoot?: boolean;
  isEnabled?: boolean;
  onShouldStartSelection?: (ev: MouseEvent) => boolean;
  rootProps?: React.HTMLAttributes<HTMLDivElement>;
  selection: ISelection;
  styles?: IStyleFunction<IMarqueeSelectionStyleProps, IMarqueeSelectionStyles>;
  theme?: ITheme;
}

// @public (undocumented)
interface IMarqueeSelectionStyleProps {
  // (undocumented)
  className?: string;
  // (undocumented)
  theme: ITheme;
}

// @public (undocumented)
interface IMarqueeSelectionStyles {
  // (undocumented)
  box?: IStyle;
  // (undocumented)
  boxFill?: IStyle;
  // (undocumented)
  dragMask?: IStyle;
  // (undocumented)
  root?: IStyle;
}

// @public
interface IMaskedTextFieldState {
  displayValue: string;
  maskCursorPosition?: number;
}

// @public (undocumented)
interface IMenuItemStyles extends IButtonStyles {
  anchorLink: IStyle;
  checkmarkIcon: IStyle;
  divider: IStyle;
  iconColor: IStyle;
  item: IStyle;
  linkContent: IStyle;
  subMenuIcon: IStyle;
}

// @public (undocumented)
interface IMessageBar {
}

// @public (undocumented)
interface IMessageBarProps extends React.HTMLAttributes<HTMLElement> {
  actions?: JSX.Element;
  // @deprecated
  ariaLabel?: string;
  className?: string;
  componentRef?: IRefObject<IMessageBar>;
  dismissButtonAriaLabel?: string;
  isMultiline?: boolean;
  messageBarType?: MessageBarType;
  onDismiss?: (ev?: React.MouseEvent<HTMLButtonElement | BaseButton | HTMLAnchorElement | HTMLDivElement | Button>) => any;
  overflowButtonAriaLabel?: string;
  styles?: IStyleFunctionOrObject<IMessageBarStyleProps, IMessageBarStyles>;
  theme?: ITheme;
  truncated?: boolean;
}

// @public (undocumented)
interface IMessageBarState {
  // (undocumented)
  expandSingleLine?: boolean;
  // (undocumented)
  labelId?: string;
  // (undocumented)
  showContent?: boolean;
}

// @public (undocumented)
interface IMessageBarStyleProps {
  actions?: boolean;
  className?: string;
  expandSingleLine?: boolean;
  isMultiline?: boolean;
  messageBarType?: MessageBarType;
  onDismiss?: boolean;
  theme: ITheme;
  truncated?: boolean;
}

// @public (undocumented)
interface IMessageBarStyles {
  actions?: IStyle;
  content?: IStyle;
  dismissal?: IStyle;
  dismissSingleLine?: IStyle;
  expand?: IStyle;
  expandSingleLine?: IStyle;
  icon?: IStyle;
  iconContainer?: IStyle;
  innerText?: IStyle;
  root?: IStyle;
  text?: IStyle;
}

// @public (undocumented)
interface IModal {
  focus: () => void;
}

// @public (undocumented)
interface IModalProps extends React.ClassAttributes<ModalBase>, IWithResponsiveModeState, IAccessiblePopupProps {
  children?: any;
  className?: string;
  componentRef?: IRefObject<IModal>;
  containerClassName?: string;
  isBlocking?: boolean;
  isDarkOverlay?: boolean;
  isModeless?: boolean;
  isOpen?: boolean;
  layerProps?: ILayerProps;
  onDismiss?: (ev?: React.MouseEvent<HTMLButtonElement>) => any;
  onDismissed?: () => any;
  // @deprecated
  onLayerDidMount?: () => void;
  scrollableContentClassName?: string;
  styles?: IStyleFunctionOrObject<IModalStyleProps, IModalStyles>;
  subtitleAriaId?: string;
  theme?: ITheme;
  titleAriaId?: string;
  topOffsetFixed?: boolean;
}

// @public (undocumented)
interface IModalStyles {
  // (undocumented)
  layer: IStyle;
  // (undocumented)
  main: IStyle;
  // (undocumented)
  root: IStyle;
  // (undocumented)
  scrollableContent: IStyle;
}

// @public (undocumented)
interface INav {
  selectedKey: string | undefined;
}

// @public (undocumented)
interface INavLink {
  [propertyName: string]: any;
  // @deprecated
  altText?: string;
  ariaLabel?: string;
  automationId?: string;
  disabled?: boolean;
  // @deprecated
  engagementName?: string;
  forceAnchor?: boolean;
  icon?: string;
  // @deprecated
  iconClassName?: string;
  iconProps?: IIconProps;
  isExpanded?: boolean;
  key?: string;
  links?: INavLink[];
  name: string;
  onClick?: (ev?: React.MouseEvent<HTMLElement>, item?: INavLink) => void;
  // @deprecated (undocumented)
  parentId?: string;
  target?: string;
  title?: string;
  url: string;
}

// @public (undocumented)
interface INavLinkGroup {
  automationId?: string;
  collapseByDefault?: boolean;
  links: INavLink[];
  name?: string;
  onHeaderClick?: (ev?: React.MouseEvent<HTMLElement>, isCollapsing?: boolean) => void;
}

// @public (undocumented)
interface INavProps {
  ariaLabel?: string;
  className?: string;
  // @deprecated
  collapsedStateText?: string;
  componentRef?: IRefObject<INav>;
  expandButtonAriaLabel?: string;
  // @deprecated
  expandedStateText?: string;
  groups: INavLinkGroup[] | null;
  initialSelectedKey?: string;
  isOnTop?: boolean;
  linkAs?: IComponentAs<IButtonProps>;
  onLinkClick?: (ev?: React.MouseEvent<HTMLElement>, item?: INavLink) => void;
  onLinkExpandClick?: (ev?: React.MouseEvent<HTMLElement>, item?: INavLink) => void;
  onRenderGroupHeader?: IRenderFunction<INavLinkGroup>;
  onRenderLink?: IRenderFunction<INavLink>;
  selectedKey?: string;
  styles?: IStyleFunctionOrObject<INavStyleProps, INavStyles>;
  theme?: ITheme;
}

// @public (undocumented)
interface INavState {
  // (undocumented)
  isGroupCollapsed?: {
    [key: string]: boolean;
  }
  // (undocumented)
  isLinkExpandStateChanged?: boolean;
  // (undocumented)
  selectedKey?: string;
}

// @public (undocumented)
interface INavStyleProps {
  className?: string;
  groups: INavLinkGroup[] | null;
  // (undocumented)
  isButtonEntry?: boolean;
  isDisabled?: boolean;
  isExpanded?: boolean;
  isGroup?: boolean;
  isLink?: boolean;
  isOnTop?: boolean;
  isSelected?: boolean;
  leftPadding?: number;
  leftPaddingExpanded?: number;
  navHeight?: number;
  position?: number;
  rightPadding?: number;
  theme: ITheme;
}

// @public (undocumented)
interface INavStyles {
  chevronButton: IStyle;
  chevronIcon: IStyle;
  compositeLink: IStyle;
  group: IStyle;
  groupContent: IStyle;
  link: IStyle;
  linkText: IStyle;
  navItem: IStyle;
  navItems: IStyle;
  root: IStyle;
}

// @public
export function initializeComponentRef<TProps extends IBaseProps, TState>(obj: React.Component<TProps, TState>): void;

// @public
export function initializeFocusRects(window?: Window): void;

// @public (undocumented)
export function initializeIcons(baseUrl?: string, options?: IIconOptions): void;

// @public (undocumented)
interface IObjectWithKey {
  // (undocumented)
  key?: string | number;
}

// @public (undocumented)
interface IOverflowSet {
  focus(forceIntoFirstElement?: boolean): boolean;
  focusElement(childElement?: HTMLElement): boolean;
}

// @public (undocumented)
interface IOverflowSetItemProps {
  [propertyName: string]: any;
  key: string;
  keytipProps?: IKeytipProps;
}

// @public (undocumented)
interface IOverflowSetProps extends React.ClassAttributes<OverflowSetBase> {
  // (undocumented)
  className?: string;
  componentRef?: IRefObject<IOverflowSet>;
  doNotContainWithinFocusZone?: boolean;
  focusZoneProps?: IFocusZoneProps;
  items?: IOverflowSetItemProps[];
  itemSubMenuProvider?: (item: IOverflowSetItemProps) => any[] | undefined;
  keytipSequences?: string[];
  onRenderItem: (item: IOverflowSetItemProps) => any;
  onRenderOverflowButton: IRenderFunction<any[]>;
  overflowItems?: IOverflowSetItemProps[];
  role?: string;
  styles?: IStyleFunctionOrObject<IOverflowSetProps, IOverflowSetStyles>;
  vertical?: boolean;
}

// @public (undocumented)
interface IOverflowSetStyles {
  item?: IStyle;
  overflowButton?: IStyle;
  root?: IStyle;
}

// @public (undocumented)
interface IOverlay {
}

// @public (undocumented)
interface IOverlayProps extends React.HTMLAttributes<HTMLElement> {
  className?: string;
  componentRef?: IRefObject<IOverlay>;
  isDarkThemed?: boolean;
  // (undocumented)
  onClick?: () => void;
  styles?: IStyleFunctionOrObject<IOverlayStyleProps, IOverlayStyles>;
  theme?: ITheme;
}

// @public (undocumented)
interface IOverlayStyleProps {
  className?: string;
  isDark?: boolean;
  isNone?: boolean;
  theme: ITheme;
}

// @public (undocumented)
interface IOverlayStyles {
  root: IStyle;
}

// @public (undocumented)
interface IPage {
  // (undocumented)
  data?: any;
  // (undocumented)
  height: number;
  // (undocumented)
  isSpacer?: boolean;
  // (undocumented)
  itemCount: number;
  // (undocumented)
  items: any[] | undefined;
  // (undocumented)
  key: string;
  // (undocumented)
  startIndex: number;
  // (undocumented)
  style: React.CSSProperties;
  // (undocumented)
  top: number;
}

// @public (undocumented)
interface IPageProps extends React.HTMLAttributes<HTMLDivElement>, React.ClassAttributes<HTMLDivElement> {
  page: IPage;
  role?: string;
}

// @public (undocumented)
interface IPageSpecification {
  data?: any;
  height?: number;
  itemCount?: number;
  key?: string;
}

// @public
interface IPalette {
  accent: string;
  black: string;
  blackTranslucent40: string;
  blue: string;
  blueDark: string;
  blueLight: string;
  blueMid: string;
  green: string;
  greenDark: string;
  greenLight: string;
  magenta: string;
  magentaDark: string;
  magentaLight: string;
  neutralDark: string;
  neutralLight: string;
  neutralLighter: string;
  neutralLighterAlt: string;
  neutralPrimary: string;
  neutralPrimaryAlt: string;
  neutralQuaternary: string;
  neutralQuaternaryAlt: string;
  neutralSecondary: string;
  neutralSecondaryAlt: string;
  neutralTertiary: string;
  neutralTertiaryAlt: string;
  orange: string;
  orangeLight: string;
  orangeLighter: string;
  purple: string;
  purpleDark: string;
  purpleLight: string;
  red: string;
  redDark: string;
  teal: string;
  tealDark: string;
  tealLight: string;
  themeDark: string;
  themeDarkAlt: string;
  themeDarker: string;
  themeLight: string;
  themeLighter: string;
  themeLighterAlt: string;
  themePrimary: string;
  themeSecondary: string;
  themeTertiary: string;
  white: string;
  whiteTranslucent40: string;
  yellow: string;
  yellowDark: string;
  yellowLight: string;
}

// @public (undocumented)
interface IPanel {
  dismiss: (ev?: React.KeyboardEvent<HTMLElement>) => void;
  open: () => void;
}

// @public
interface IPanelHeaderRenderer extends IRenderFunction<IPanelProps> {
  // (undocumented)
  (props?: IPanelProps, defaultRender?: IPanelHeaderRenderer, headerTextId?: string | undefined): JSX.Element | null;
}

// WARNING: The type "PanelBase" needs to be exported by the package (e.g. added to index.ts)
// @public (undocumented)
interface IPanelProps extends React.HTMLAttributes<PanelBase> {
  className?: string;
  closeButtonAriaLabel?: string;
  // @deprecated
  componentId?: string;
  componentRef?: IRefObject<IPanel>;
  customWidth?: string;
  elementToFocusOnDismiss?: HTMLElement;
  // @deprecated
  firstFocusableSelector?: string;
  focusTrapZoneProps?: IFocusTrapZoneProps;
  // @deprecated
  forceFocusInsideTrap?: boolean;
  hasCloseButton?: boolean;
  headerClassName?: string;
  headerText?: string;
  // @deprecated
  ignoreExternalFocusing?: boolean;
  isBlocking?: boolean;
  isFooterAtBottom?: boolean;
  isHiddenOnDismiss?: boolean;
  isLightDismiss?: boolean;
  isOpen?: boolean;
  layerProps?: ILayerProps;
  onDismiss?: (ev?: React.SyntheticEvent<HTMLElement>) => void;
  onDismissed?: () => void;
  onLightDismissClick?: () => void;
  onOuterClick?: () => void;
  onRenderBody?: IRenderFunction<IPanelProps>;
  onRenderFooter?: IRenderFunction<IPanelProps>;
  onRenderFooterContent?: IRenderFunction<IPanelProps>;
  onRenderHeader?: IPanelHeaderRenderer;
  onRenderNavigation?: IRenderFunction<IPanelProps>;
  onRenderNavigationContent?: IRenderFunction<IPanelProps>;
  styles?: IStyleFunctionOrObject<IPanelStyleProps, IPanelStyles>;
  theme?: ITheme;
  type?: PanelType;
}

// @public (undocumented)
interface IPanelStyleProps {
  className?: string;
  focusTrapZoneClassName?: string;
  hasCloseButton?: boolean;
  headerClassName?: string;
  isAnimating?: boolean;
  isFooterAtBottom?: boolean;
  isFooterSticky?: boolean;
  isHiddenOnDismiss?: boolean;
  isOnRightSide?: boolean;
  isOpen?: boolean;
  theme: ITheme;
  type?: PanelType;
}

// @public (undocumented)
interface IPanelStyles {
  closeButton: IStyle;
  commands: IStyle;
  content: IStyle;
  contentInner: IStyle;
  footer: IStyle;
  footerInner: IStyle;
  header: IStyle;
  headerText: IStyle;
  hiddenPanel: IStyle;
  main: IStyle;
  navigation: IStyle;
  overlay: IStyle;
  root: IStyle;
  scrollableContent: IStyle;
}

// @public (undocumented)
interface IPeopleFloatingPickerProps extends IBaseFloatingPickerProps<IPersonaProps> {
}

// @public (undocumented)
interface IPeoplePickerItemProps extends IPickerItemProps<IExtendedPersonaProps> {
}

// @public
interface IPeoplePickerItemSelectedProps extends IPickerItemProps<IPersonaProps & {
    ValidationState: ValidationState;
}>, IPeoplePickerItemSharedProps {
  styles?: IStyleFunctionOrObject<IPeoplePickerItemSelectedStyleProps, IPeoplePickerItemSelectedStyles>;
}

// @public
interface IPeoplePickerItemSelectedStyles {
  itemContent: IStyle;
  removeButton: IStyle;
  root: IStyle;
  subComponentStyles: IPeoplePickerItemSelectedSubComponentStyles;
}

// @public
interface IPeoplePickerItemSelectedSubComponentStyles {
  persona: IStyleFunctionOrObject<IPersonaStyleProps, any>;
  personaCoin?: IStyleFunctionOrObject<IPersonaCoinStyleProps, any>;
}

// @public
interface IPeoplePickerItemSharedProps {
  className?: string;
  theme?: ITheme;
}

// @public (undocumented)
interface IPeoplePickerItemState {
  // (undocumented)
  contextualMenuVisible: boolean;
}

// @public
interface IPeoplePickerItemSuggestionProps extends IPeoplePickerItemSharedProps {
  compact?: boolean;
  personaProps?: IPersonaProps;
  styles?: IStyleFunctionOrObject<IPeoplePickerItemSuggestionStyleProps, IPeoplePickerItemSuggestionStyles>;
  suggestionsProps?: IBasePickerSuggestionsProps;
}

// @public
interface IPeoplePickerItemSuggestionStyles {
  personaWrapper: IStyle;
  root: IStyle;
  subComponentStyles: IPeoplePickerItemSelectedSubComponentStyles;
}

// @public @deprecated
interface IPeoplePickerItemWithMenuProps extends IPickerItemProps<IPersonaWithMenu> {
}

// @public
interface IPeoplePickerProps extends IBasePickerProps<IPersonaProps> {
}

// WARNING: Because this definition is explicitly marked as @internal, an underscore prefix ("_") should be added to its name
// @internal
interface IPerfData {
  // (undocumented)
  duration: number;
  // (undocumented)
  timeStamp: number;
}

// WARNING: Because this definition is explicitly marked as @internal, an underscore prefix ("_") should be added to its name
// @internal
interface IPerfMeasurement {
  // (undocumented)
  all: IPerfData[];
  // (undocumented)
  count: number;
  // (undocumented)
  totalDuration: number;
}

// WARNING: Because this definition is explicitly marked as @internal, an underscore prefix ("_") should be added to its name
// @internal
interface IPerfSummary {
  // (undocumented)
  [key: string]: IPerfMeasurement;
}

// @public (undocumented)
interface IPersona {
}

// @public (undocumented)
interface IPersonaCoinProps extends IPersonaSharedProps {
  className?: string;
  componentRef?: IRefObject<{}>;
  styles?: IStyleFunctionOrObject<IPersonaCoinStyleProps, IPersonaCoinStyles>;
}

// @public (undocumented)
interface IPersonaCoinStyleProps {
  className?: string;
  coinSize?: number;
  showUnknownPersonaCoin?: boolean;
  size?: PersonaSize;
  theme: ITheme;
}

// @public (undocumented)
interface IPersonaCoinStyles {
  // (undocumented)
  coin: IStyle;
  // (undocumented)
  image: IStyle;
  // (undocumented)
  imageArea: IStyle;
  // (undocumented)
  initials: IStyle;
  // (undocumented)
  size10WithoutPresenceIcon: IStyle;
}

// @public (undocumented)
interface IPersonaPresenceProps extends IPersonaSharedProps {
  componentRef?: IRefObject<{}>;
  styles?: IStyleFunctionOrObject<IPersonaPresenceStyleProps, IPersonaPresenceStyles>;
}

// @public (undocumented)
interface IPersonaPresenceStyleProps {
  className?: string;
  presence?: PersonaPresence;
  size?: PersonaSize;
  theme: ITheme;
}

// @public (undocumented)
interface IPersonaPresenceStyles {
  // (undocumented)
  presence: IStyle;
  // (undocumented)
  presenceIcon: IStyle;
}

// @public (undocumented)
interface IPersonaProps extends IPersonaSharedProps {
  className?: string;
  componentRef?: IRefObject<IPersona>;
  onRenderOptionalText?: IRenderFunction<IPersonaProps>;
  onRenderPrimaryText?: IRenderFunction<IPersonaProps>;
  onRenderSecondaryText?: IRenderFunction<IPersonaProps>;
  onRenderTertiaryText?: IRenderFunction<IPersonaProps>;
  styles?: IStyleFunctionOrObject<IPersonaStyleProps, IPersonaStyles>;
}

// @public (undocumented)
interface IPersonaSharedProps extends React.HTMLAttributes<PersonaBase | PersonaCoinBase | HTMLDivElement> {
  allowPhoneInitials?: boolean;
  coinProps?: IPersonaCoinProps;
  coinSize?: number;
  hidePersonaDetails?: boolean;
  imageAlt?: string;
  imageInitials?: string;
  imageShouldFadeIn?: boolean;
  imageShouldStartVisible?: boolean;
  imageUrl?: string;
  initialsColor?: PersonaInitialsColor | string;
  onPhotoLoadingStateChange?: (newImageLoadState: ImageLoadState) => void;
  onRenderCoin?: IRenderFunction<IPersonaSharedProps>;
  onRenderInitials?: IRenderFunction<IPersonaSharedProps>;
  optionalText?: string;
  presence?: PersonaPresence;
  // @deprecated
  primaryText?: string;
  secondaryText?: string;
  showInitialsUntilImageLoads?: boolean;
  // (undocumented)
  showSecondaryText?: boolean;
  showUnknownPersonaCoin?: boolean;
  size?: PersonaSize;
  tertiaryText?: string;
  text?: string;
  theme?: ITheme;
}

// @public (undocumented)
interface IPersonaState {
  // (undocumented)
  isImageError?: boolean;
  // (undocumented)
  isImageLoaded?: boolean;
}

// @public (undocumented)
interface IPersonaStyleProps {
  className?: string;
  coinSize?: number;
  presence?: PersonaPresence;
  // (undocumented)
  showSecondaryText?: boolean;
  size?: PersonaSize;
  theme: ITheme;
}

// @public (undocumented)
interface IPersonaStyles {
  // (undocumented)
  details: IStyle;
  // (undocumented)
  optionalText: IStyle;
  // (undocumented)
  primaryText: IStyle;
  // (undocumented)
  root: IStyle;
  // (undocumented)
  secondaryText: IStyle;
  // (undocumented)
  tertiaryText: IStyle;
  // (undocumented)
  textContent: IStyle;
}

// @public @deprecated
interface IPersonaWithMenu extends IPersonaProps {
  menuItems?: IContextualMenuItem[];
}

// @public
interface IPickerItem {
}

// @public
interface IPickerItemProps<T> extends React.AllHTMLAttributes<HTMLElement> {
  componentRef?: IRefObject<IPickerItem>;
  index: number;
  item: T;
  key?: string | number;
  onItemChange?: (item: T, index: number) => void;
  onRemoveItem?: () => void;
  removeButtonAriaLabel?: string;
  selected?: boolean;
}

// @public (undocumented)
interface IPivot {
  focus(): void;
}

// @public (undocumented)
interface IPivotItemProps extends React.HTMLAttributes<HTMLDivElement> {
  ariaLabel?: string;
  componentRef?: IRefObject<{}>;
  headerButtonProps?: {
    [key: string]: string | number | boolean;
  }
  headerText?: string;
  itemCount?: number | string;
  itemIcon?: string;
  itemKey?: string;
  keytipProps?: IKeytipProps;
  // @deprecated
  linkText?: string;
  onRenderItemLink?: IRenderFunction<IPivotItemProps>;
}

// @public (undocumented)
interface IPivotProps extends React.ClassAttributes<PivotBase>, React.HTMLAttributes<HTMLDivElement> {
  className?: string;
  componentRef?: IRefObject<IPivot>;
  defaultSelectedIndex?: number;
  defaultSelectedKey?: string;
  getTabId?: (itemKey: string, index: number) => string;
  headersOnly?: boolean;
  // @deprecated
  initialSelectedIndex?: number;
  // @deprecated
  initialSelectedKey?: string;
  linkFormat?: PivotLinkFormat;
  linkSize?: PivotLinkSize;
  onLinkClick?: (item?: PivotItem, ev?: React.MouseEvent<HTMLElement>) => void;
  selectedKey?: string;
  styles?: IStyleFunctionOrObject<IPivotStyleProps, IPivotStyles>;
  theme?: ITheme;
}

// @public (undocumented)
interface IPivotState {
  // (undocumented)
  selectedKey: string | undefined;
}

// @public (undocumented)
interface IPivotStyles {
  // (undocumented)
  count: IStyle;
  // (undocumented)
  icon: IStyle;
  // (undocumented)
  itemContainer?: IStyle;
  // (undocumented)
  link: IStyle;
  // (undocumented)
  linkContent: IStyle;
  // (undocumented)
  linkIsSelected: IStyle;
  root: IStyle;
  // (undocumented)
  text: IStyle;
}

// @public (undocumented)
interface IPlainCard {
}

// @public
interface IPlainCardProps extends IBaseCardProps<IPlainCard, IPlainCardStyles, IPlainCardStyleProps> {
  onRenderPlainCard?: IRenderFunction<any>;
}

// @public (undocumented)
interface IPlainCardStyleProps extends IBaseCardStyleProps {
}

// @public (undocumented)
interface IPlainCardStyles extends IBaseCardStyles {
}

// @public
interface IPoint {
  // (undocumented)
  x: number;
  // (undocumented)
  y: number;
}

// @public (undocumented)
interface IPopup {
}

// @public (undocumented)
interface IPopupProps extends React.HTMLAttributes<Popup> {
  ariaDescribedBy?: string;
  ariaLabel?: string;
  ariaLabelledBy?: string;
  className?: string;
  componentRef?: IRefObject<IPopup>;
  onDismiss?: (ev?: React.MouseEvent<HTMLElement> | React.KeyboardEvent<HTMLElement>) => any;
  role?: string;
  shouldRestoreFocus?: boolean;
}

// @public (undocumented)
interface IPopupState {
  // (undocumented)
  needsVerticalScrollBar?: boolean;
}

// @public (undocumented)
interface IPositioningContainer {
}

// @public (undocumented)
interface IPositioningContainerProps extends IBaseProps<IPositioningContainer> {
  ariaDescribedBy?: string;
  ariaLabel?: string;
  ariaLabelledBy?: string;
  backgroundColor?: string;
  bounds?: IRectangle;
  className?: string;
  componentRef?: IRefObject<IPositioningContainer>;
  coverTarget?: boolean;
  directionalHint?: DirectionalHint;
  directionalHintFixed?: boolean;
  directionalHintForRTL?: DirectionalHint;
  doNotLayer?: boolean;
  finalHeight?: number;
  minPagePadding?: number;
  offsetFromTarget?: number;
  onDismiss?: (ev?: any) => void;
  onLayerMounted?: () => void;
  onPositioned?: (positions?: IPositionedData) => void;
  positioningContainerMaxHeight?: number;
  positioningContainerWidth?: number;
  preventDismissOnScroll?: boolean;
  role?: string;
  setInitialFocus?: boolean;
  target?: HTMLElement | string | MouseEvent | IPoint | null;
  // @deprecated
  targetPoint?: IPoint;
  // @deprecated
  useTargetPoint?: boolean;
}

// @public (undocumented)
interface IPositioningContainerState {
  heightOffset?: number;
  positions?: IPositionedData;
}

// @public (undocumented)
interface IProgressIndicatorProps extends React.ClassAttributes<ProgressIndicatorBase> {
  ariaValueText?: string;
  barHeight?: number;
  className?: string;
  description?: React.ReactNode;
  label?: React.ReactNode;
  onRenderProgress?: IRenderFunction<IProgressIndicatorProps>;
  percentComplete?: number;
  progressHidden?: boolean;
  styles?: IStyleFunctionOrObject<IProgressIndicatorStyleProps, IProgressIndicatorStyles>;
  theme?: ITheme;
  // @deprecated
  title?: string;
}

// @public (undocumented)
interface IProgressIndicatorStyleProps {
  // (undocumented)
  barHeight?: number;
  className?: string;
  // (undocumented)
  indeterminate?: boolean;
  theme: ITheme;
}

// @public (undocumented)
interface IProgressIndicatorStyles {
  // (undocumented)
  itemDescription: IStyle;
  // (undocumented)
  itemName: IStyle;
  // (undocumented)
  itemProgress: IStyle;
  // (undocumented)
  progressBar: IStyle;
  // (undocumented)
  progressTrack: IStyle;
  root: IStyle;
}

// @public (undocumented)
interface IPropsWithStyles<TStyleProps, TStyleSet extends IStyleSet<TStyleSet>> {
  // (undocumented)
  styles?: IStyleFunctionOrObject<TStyleProps, TStyleSet>;
}

// @public (undocumented)
interface IRating {
}

// @public
interface IRatingProps extends React.AllHTMLAttributes<HTMLElement> {
  allowZeroStars?: boolean;
  ariaLabelFormat?: string;
  // @deprecated
  ariaLabelId?: string;
  componentRef?: IRefObject<IRating>;
  // (undocumented)
  getAriaLabel?: (rating: number, max: number) => string;
  icon?: string;
  max?: number;
  // @deprecated
  min?: number;
  onChange?: (event: React.FocusEvent<HTMLElement>, rating?: number) => void;
  // @deprecated (undocumented)
  onChanged?: (rating: number) => void;
  rating?: number;
  readOnly?: boolean;
  size?: RatingSize;
  styles?: IStyleFunctionOrObject<IRatingStyleProps, IRatingStyles>;
  theme?: ITheme;
  unselectedIcon?: string;
}

// @public (undocumented)
interface IRatingState {
  // (undocumented)
  rating: number | null | undefined;
}

// @public (undocumented)
interface IRatingStyleProps {
  // (undocumented)
  disabled?: boolean;
  // (undocumented)
  readOnly?: boolean;
  // (undocumented)
  theme: ITheme;
}

// @public (undocumented)
interface IRatingStyles {
  // (undocumented)
  labelText: IStyle;
  // (undocumented)
  ratingButton: IStyle;
  // (undocumented)
  ratingFocusZone: IStyle;
  // (undocumented)
  ratingStar: IStyle;
  // (undocumented)
  ratingStarBack: IStyle;
  // (undocumented)
  ratingStarFront: IStyle;
  // (undocumented)
  ratingStarIsLarge: IStyle;
  // (undocumented)
  ratingStarIsSmall: IStyle;
  // (undocumented)
  root: IStyle;
  // (undocumented)
  rootIsLarge: IStyle;
  // (undocumented)
  rootIsSmall: IStyle;
}

// @public
interface IRawStyle extends IRawStyleBase {
  displayName?: string;
  selectors?: {
    [key: string]: IStyle;
  }
}

// @public
interface IRectangle {
  // (undocumented)
  bottom?: number;
  // (undocumented)
  height: number;
  // (undocumented)
  left: number;
  // (undocumented)
  right?: number;
  // (undocumented)
  top: number;
  // (undocumented)
  width: number;
}

// @public
interface IRenderComponent<TProps> {
  children: (props: TProps) => JSX.Element;
}

// @public
interface IRenderFunction<P> {
  // (undocumented)
  (props?: P, defaultRender?: (props?: P) => JSX.Element | null): JSX.Element | null;
}

// @public (undocumented)
interface IResizeGroup {
  remeasure(): void;
}

// @public (undocumented)
interface IResizeGroupProps extends React.HTMLAttributes<ResizeGroupBase | HTMLElement> {
  className?: string;
  componentRef?: IRefObject<IResizeGroup>;
  data: any;
  dataDidRender?: (renderedData: any) => void;
  onGrowData?: (prevData: any) => any;
  onReduceData: (prevData: any) => any;
  onRenderData: (data: any) => JSX.Element;
  // @deprecated
  styles?: IStyleFunctionOrObject<IResizeGroupStyleProps, IResizeGroupStyles>;
  theme?: ITheme;
}

// @public (undocumented)
interface IResizeGroupState {
  dataToMeasure?: any;
  measureContainer?: boolean;
  renderedData?: any;
  resizeDirection?: 'grow' | 'shrink';
}

// @public (undocumented)
interface IResizeGroupStyleProps {
  className?: string;
  theme: ITheme;
}

// @public (undocumented)
interface IResizeGroupStyles {
  root: IStyle;
}

// @public
interface IRGB {
  a?: number;
  b: number;
  g: number;
  r: number;
}

// @public (undocumented)
interface IScheme {
  disableGlobalClassNames: boolean;
  // (undocumented)
  effects: IEffects;
  // (undocumented)
  fonts: IFontStyles;
  // (undocumented)
  isInverted: boolean;
  // (undocumented)
  palette: IPalette;
  // (undocumented)
  semanticColors: ISemanticColors;
  // WARNING: Because this definition is explicitly marked as @internal, an underscore prefix ("_") should be added to its name
  // @internal
  spacing: ISpacing;
}

// @public (undocumented)
interface IScrollablePane {
  forceLayoutUpdate(): void;
  getScrollPosition(): number;
}

// @public (undocumented)
interface IScrollablePaneContext {
  // (undocumented)
  scrollablePane?: {
    addSticky: (sticky: Sticky) => void;
    notifySubscribers: (sort?: boolean) => void;
    removeSticky: (sticky: Sticky) => void;
    sortSticky: (sticky: Sticky, sortAgain?: boolean) => void;
    subscribe: (handler: (container: HTMLElement, stickyContainer: HTMLElement) => void) => void;
    syncScrollSticky: (sticky: Sticky) => void;
    unsubscribe: (handler: (container: HTMLElement, stickyContainer: HTMLElement) => void) => void;
    updateStickyRefHeights: () => void;
  }
}

// @public (undocumented)
interface IScrollablePaneProps extends React.HTMLAttributes<HTMLElement | ScrollablePaneBase> {
  className?: string;
  componentRef?: IRefObject<IScrollablePane>;
  initialScrollPosition?: number;
  // (undocumented)
  scrollbarVisibility?: ScrollbarVisibility;
  styles?: IStyleFunctionOrObject<IScrollablePaneStyleProps, IScrollablePaneStyles>;
  theme?: ITheme;
}

// @public (undocumented)
interface IScrollablePaneState {
  // (undocumented)
  scrollbarHeight: number | undefined;
  // (undocumented)
  scrollbarWidth: number | undefined;
  // (undocumented)
  stickyBottomHeight: number;
  // (undocumented)
  stickyTopHeight: number;
}

// @public (undocumented)
interface IScrollablePaneStyleProps {
  className?: string;
  // (undocumented)
  scrollbarVisibility?: IScrollablePaneProps['scrollbarVisibility'];
  theme: ITheme;
}

// @public (undocumented)
interface IScrollablePaneStyles {
  contentContainer: IStyle;
  root: IStyle;
  stickyAbove: IStyle;
  stickyBelow: IStyle;
  stickyBelowItems: IStyle;
}

// @public (undocumented)
export function isDark(color: IColor): boolean;

// @public
export function isDirectionalKeyCode(which: number): boolean;

// @public (undocumented)
interface ISearchBox {
  focus(): void;
  hasFocus(): boolean;
}

// @public (undocumented)
interface ISearchBoxProps extends React.InputHTMLAttributes<HTMLInputElement> {
  ariaLabel?: string;
  className?: string;
  clearButtonProps?: IButtonProps;
  componentRef?: IRefObject<ISearchBox>;
  // @deprecated
  defaultValue?: string;
  disableAnimation?: boolean;
  iconProps?: Pick<IIconProps, Exclude<keyof IIconProps, 'className'>>;
  // @deprecated
  labelText?: string;
  onChange?: (newValue: any) => void;
  // @deprecated
  onChanged?: (newValue: any) => void;
  onClear?: (ev?: any) => void;
  onEscape?: (ev?: any) => void;
  onSearch?: (newValue: any) => void;
  placeholder?: string;
  styles?: IStyleFunctionOrObject<ISearchBoxStyleProps, ISearchBoxStyles>;
  theme?: ITheme;
  underlined?: boolean;
  value?: string;
}

// @public (undocumented)
interface ISearchBoxState {
  // (undocumented)
  hasFocus?: boolean;
  // (undocumented)
  id?: string;
  // (undocumented)
  value?: string;
}

// @public (undocumented)
interface ISearchBoxStyleProps {
  // (undocumented)
  className?: string;
  // (undocumented)
  disableAnimation?: boolean;
  // (undocumented)
  disabled?: boolean;
  // (undocumented)
  hasFocus?: boolean;
  // (undocumented)
  hasInput?: boolean;
  // (undocumented)
  theme: ITheme;
  // (undocumented)
  underlined?: boolean;
}

// @public (undocumented)
interface ISearchBoxStyles {
  // (undocumented)
  clearButton?: IStyle;
  // (undocumented)
  field?: IStyle;
  // (undocumented)
  icon?: IStyle;
  // (undocumented)
  iconContainer?: IStyle;
  // (undocumented)
  root?: IStyle;
}

// @public
interface ISelectableDroppableTextProps<TComponent, TListenerElement> extends React.HTMLAttributes<TListenerElement> {
  ariaLabel?: string;
  calloutProps?: ICalloutProps;
  className?: string;
  componentRef?: IRefObject<TComponent>;
  defaultSelectedKey?: string | number | string[] | number[] | null;
  disabled?: boolean;
  errorMessage?: string;
  id?: string;
  label?: string;
  onRenderContainer?: IRenderFunction<ISelectableDroppableTextProps<TComponent, TListenerElement>>;
  onRenderItem?: IRenderFunction<ISelectableOption>;
  onRenderList?: IRenderFunction<ISelectableDroppableTextProps<TComponent, TListenerElement>>;
  onRenderOption?: IRenderFunction<ISelectableOption>;
  options?: any;
  panelProps?: IPanelProps;
  placeholder?: string;
  required?: boolean;
  selectedKey?: string | number | string[] | number[] | null;
}

// @public (undocumented)
interface ISelectableOption {
  ariaLabel?: string;
  data?: any;
  disabled?: boolean;
  index?: number;
  itemType?: SelectableOptionMenuItemType;
  key: string | number;
  selected?: boolean;
  text: string;
  title?: string;
}

// @public (undocumented)
interface ISelectedItemProps<T> extends IPickerItemProps<T> {
  // (undocumented)
  onCopyItem: (item: T) => void;
}

// @public (undocumented)
interface ISelectedPeopleItemProps extends ISelectedItemProps<IExtendedPersonaProps> {
  // (undocumented)
  onExpandItem?: () => void;
  // (undocumented)
  renderPersonaCoin?: IRenderFunction<IPersonaProps>;
  // (undocumented)
  renderPrimaryText?: IRenderFunction<IPersonaProps>;
}

// @public (undocumented)
interface ISelectedPeopleProps extends IBaseSelectedItemsListProps<IExtendedPersonaProps> {
  // (undocumented)
  copyMenuItemText?: string;
  // (undocumented)
  editMenuItemText?: string;
  // (undocumented)
  floatingPickerProps?: IBaseFloatingPickerProps<IPersonaProps>;
  // (undocumented)
  getEditingItemText?: (item: IExtendedPersonaProps) => string;
  // (undocumented)
  onExpandGroup?: (item: IExtendedPersonaProps) => void;
  // (undocumented)
  onRenderFloatingPicker?: React.ComponentType<IBaseFloatingPickerProps<IPersonaProps>>;
  // (undocumented)
  removeMenuItemText?: string;
}

// @public (undocumented)
interface ISelection {
  // (undocumented)
  canSelectItem: (item: IObjectWithKey, index?: number) => boolean;
  // (undocumented)
  count: number;
  // (undocumented)
  getItems(): IObjectWithKey[];
  // (undocumented)
  getSelectedCount(): number;
  // (undocumented)
  getSelectedIndices(): number[];
  // (undocumented)
  getSelection(): IObjectWithKey[];
  // (undocumented)
  isAllSelected(): boolean;
  // (undocumented)
  isIndexSelected(index: number): boolean;
  // (undocumented)
  isKeySelected(key: string): boolean;
  // (undocumented)
  isModal?(): boolean;
  // (undocumented)
  isRangeSelected(fromIndex: number, count: number): boolean;
  // (undocumented)
  mode: SelectionMode;
  // (undocumented)
  selectToIndex(index: number, clearSelection?: boolean): void;
  // (undocumented)
  selectToKey(key: string, clearSelection?: boolean): void;
  // (undocumented)
  setAllSelected(isAllSelected: boolean): void;
  // (undocumented)
  setChangeEvents(isEnabled: boolean, suppressChange?: boolean): void;
  // (undocumented)
  setIndexSelected(index: number, isSelected: boolean, shouldAnchor: boolean): void;
  // (undocumented)
  setItems(items: IObjectWithKey[], shouldClear: boolean): void;
  // (undocumented)
  setKeySelected(key: string, isSelected: boolean, shouldAnchor: boolean): void;
  // (undocumented)
  setModal?(isModal: boolean): void;
  // (undocumented)
  toggleAllSelected(): void;
  // (undocumented)
  toggleIndexSelected(index: number): void;
  // (undocumented)
  toggleKeySelected(key: string): void;
  // (undocumented)
  toggleRangeSelected(fromIndex: number, count: number): void;
}

// @public (undocumented)
interface ISelectionOptions {
  // (undocumented)
  canSelectItem?: (item: IObjectWithKey, index?: number) => boolean;
  // (undocumented)
  getKey?: (item: IObjectWithKey, index?: number) => string | number;
  // (undocumented)
  onSelectionChanged?: () => void;
  // (undocumented)
  selectionMode?: SelectionMode;
}

// @public (undocumented)
interface ISelectionZone {
  // (undocumented)
  ignoreNextFocus: () => void;
}

// @public (undocumented)
interface ISelectionZoneProps extends React.ClassAttributes<SelectionZone> {
  // (undocumented)
  componentRef?: () => void;
  // (undocumented)
  disableAutoSelectOnInputElements?: boolean;
  // (undocumented)
  enterModalOnTouch?: boolean;
  // (undocumented)
  isSelectedOnFocus?: boolean;
  // @deprecated (undocumented)
  layout?: {
  }
  // (undocumented)
  onItemContextMenu?: (item?: any, index?: number, ev?: Event) => void | boolean;
  // (undocumented)
  onItemInvoked?: (item?: IObjectWithKey, index?: number, ev?: Event) => void;
  // (undocumented)
  selection: ISelection;
  // (undocumented)
  selectionMode?: SelectionMode;
  // (undocumented)
  selectionPreservedOnEmptyClick?: boolean;
}

// @public
export function isElementFocusSubZone(element?: HTMLElement): boolean;

// @public
export function isElementFocusZone(element?: HTMLElement): boolean;

// @public
export function isElementTabbable(element: HTMLElement, checkTabIndex?: boolean): boolean;

// @public
export function isElementVisible(element: HTMLElement | undefined | null): boolean;

// @public
interface ISemanticColors extends ISemanticTextColors {
  accentButtonBackground: string;
  blockingBackground: string;
  bodyBackground: string;
  bodyDivider: string;
  bodyFrameBackground: string;
  bodyFrameDivider: string;
  bodyStandoutBackground: string;
  buttonBackground: string;
  buttonBackgroundChecked: string;
  buttonBackgroundCheckedHovered: string;
  buttonBackgroundDisabled: string;
  buttonBackgroundHovered: string;
  buttonBackgroundPressed: string;
  buttonBorder: string;
  buttonBorderDisabled: string;
  defaultStateBackground: string;
  disabledBackground: string;
  errorBackground: string;
  focusBorder: string;
  inputBackground: string;
  inputBackgroundChecked: string;
  inputBackgroundCheckedHovered: string;
  inputBorder: string;
  inputBorderHovered: string;
  inputFocusBorderAlt: string;
  inputForegroundChecked: string;
  listBackground: string;
  listHeaderBackgroundHovered: string;
  listHeaderBackgroundPressed: string;
  listItemBackgroundChecked: string;
  listItemBackgroundCheckedHovered: string;
  listItemBackgroundHovered: string;
  listText: string;
  menuBackground: string;
  menuDivider: string;
  menuHeader: string;
  menuIcon: string;
  // @deprecated (undocumented)
  menuItemBackgroundChecked: string;
  menuItemBackgroundHovered: string;
  menuItemBackgroundPressed: string;
  menuItemText: string;
  menuItemTextHovered: string;
  primaryButtonBackground: string;
  primaryButtonBackgroundDisabled: string;
  primaryButtonBackgroundHovered: string;
  primaryButtonBackgroundPressed: string;
  primaryButtonBorder: string;
  smallInputBorder: string;
  successBackground: string;
  variantBorder: string;
  variantBorderHovered: string;
  warningBackground: string;
  warningHighlight: string;
}

// @public (undocumented)
interface ISemanticTextColors {
  accentButtonText: string;
  actionLink: string;
  actionLinkHovered: string;
  bodySubtext: string;
  bodyText: string;
  bodyTextChecked: string;
  buttonText: string;
  buttonTextChecked: string;
  buttonTextCheckedHovered: string;
  buttonTextDisabled: string;
  buttonTextHovered: string;
  buttonTextPressed: string;
  disabledBodySubtext: string;
  disabledBodyText: string;
  disabledSubtext: string;
  disabledText: string;
  errorText: string;
  inputPlaceholderText: string;
  inputText: string;
  inputTextHovered: string;
  link: string;
  linkHovered: string;
  listText: string;
  // @deprecated (undocumented)
  listTextColor: string;
  primaryButtonText: string;
  primaryButtonTextDisabled: string;
  primaryButtonTextHovered: string;
  primaryButtonTextPressed: string;
  warningText: string;
}

// WARNING: Because this definition is explicitly marked as @internal, an underscore prefix ("_") should be added to its name
// @internal
interface ISerializableObject {
  // (undocumented)
  toString?: () => string;
}

// @public (undocumented)
interface IShimmer {
}

// @public (undocumented)
interface IShimmerCircle {
}

// @public
interface IShimmerCircleProps extends React.AllHTMLAttributes<HTMLElement> {
  // @deprecated
  borderStyle?: IRawStyle;
  componentRef?: IRefObject<IShimmerCircle>;
  height?: number;
  styles?: IStyleFunctionOrObject<IShimmerCircleStyleProps, IShimmerCircleStyles>;
  theme?: ITheme;
}

// @public
interface IShimmerCircleStyles {
  root?: IStyle;
  svg?: IStyle;
}

// @public
interface IShimmerElement {
  height?: number;
  type: ShimmerElementType;
  verticalAlign?: 'top' | 'center' | 'bottom';
  width?: number | string;
}

// @public (undocumented)
interface IShimmerElementsGroup {
}

// @public
interface IShimmerElementsGroupProps extends React.AllHTMLAttributes<HTMLElement> {
  componentRef?: IRefObject<IShimmerElementsGroup>;
  flexWrap?: boolean;
  rowHeight?: number;
  shimmerElements?: IShimmerElement[];
  styles?: IStyleFunctionOrObject<IShimmerElementsGroupStyleProps, IShimmerElementsGroupStyles>;
  theme?: ITheme;
  width?: string;
}

// @public (undocumented)
interface IShimmerElementsGroupStyleProps {
  // (undocumented)
  flexWrap?: boolean;
  // (undocumented)
  theme: ITheme;
}

// @public (undocumented)
interface IShimmerElementsGroupStyles {
  // (undocumented)
  root?: IStyle;
}

// @public (undocumented)
interface IShimmerGap {
}

// @public
interface IShimmerGapProps extends React.AllHTMLAttributes<HTMLElement> {
  // @deprecated
  borderStyle?: IRawStyle;
  componentRef?: IRefObject<IShimmerGap>;
  height?: number;
  styles?: IStyleFunctionOrObject<IShimmerGapStyleProps, IShimmerGapStyles>;
  theme?: ITheme;
  width?: number | string;
}

// @public
interface IShimmerGapStyles {
  root?: IStyle;
}

// @public (undocumented)
interface IShimmerLine {
}

// @public
interface IShimmerLineProps extends React.AllHTMLAttributes<HTMLElement> {
  // @deprecated
  borderStyle?: IRawStyle;
  componentRef?: IRefObject<IShimmerLine>;
  height?: number;
  styles?: IStyleFunctionOrObject<IShimmerLineStyleProps, IShimmerLineStyles>;
  theme?: ITheme;
  width?: number | string;
}

// @public
interface IShimmerLineStyles {
  bottomLeftCorner?: IStyle;
  bottomRightCorner?: IStyle;
  root?: IStyle;
  topLeftCorner?: IStyle;
  topRightCorner?: IStyle;
}

// @public
interface IShimmerProps extends React.AllHTMLAttributes<HTMLElement> {
  ariaLabel?: string;
  className?: string;
  componentRef?: IRefObject<IShimmer>;
  customElementsGroup?: React.ReactNode;
  isDataLoaded?: boolean;
  shimmerElements?: IShimmerElement[];
  styles?: IStyleFunctionOrObject<IShimmerStyleProps, IShimmerStyles>;
  theme?: ITheme;
  width?: number | string;
}

// @public (undocumented)
interface IShimmerState {
  contentLoaded?: boolean;
}

// @public (undocumented)
interface IShimmerStyleProps {
  // (undocumented)
  className?: string;
  // (undocumented)
  isDataLoaded?: boolean;
  // (undocumented)
  theme: ITheme;
  // (undocumented)
  transitionAnimationInterval?: number;
}

// @public (undocumented)
interface IShimmerStyles {
  // (undocumented)
  dataWrapper?: IStyle;
  // (undocumented)
  root?: IStyle;
  // (undocumented)
  screenReaderText?: IStyle;
  // (undocumented)
  shimmerWrapper?: IStyle;
}

// @public (undocumented)
interface ISize {
  // (undocumented)
  height: number;
  // (undocumented)
  width: number;
}

// @public (undocumented)
interface ISlider {
  // (undocumented)
  focus: () => void;
  // (undocumented)
  value: number | undefined;
}

// @public (undocumented)
interface ISliderProps extends React.ClassAttributes<SliderBase> {
  ariaLabel?: string;
  ariaValueText?: (value: number) => string;
  buttonProps?: React.HTMLAttributes<HTMLButtonElement>;
  className?: string;
  componentRef?: IRefObject<ISlider>;
  defaultValue?: number;
  disabled?: boolean;
  label?: string;
  max?: number;
  min?: number;
  onChange?: (value: number) => void;
  onChanged?: (event: MouseEvent | TouchEvent, value: number) => void;
  showValue?: boolean;
  step?: number;
  styles?: IStyleFunctionOrObject<ISliderStyleProps, ISliderStyles>;
  theme?: ITheme;
  value?: number;
  valueFormat?: (value: number) => string;
  vertical?: boolean;
}

// @public (undocumented)
interface ISliderState {
  // (undocumented)
  renderedValue?: number;
  // (undocumented)
  value?: number;
}

// @public (undocumented)
interface ISliderStyles {
  // (undocumented)
  activeSection: IStyle;
  // (undocumented)
  container: IStyle;
  // (undocumented)
  inactiveSection: IStyle;
  // (undocumented)
  line: IStyle;
  // (undocumented)
  lineContainer: IStyle;
  // (undocumented)
  root: IStyle;
  // (undocumented)
  slideBox: IStyle;
  // (undocumented)
  thumb: IStyle;
  // (undocumented)
  titleLabel: IStyle;
  // (undocumented)
  valueLabel: IStyle;
}

// @public
export function isMac(reset?: boolean): boolean;

// WARNING: Because this definition is explicitly marked as @internal, an underscore prefix ("_") should be added to its name
// @internal
interface ISpacing {
  // (undocumented)
  l1: string;
  // (undocumented)
  l2: string;
  // (undocumented)
  m: string;
  // (undocumented)
  s1: string;
  // (undocumented)
  s2: string;
}

// @public (undocumented)
interface ISpinButton {
  focus: () => void;
  value?: string;
}

// @public (undocumented)
interface ISpinButtonProps {
  ariaDescribedBy?: string;
  ariaLabel?: string;
  ariaPositionInSet?: number;
  ariaSetSize?: number;
  ariaValueNow?: number;
  // (undocumented)
  ariaValueText?: string;
  className?: string;
  componentRef?: IRefObject<ISpinButton>;
  decrementButtonAriaLabel?: string;
  decrementButtonIcon?: IIconProps;
  defaultValue?: string;
  disabled?: boolean;
  downArrowButtonStyles?: Partial<IButtonStyles>;
  getClassNames?: (theme: ITheme, disabled: boolean, isFocused: boolean, keyboardSpinDirection: KeyboardSpinDirection, labelPosition?: Position, className?: string) => ISpinButtonClassNames;
  iconProps?: IIconProps;
  incrementButtonAriaLabel?: string;
  incrementButtonIcon?: IIconProps;
  keytipProps?: IKeytipProps;
  label: string;
  // (undocumented)
  labelPosition?: Position;
  max?: number;
  min?: number;
  onBlur?: React.FocusEventHandler<HTMLInputElement>;
  onDecrement?: (value: string) => string | void;
  onFocus?: React.FocusEventHandler<HTMLInputElement>;
  onIncrement?: (value: string) => string | void;
  onValidate?: (value: string, event?: React.SyntheticEvent<HTMLElement>) => string | void;
  precision?: number;
  step?: number;
  styles?: Partial<ISpinButtonStyles>;
  theme?: ITheme;
  title?: string;
  upArrowButtonStyles?: Partial<IButtonStyles>;
  value?: string;
}

// @public (undocumented)
interface ISpinButtonState {
  isFocused: boolean;
  keyboardSpinDirection: KeyboardSpinDirection;
  value: string;
}

// @public (undocumented)
interface ISpinButtonStyles {
  arrowButtonsContainer: IStyle;
  arrowButtonsContainerDisabled: IStyle;
  icon: IStyle;
  iconDisabled: IStyle;
  input: IStyle;
  inputDisabled: IStyle;
  inputTextSelected: IStyle;
  label: IStyle;
  labelDisabled: IStyle;
  labelWrapper: IStyle;
  labelWrapperBottom: IStyle;
  labelWrapperEnd: IStyle;
  labelWrapperStart: IStyle;
  labelWrapperTop: IStyle;
  root: IStyle;
  spinButtonWrapper: IStyle;
  spinButtonWrapperDisabled: IStyle;
  spinButtonWrapperFocused: IStyle;
  spinButtonWrapperHovered: IStyle;
  spinButtonWrapperTopBottom: IStyle;
}

// @public (undocumented)
interface ISpinner {
}

// @public
interface ISpinnerProps extends React.HTMLAttributes<HTMLElement> {
  ariaLabel?: string;
  ariaLive?: 'assertive' | 'polite' | 'off';
  className?: string;
  componentRef?: IRefObject<ISpinner>;
  label?: string;
  labelPosition?: SpinnerLabelPosition;
  size?: SpinnerSize;
  styles?: IStyleFunctionOrObject<ISpinnerStyleProps, ISpinnerStyles>;
  theme?: ITheme;
  // @deprecated
  type?: SpinnerType;
}

// @public
interface ISpinnerStyleProps {
  className?: string;
  labelPosition?: SpinnerLabelPosition;
  size?: SpinnerSize;
  theme: ITheme;
}

// @public
interface ISpinnerStyles {
  circle?: IStyle;
  label?: IStyle;
  root?: IStyle;
  screenReaderText?: IStyle;
}

// @public (undocumented)
export function isRelativeUrl(url: string): boolean;

// @public (undocumented)
interface IStackItemProps extends IStackItemSlots, IStyleableComponentProps<IStackItemProps, IStackItemTokens, IStackItemStyles> {
  align?: 'auto' | 'stretch' | 'baseline' | 'start' | 'center' | 'end';
  className?: string;
  disableShrink?: boolean;
  grow?: boolean | number | 'inherit' | 'initial' | 'unset';
  shrink?: boolean | number | 'inherit' | 'initial' | 'unset';
  verticalFill?: boolean;
}

// @public (undocumented)
interface IStackItemSlots {
  // (undocumented)
  root?: IHTMLSlot;
}

// @public (undocumented)
interface IStackItemTokens {
}

// @public (undocumented)
interface IStackProps extends IStackSlots, IStyleableComponentProps<IStackProps, IStackStyles, IStackTokens>, React.HTMLAttributes<HTMLElement> {
  as?: React.ReactType<React.HTMLAttributes<HTMLElement>>;
  disableShrink?: boolean;
  gap?: number | string;
  grow?: boolean | number | 'inherit' | 'initial' | 'unset';
  horizontal?: boolean;
  horizontalAlign?: Alignment;
  maxHeight?: number | string;
  maxWidth?: number | string;
  padding?: number | string;
  reversed?: boolean;
  verticalAlign?: Alignment;
  verticalFill?: boolean;
  wrap?: boolean;
}

// @public (undocumented)
interface IStackSlots {
  inner?: IHTMLSlot;
  root?: IHTMLSlot;
}

// @public (undocumented)
interface IStackTokens {
}

// @public (undocumented)
interface IStickyContext {
  // (undocumented)
  scrollablePane: PropTypes.Requireable<object>;
}

// @public (undocumented)
interface IStickyProps extends React.Props<Sticky> {
  componentRef?: IRefObject<IStickyProps>;
  isScrollSynced?: boolean;
  stickyBackgroundColor?: string;
  stickyClassName?: string;
  stickyPosition?: StickyPositionType;
}

// @public (undocumented)
interface IStickyState {
  // (undocumented)
  isStickyBottom: boolean;
  // (undocumented)
  isStickyTop: boolean;
}

// @public
interface IStyleSheetConfig {
  defaultPrefix?: string;
  injectionMode?: InjectionMode;
  namespace?: string;
  onInsertRule?: (rule: string) => void;
}

// @public
interface ISuggestionItemProps<T> {
  className?: string;
  componentRef?: IRefObject<ISuggestionsItem>;
  id?: string;
  isSelectedOverride?: boolean;
  onClick: (ev: React.MouseEvent<HTMLButtonElement>) => void;
  onRemoveItem: (ev: React.MouseEvent<HTMLButtonElement>) => void;
  removeButtonAriaLabel?: string;
  RenderSuggestion: (item: T, suggestionItemProps?: ISuggestionItemProps<T>) => JSX.Element;
  showRemoveButton?: boolean;
  styles?: IStyleFunctionOrObject<ISuggestionsItemStyleProps, ISuggestionsItemStyles>;
  suggestionModel: ISuggestionModel<T>;
  theme?: ITheme;
}

// @public
interface ISuggestionModel<T> {
  ariaLabel?: string;
  item: T;
  selected: boolean;
}

// @public
interface ISuggestions<T> {
  executeSelectedAction: () => void;
  focusAboveSuggestions: () => void;
  focusBelowSuggestions: () => void;
  focusSearchForMoreButton: () => void;
  hasSuggestedAction: () => boolean;
  hasSuggestedActionSelected: () => boolean;
  tryHandleKeyDown: (keyCode: number, currentSuggestionIndex: number) => boolean;
}

// @public (undocumented)
interface ISuggestionsControlProps<T> extends React.ClassAttributes<any>, ISuggestionsCoreProps<T> {
  className?: string;
  completeSuggestion: () => void;
  footerItemsProps?: ISuggestionsHeaderFooterProps[];
  headerItemsProps?: ISuggestionsHeaderFooterProps[];
  shouldSelectFirstItem?: () => boolean;
  suggestionsFooterContainerAriaLabel?: string;
  suggestionsHeaderContainerAriaLabel?: string;
}

// @public (undocumented)
interface ISuggestionsControlState<T> {
  // (undocumented)
  selectedFooterIndex: number;
  // (undocumented)
  selectedHeaderIndex: number;
  // (undocumented)
  suggestions: ISuggestionModel<T>[];
}

// @public (undocumented)
interface ISuggestionsCoreProps<T> extends React.ClassAttributes<any> {
  componentRef?: IRefObject<{}>;
  onRenderSuggestion?: (props: T, suggestionItemProps: T) => JSX.Element;
  onSuggestionClick: (ev?: React.MouseEvent<HTMLElement>, item?: any, index?: number) => void;
  onSuggestionRemove?: (ev?: React.MouseEvent<HTMLElement>, item?: IPersonaProps, index?: number) => void;
  resultsMaximumNumber?: number;
  shouldLoopSelection: boolean;
  showRemoveButtons?: boolean;
  suggestions: ISuggestionModel<T>[];
  suggestionsAvailableAlertText?: string;
  suggestionsContainerAriaLabel?: string;
  suggestionsItemClassName?: string;
}

// @public (undocumented)
interface ISuggestionsHeaderFooterItemProps {
  // (undocumented)
  className: string | undefined;
  // (undocumented)
  componentRef?: IRefObject<{}>;
  // (undocumented)
  id: string;
  // (undocumented)
  isSelected: boolean;
  // (undocumented)
  onExecute?: () => void;
  // (undocumented)
  renderItem: () => JSX.Element;
}

// @public (undocumented)
interface ISuggestionsHeaderFooterProps {
  // (undocumented)
  ariaLabel?: string;
  // (undocumented)
  className?: string;
  // (undocumented)
  onExecute?: () => void;
  // (undocumented)
  renderItem: () => JSX.Element;
  // (undocumented)
  shouldShow: () => boolean;
}

// @public
interface ISuggestionsItem {
}

// @public
interface ISuggestionsItemStyles {
  closeButton: IStyle;
  itemButton: IStyle;
  root: IStyle;
}

// @public
interface ISuggestionsProps<T> extends React.Props<any> {
  className?: string;
  componentRef?: IRefObject<ISuggestions<T>>;
  createGenericItem?: () => void;
  forceResolveText?: string;
  isLoading?: boolean;
  isMostRecentlyUsedVisible?: boolean;
  isResultsFooterVisible?: boolean;
  isSearching?: boolean;
  loadingText?: string;
  moreSuggestionsAvailable?: boolean;
  mostRecentlyUsedHeaderText?: string;
  noResultsFoundText?: string;
  onGetMoreResults?: () => void;
  onRenderNoResultFound?: IRenderFunction<void>;
  onRenderSuggestion?: (props: T, suggestionItemProps: T) => JSX.Element;
  onSuggestionClick: (ev?: React.MouseEvent<HTMLElement>, item?: any, index?: number) => void;
  onSuggestionRemove?: (ev?: React.MouseEvent<HTMLElement>, item?: T | IPersonaProps, index?: number) => void;
  refocusSuggestions?: (keyCode: KeyCodes) => void;
  removeSuggestionAriaLabel?: string;
  resultsFooter?: (props: ISuggestionsProps<T>) => JSX.Element;
  resultsFooterFull?: (props: ISuggestionsProps<T>) => JSX.Element;
  resultsMaximumNumber?: number;
  searchErrorText?: string;
  searchForMoreText?: string;
  searchingText?: string;
  showForceResolve?: () => boolean;
  showRemoveButtons?: boolean;
  styles?: IStyleFunctionOrObject<{}, {}>;
  suggestions: ISuggestionModel<T>[];
  suggestionsAvailableAlertText?: string;
  suggestionsClassName?: string;
  suggestionsContainerAriaLabel?: string;
  suggestionsHeaderText?: string;
  suggestionsItemClassName?: string;
  suggestionsListId?: string;
  theme?: ITheme;
}

// @public (undocumented)
interface ISuggestionsState {
  // (undocumented)
  selectedActionType: SuggestionActionType;
}

// @public
interface ISuggestionsStyles {
  forceResolveButton: IStyle;
  noSuggestions: IStyle;
  root: IStyle;
  searchForMoreButton: IStyle;
  subComponentStyles: ISuggestionsSubComponentStyles;
  suggestionsAvailable: IStyle;
  suggestionsContainer: IStyle;
  title: IStyle;
}

// @public
interface ISuggestionsSubComponentStyles {
  spinner: IStyleFunctionOrObject<ISpinnerStyleProps, any>;
}

// @public
export function isValidShade(shade?: Shade): boolean;

// @public
export function isVirtualElement(element: HTMLElement | IVirtualElement): element is IVirtualElement;

// @public (undocumented)
interface ISwatchColorPicker {
}

// @public (undocumented)
interface ISwatchColorPickerProps {
  cellBorderWidth?: number;
  cellHeight?: number;
  cellMargin?: number;
  cellShape?: 'circle' | 'square';
  cellWidth?: number;
  className?: string;
  colorCells: IColorCellProps[];
  columnCount: number;
  componentRef?: IRefObject<ISwatchColorPicker>;
  disabled?: boolean;
  doNotContainWithinFocusZone?: boolean;
  focusOnHover?: boolean;
  getColorGridCellStyles?: IStyleFunctionOrObject<IColorPickerGridCellStyleProps, IColorPickerGridCellStyles>;
  id?: string;
  mouseLeaveParentSelector?: string | undefined;
  onCellFocused?: (id?: string, color?: string) => void;
  onCellHovered?: (id?: string, color?: string) => void;
  onColorChanged?: (id?: string, color?: string) => void;
  positionInSet?: number;
  selectedId?: string;
  setSize?: number;
  shouldFocusCircularNavigate?: boolean;
  styles?: IStyleFunctionOrObject<ISwatchColorPickerStyleProps, ISwatchColorPickerStyles>;
  theme?: ITheme;
}

// @public (undocumented)
interface ISwatchColorPickerState {
  // (undocumented)
  selectedIndex?: number;
}

// @public
interface ISwatchColorPickerStyleProps {
  cellMargin?: number;
  className?: string;
  theme: ITheme;
}

// @public
interface ISwatchColorPickerStyles {
  focusedContainer?: IStyle;
  root: IStyle;
  tableCell: IStyle;
}

// @public
interface ITag {
  key: string;
  name: string;
}

// @public
interface ITagItemProps extends IPickerItemProps<ITag> {
  className?: string;
  enableTagFocusInDisabledPicker?: boolean;
  styles?: IStyleFunctionOrObject<ITagItemStyleProps, ITagItemStyles>;
  theme?: ITheme;
}

// @public
interface ITagItemStyles {
  close: IStyle;
  root: IStyle;
  text: IStyle;
}

// @public
interface ITagItemSuggestionProps extends React.AllHTMLAttributes<HTMLElement> {
  className?: string;
  styles?: IStyleFunctionOrObject<ITagItemSuggestionStyleProps, ITagItemSuggestionStyles>;
  theme?: ITheme;
}

// @public
interface ITagItemSuggestionStyles {
  suggestionTextOverflow?: IStyle;
}

// @public
interface ITagPickerProps extends IBasePickerProps<ITag> {
}

// @public (undocumented)
interface ITeachingBubble {
  focus(): void;
}

// @public
interface ITeachingBubbleProps extends React.ClassAttributes<TeachingBubbleBase | TeachingBubbleContentBase>, IAccessiblePopupProps {
  ariaDescribedBy?: string;
  ariaLabelledBy?: string;
  calloutProps?: ICalloutProps;
  children?: any;
  componentRef?: IRefObject<ITeachingBubble>;
  hasCloseIcon?: boolean;
  hasCondensedHeadline?: boolean;
  hasSmallHeadline?: boolean;
  headline?: string;
  illustrationImage?: IImageProps;
  isWide?: boolean;
  onDismiss?: (ev?: any) => void;
  primaryButtonProps?: IButtonProps;
  secondaryButtonProps?: IButtonProps;
  styles?: IStyleFunctionOrObject<ITeachingBubbleStyleProps, ITeachingBubbleStyles>;
  targetElement?: HTMLElement;
  theme?: ITheme;
}

// @public (undocumented)
interface ITeachingBubbleState {
  // (undocumented)
  isTeachingBubbleVisible?: boolean;
}

// @public (undocumented)
interface ITeachingBubbleStyles {
  // (undocumented)
  body: IStyle;
  // (undocumented)
  bodyContent: IStyle;
  // (undocumented)
  closeButton: IStyle;
  // (undocumented)
  content: IStyle;
  // (undocumented)
  footer: IStyle;
  // (undocumented)
  header: IStyle;
  // (undocumented)
  headline: IStyle;
  // (undocumented)
  imageContent: IStyle;
  // (undocumented)
  primaryButton: IStyle;
  // (undocumented)
  root: IStyle;
  // (undocumented)
  secondaryButton: IStyle;
  // (undocumented)
  subComponentStyles?: ITeachingBubbleSubComponentStyles;
  // (undocumented)
  subText: IStyle;
}

// @public (undocumented)
interface ITeachingBubbleSubComponentStyles {
  callout: IStyleFunctionOrObject<any, any>;
}

// @public (undocumented)
interface ITextField {
  blur: () => void;
  focus: () => void;
  select: () => void;
  selectionEnd: number | null;
  selectionStart: number | null;
  setSelectionEnd: (value: number) => void;
  setSelectionRange: (start: number, end: number) => void;
  setSelectionStart: (value: number) => void;
  value: string | undefined;
}

// @public
interface ITextFieldProps extends React.AllHTMLAttributes<HTMLInputElement | HTMLTextAreaElement> {
  // @deprecated (undocumented)
  addonString?: string;
  ariaLabel?: string;
  autoAdjustHeight?: boolean;
  autoComplete?: string;
  borderless?: boolean;
  className?: string;
  // @deprecated (undocumented)
  componentId?: string;
  componentRef?: IRefObject<ITextField>;
  defaultValue?: string;
  deferredValidationTime?: number;
  description?: string;
  disabled?: boolean;
  errorMessage?: string;
  // @deprecated (undocumented)
  iconClass?: string;
  iconProps?: IIconProps;
  inputClassName?: string;
  label?: string;
  mask?: string;
  maskChar?: string;
  maskFormat?: {
    [key: string]: RegExp;
  }
  multiline?: boolean;
  onBeforeChange?: (newValue: any) => void;
  onChange?: (event: React.FormEvent<HTMLInputElement | HTMLTextAreaElement>, newValue?: string) => void;
  // @deprecated (undocumented)
  onChanged?: (newValue: any) => void;
  onGetErrorMessage?: (value: string) => string | PromiseLike<string> | undefined;
  onNotifyValidationResult?: (errorMessage: string, value: string | undefined) => void;
  // @deprecated (undocumented)
  onRenderAddon?: IRenderFunction<ITextFieldProps>;
  onRenderDescription?: IRenderFunction<ITextFieldProps>;
  onRenderLabel?: IRenderFunction<ITextFieldProps>;
  onRenderPrefix?: IRenderFunction<ITextFieldProps>;
  onRenderSuffix?: IRenderFunction<ITextFieldProps>;
  prefix?: string;
  readOnly?: boolean;
  resizable?: boolean;
  styles?: IStyleFunctionOrObject<ITextFieldStyleProps, ITextFieldStyles>;
  suffix?: string;
  theme?: ITheme;
  underlined?: boolean;
  validateOnFocusIn?: boolean;
  validateOnFocusOut?: boolean;
  validateOnLoad?: boolean;
  value?: string;
}

// @public (undocumented)
interface ITextFieldState {
  errorMessage: string;
  isFocused: boolean;
  // (undocumented)
  value: string;
}

// @public (undocumented)
interface ITextFieldStyles extends IStyleSet<ITextFieldStyles> {
  description: IStyle;
  errorMessage: IStyle;
  field: IStyle;
  fieldGroup: IStyle;
  icon: IStyle;
  prefix: IStyle;
  root: IStyle;
  subComponentStyles: ITextFieldSubComponentStyles;
  suffix: IStyle;
  wrapper: IStyle;
}

// @public (undocumented)
interface ITextFieldSubComponentStyles {
  label: IStyleFunctionOrObject<any, any>;
}

// @public (undocumented)
interface ITextProps extends ITextSlots, IStyleableComponentProps<ITextProps, ITextTokens, ITextStyles>, React.HTMLAttributes<HTMLElement> {
  as?: React.ReactType<React.HTMLAttributes<HTMLElement>>;
  block?: boolean;
  nowrap?: boolean;
  variant?: keyof IFontStyles;
}

// @public (undocumented)
interface ITextSlots {
  // (undocumented)
  root?: IHTMLSlot;
}

// @public (undocumented)
interface ITextTokens {
}

// @public (undocumented)
interface ITheme extends IScheme {
  // WARNING: Because this definition is explicitly marked as @internal, an underscore prefix ("_") should be added to its name
  // @internal
  schemes?: {
          [P in ISchemeNames]?: IScheme;
      };
}

// @public (undocumented)
interface IThemeRules {
  // (undocumented)
  [key: string]: IThemeSlotRule;
}

// @public (undocumented)
interface IThemeSlotRule {
  // (undocumented)
  asShade?: Shade;
  // (undocumented)
  color?: IColor;
  // (undocumented)
  dependentRules: IThemeSlotRule[];
  // (undocumented)
  inherits?: IThemeSlotRule;
  // (undocumented)
  isBackgroundShade?: boolean;
  // (undocumented)
  isCustomized?: boolean;
  // (undocumented)
  name: string;
  // (undocumented)
  value?: string;
}

// @public (undocumented)
interface IToggle {
  // (undocumented)
  focus: () => void;
}

// @public
interface IToggleProps extends React.HTMLAttributes<HTMLElement> {
  ariaLabel?: string;
  as?: IComponentAs<React.HTMLAttributes<HTMLElement>>;
  checked?: boolean;
  componentRef?: IRefObject<IToggle>;
  defaultChecked?: boolean;
  disabled?: boolean;
  inlineLabel?: boolean;
  keytipProps?: IKeytipProps;
  label?: string;
  // @deprecated (undocumented)
  offAriaLabel?: string;
  offText?: string;
  // @deprecated (undocumented)
  onAriaLabel?: string;
  onChange?: (event: React.MouseEvent<HTMLElement>, checked?: boolean) => void;
  // @deprecated (undocumented)
  onChanged?: (checked: boolean) => void;
  onText?: string;
  styles?: IStyleFunctionOrObject<IToggleStyleProps, IToggleStyles>;
  theme?: ITheme;
}

// @public (undocumented)
interface IToggleState {
  // (undocumented)
  checked: boolean;
}

// @public
interface IToggleStyleProps {
  checked?: boolean;
  className?: string;
  disabled?: boolean;
  inlineLabel?: boolean;
  onOffMissing?: boolean;
  theme: ITheme;
}

// @public
interface IToggleStyles {
  container: IStyle;
  label: IStyle;
  pill: IStyle;
  root: IStyle;
  text: IStyle;
  thumb: IStyle;
}

// @public (undocumented)
interface ITooltip {
}

// @public (undocumented)
interface ITooltipHost {
  dismiss: () => void;
  show: () => void;
}

// @public
interface ITooltipHostProps extends React.HTMLAttributes<HTMLDivElement | TooltipHostBase> {
  calloutProps?: ICalloutProps;
  closeDelay?: number;
  componentRef?: IRefObject<ITooltipHost>;
  content?: string;
  delay?: TooltipDelay;
  directionalHint?: DirectionalHint;
  directionalHintForRTL?: DirectionalHint;
  hostClassName?: string;
  onTooltipToggle?(isTooltipVisible: boolean): void;
  overflowMode?: TooltipOverflowMode;
  setAriaDescribedBy?: boolean;
  styles?: IStyleFunctionOrObject<ITooltipHostStyleProps, ITooltipHostStyles>;
  theme?: ITheme;
  tooltipProps?: ITooltipProps;
}

// @public (undocumented)
interface ITooltipHostState {
  // (undocumented)
  isTooltipVisible: boolean;
}

// @public (undocumented)
interface ITooltipHostStyleProps {
  className?: string;
  theme: ITheme;
}

// @public (undocumented)
interface ITooltipHostStyles {
  root: IStyle;
}

// @public
interface ITooltipProps extends React.HTMLAttributes<HTMLDivElement | TooltipBase> {
  calloutProps?: ICalloutProps;
  componentRef?: IRefObject<ITooltip>;
  content?: string;
  delay?: TooltipDelay;
  directionalHint?: DirectionalHint;
  directionalHintForRTL?: DirectionalHint;
  maxWidth?: string | null;
  onRenderContent?: IRenderFunction<ITooltipProps>;
  styles?: IStyleFunctionOrObject<ITooltipStyleProps, ITooltipStyles>;
  targetElement?: HTMLElement;
  theme?: ITheme;
}

// @public (undocumented)
interface ITooltipStyleProps {
  className?: string;
  delay?: TooltipDelay;
  maxWidth?: string;
  theme: ITheme;
}

// @public (undocumented)
interface ITooltipStyles {
  content: IStyle;
  root: IStyle;
  subText: IStyle;
}

// @public (undocumented)
interface IVerticalDividerClassNames {
  // (undocumented)
  divider: string;
  // (undocumented)
  wrapper: string;
}

// @public (undocumented)
interface IVerticalDividerProps {
  getClassNames?: (theme: ITheme) => IVerticalDividerClassNames;
}

// @public
interface IVirtualElement extends HTMLElement {
  // (undocumented)
  _virtual: {
    children: IVirtualElement[];
    parent?: IVirtualElement;
  }
}

// @public (undocumented)
enum KeyboardSpinDirection {
  // (undocumented)
  down = -1,
  // (undocumented)
  notSpinning = 0,
  // (undocumented)
  up = 1
}

// @public
export function keyframes(timeline: {
    [key: string]: {};
}): string;

// @public
class Keytip extends BaseComponent<IKeytipProps, {}>, implements IKeytip {
  // (undocumented)
  render(): JSX.Element;
}

// WARNING: The type "IKeytipDataProps" needs to be exported by the package (e.g. added to index.ts)
// @public
class KeytipData extends BaseComponent<IKeytipDataProps & IRenderComponent<{}>, {}> {
  // (undocumented)
  componentDidMount(): void;
  // (undocumented)
  componentDidUpdate(): void;
  // (undocumented)
  componentWillUnmount(): void;
  // (undocumented)
  render(): JSX.Element;
}

// @public
class KeytipLayerBase extends BaseComponent<IKeytipLayerProps, IKeytipLayerState> {
  constructor(props: IKeytipLayerProps, context: any);
  // (undocumented)
  componentDidMount(): void;
  // (undocumented)
  componentWillUnmount(): void;
  // (undocumented)
  static defaultProps: IKeytipLayerProps;
  // (undocumented)
  getCurrentSequence(): string;
  // WARNING: The type "KeytipTree" needs to be exported by the package (e.g. added to index.ts)
  // (undocumented)
  getKeytipTree(): KeytipTree;
  processInput(key: string, ev?: React.KeyboardEvent<HTMLElement>): void;
  // WARNING: The type "IKeytipTransitionKey" needs to be exported by the package (e.g. added to index.ts)
  processTransitionInput(transitionKey: IKeytipTransitionKey, ev?: React.KeyboardEvent<HTMLElement>): void;
  // (undocumented)
  render(): JSX.Element;
  showKeytips(ids: string[]): void;
}

// @public (undocumented)
class LabelBase extends BaseComponent<ILabelProps, {}> {
  // (undocumented)
  render(): JSX.Element;
}

// @public (undocumented)
class LayerBase extends BaseComponent<ILayerProps, ILayerBaseState> {
  constructor(props: ILayerProps);
  // (undocumented)
  componentDidMount(): void;
  // (undocumented)
  componentDidUpdate(): void;
  // (undocumented)
  componentWillMount(): void;
  // (undocumented)
  componentWillUnmount(): void;
  // (undocumented)
  componentWillUpdate(): void;
  // (undocumented)
  static defaultProps: ILayerProps;
  // (undocumented)
  render(): React.ReactNode;
}

// WARNING: The type "ILayerHostProps" needs to be exported by the package (e.g. added to index.ts)
// @public (undocumented)
class LayerHost extends BaseComponent<ILayerHostProps> {
  // (undocumented)
  componentDidMount(): void;
  // (undocumented)
  componentWillUnmount(): void;
  // (undocumented)
  render(): JSX.Element;
  // (undocumented)
  shouldComponentUpdate(): boolean;
}

// @public (undocumented)
class LinkBase extends BaseComponent<ILinkProps, any>, implements ILink {
  // (undocumented)
  focus(): void;
  // (undocumented)
  render(): JSX.Element;
}

// @public
class List extends BaseComponent<IListProps, IListState>, implements IList {
  constructor(props: IListProps);
  // (undocumented)
  componentDidMount(): void;
  // (undocumented)
  componentWillReceiveProps(newProps: IListProps): void;
  // (undocumented)
  static defaultProps: {
    onRenderCell: (item: any, index: number, containsFocus: boolean) => JSX.Element;
    renderedWindowsAhead: number;
    renderedWindowsBehind: number;
    startIndex: number;
  }
  // (undocumented)
  forceUpdate(): void;
  // (undocumented)
  getStartItemIndexInView(measureItem?: (itemIndex: number) => number): number;
  // (undocumented)
  refs: {
    [key: string]: React.ReactInstance;
  }
  // (undocumented)
  render(): JSX.Element;
  scrollToIndex(index: number, measureItem?: (itemIndex: number) => number, scrollToMode?: ScrollToMode): void;
  // (undocumented)
  shouldComponentUpdate(newProps: IListProps, newState: IListState): boolean;
}

// @public
class ListPeoplePickerBase extends MemberListPeoplePicker {
  static defaultProps: {
    createGenericItem: typeof createGenericItem;
    onRenderItem: (props: IPeoplePickerItemSelectedProps) => JSX.Element;
    onRenderSuggestionsItem: (personaProps: IPersonaProps, suggestionsProps?: IBasePickerSuggestionsProps | undefined) => JSX.Element;
  }
}

// @public
export function loadTheme(theme: IPartialTheme, depComments?: boolean): ITheme;

// @public (undocumented)
export function mapEnumByName<T>(theEnum: any, callback: (name?: string, value?: string | number) => T | undefined): (T | undefined)[] | undefined;

// @public (undocumented)
class MaskedTextField extends BaseComponent<ITextFieldProps, IMaskedTextFieldState>, implements ITextField {
  constructor(props: ITextFieldProps);
  protected _skipComponentRefResolution: boolean;
  // (undocumented)
  blur(): void;
  // (undocumented)
  componentDidUpdate(): void;
  // (undocumented)
  componentWillReceiveProps(newProps: ITextFieldProps): void;
  // (undocumented)
  static defaultProps: ITextFieldProps;
  // (undocumented)
  focus(): void;
  // (undocumented)
  render(): JSX.Element;
  // (undocumented)
  select(): void;
  // (undocumented)
  readonly selectionEnd: number | null;
  // (undocumented)
  readonly selectionStart: number | null;
  // (undocumented)
  setSelectionEnd(value: number): void;
  // (undocumented)
  setSelectionRange(start: number, end: number): void;
  // (undocumented)
  setSelectionStart(value: number): void;
  // (undocumented)
  setValue(newValue: string): void;
  // (undocumented)
  readonly value: string | undefined;
}

// @public (undocumented)
class MemberListPeoplePicker extends BasePickerListBelow<IPersonaProps, IPeoplePickerProps> {
}

// @public
export function memoize<T extends Function>(target: any, key: string, descriptor: TypedPropertyDescriptor<T>): {
    configurable: boolean;
    get(): T;
};

// @public
export function memoizeFunction<T extends (...args: any[]) => RET_TYPE, RET_TYPE>(cb: T, maxCacheSize?: number): T;

// @public
export function merge<T = {}>(target: Partial<T>, ...args: (Partial<T> | null | undefined | false)[]): T;

// @public
export function mergeAriaAttributeValues(...ariaAttributes: (string | undefined)[]): string | undefined;

// @public
export function mergeCustomizations(props: ICustomizerProps, parentContext: ICustomizerContext): ICustomizerContext;

// @public (undocumented)
export function mergeScopedSettings(oldSettings?: ISettings, newSettings?: ISettings | ISettingsFunction): ISettings;

// @public
export function mergeSettings(oldSettings?: ISettings, newSettings?: ISettings | ISettingsFunction): ISettings;

// @public
export function mergeStyles(...args: (IStyle | IStyleBaseArray | false | null | undefined)[]): string;

// @public
export function mergeStyleSets(...styleSets: Array<IStyleSet<any> | undefined | false | null>): IProcessedStyleSet<any>;

// @public (undocumented)
class MessageBarBase extends BaseComponent<IMessageBarProps, IMessageBarState> {
  constructor(props: IMessageBarProps);
  // (undocumented)
  static defaultProps: IMessageBarProps;
  // (undocumented)
  render(): JSX.Element;
}

// @public (undocumented)
class MessageBarButton extends BaseComponent<IButtonProps, {}> {
  // (undocumented)
  render(): JSX.Element;
}

// @public (undocumented)
enum MessageBarType {
  blocked = 2,
  error = 1,
  info = 0,
  // @deprecated
  remove = 90000,
  severeWarning = 3,
  success = 4,
  warning = 5
}

// @public (undocumented)
class ModalBase extends BaseComponent<IModalProps, IDialogState>, implements IModal {
  constructor(props: IModalProps);
  // (undocumented)
  componentDidUpdate(prevProps: IModalProps, prevState: IDialogState): void;
  // (undocumented)
  componentWillReceiveProps(newProps: IModalProps): void;
  // (undocumented)
  static defaultProps: IModalProps;
  // (undocumented)
  focus(): void;
  // (undocumented)
  render(): JSX.Element | null;
}

// @public (undocumented)
class NavBase extends BaseComponent<INavProps, INavState>, implements INav {
  constructor(props: INavProps);
  // (undocumented)
  componentWillReceiveProps(newProps: INavProps): void;
  // (undocumented)
  static defaultProps: INavProps;
  // (undocumented)
  render(): JSX.Element | null;
  // (undocumented)
  readonly selectedKey: string | undefined;
}

// @public
class NormalPeoplePickerBase extends BasePeoplePicker {
  static defaultProps: {
    createGenericItem: typeof createGenericItem;
    onRenderItem: (props: IPeoplePickerItemSelectedProps) => JSX.Element;
    onRenderSuggestionsItem: (personaProps: IPersonaProps, suggestionsProps?: IBasePickerSuggestionsProps | undefined) => JSX.Element;
  }
}

// @public
export function nullRender(): JSX.Element | null;

// @public (undocumented)
export function on(element: Element | Window, eventName: string, callback: (ev: Event) => void, options?: boolean): () => void;

// @public (undocumented)
enum OpenCardMode {
  hotKey = 1,
  hover = 0
}

// @public (undocumented)
enum OverflowButtonType {
  descriptive = 1,
  downArrow = 3,
  more = 2,
  none = 0
}

// @public (undocumented)
class OverflowSetBase extends BaseComponent<IOverflowSetProps, {}>, implements IOverflowSet {
  constructor(props: IOverflowSetProps);
  // (undocumented)
  componentDidMount(): void;
  // (undocumented)
  componentDidUpdate(): void;
  // (undocumented)
  componentWillUnmount(): void;
  // (undocumented)
  componentWillUpdate(): void;
  // (undocumented)
  static defaultProps: Pick<IOverflowSetProps, 'vertical' | 'role'>;
  focus(forceIntoFirstElement?: boolean): boolean;
  focusElement(childElement?: HTMLElement): boolean;
  // (undocumented)
  render(): JSX.Element;
}

// @public (undocumented)
class OverlayBase extends BaseComponent<IOverlayProps, {}> {
  // (undocumented)
  componentDidMount(): void;
  // (undocumented)
  componentWillUnmount(): void;
  // (undocumented)
  render(): JSX.Element;
}

// @public (undocumented)
enum PanelType {
  custom = 7,
  customNear = 8,
  extraLarge = 6,
  large = 4,
  largeFixed = 5,
  medium = 3,
  smallFixedFar = 1,
  smallFixedNear = 2,
  smallFluid = 0
}

// @public
class PersonaBase extends BaseComponent<IPersonaProps, {}> {
  constructor(props: IPersonaProps);
  // (undocumented)
  static defaultProps: IPersonaProps;
  // (undocumented)
  render(): JSX.Element;
}

// @public
class PersonaCoinBase extends BaseComponent<IPersonaCoinProps, IPersonaState> {
  constructor(props: IPersonaCoinProps);
  // (undocumented)
  componentWillReceiveProps(nextProps: IPersonaCoinProps): void;
  // (undocumented)
  static defaultProps: IPersonaCoinProps;
  // (undocumented)
  render(): JSX.Element | null;
}

// @public (undocumented)
enum PersonaInitialsColor {
  black = 11,
  // (undocumented)
  blue = 1,
  // (undocumented)
  darkBlue = 2,
  // (undocumented)
  darkGreen = 6,
  // (undocumented)
  darkRed = 14,
  // (undocumented)
  green = 5,
  // (undocumented)
  lightBlue = 0,
  // (undocumented)
  lightGreen = 4,
  // (undocumented)
  lightPink = 7,
  // (undocumented)
  magenta = 9,
  // (undocumented)
  orange = 12,
  // (undocumented)
  pink = 8,
  // (undocumented)
  purple = 10,
  red = 13,
  // (undocumented)
  teal = 3,
  transparent = 15,
  // (undocumented)
  violet = 16
}

// @public (undocumented)
enum PersonaPresence {
  // (undocumented)
  away = 3,
  // (undocumented)
  blocked = 5,
  // (undocumented)
  busy = 6,
  // (undocumented)
  dnd = 4,
  // (undocumented)
  none = 0,
  // (undocumented)
  offline = 1,
  // (undocumented)
  online = 2
}

// WARNING: Export "size6" must specify a type
// WARNING: Export "size8" must specify a type
// WARNING: Export "size12" must specify a type
// WARNING: Export "size20" must specify a type
// WARNING: Export "size28" must specify a type
// WARNING: Export "border" must specify a type
// @public (undocumented)
module personaPresenceSize {
}

// WARNING: Export "size10" must specify a type
// WARNING: Export "size16" must specify a type
// WARNING: Export "size24" must specify a type
// WARNING: Export "size28" must specify a type
// WARNING: Export "size32" must specify a type
// WARNING: Export "size40" must specify a type
// WARNING: Export "size48" must specify a type
// WARNING: Export "size72" must specify a type
// WARNING: Export "size100" must specify a type
// @public (undocumented)
module personaSize {
}

// @public (undocumented)
enum PersonaSize {
  // @deprecated
  extraExtraSmall = 1,
  // @deprecated
  extraLarge = 6,
  // @deprecated
  extraSmall = 2,
  // @deprecated
  large = 5,
  // @deprecated
  regular = 4,
  // (undocumented)
  size10 = 9,
  // (undocumented)
  size100 = 15,
  // (undocumented)
  size16 = 8,
  // (undocumented)
  size24 = 10,
  // (undocumented)
  size28 = 7,
  // (undocumented)
  size32 = 11,
  // (undocumented)
  size40 = 12,
  // (undocumented)
  size48 = 13,
  // (undocumented)
  size72 = 14,
  // @deprecated
  small = 3,
  // @deprecated
  tiny = 0
}

// @public
class PivotBase extends BaseComponent<IPivotProps, IPivotState> {
  constructor(props: IPivotProps);
  focus(): void;
  // (undocumented)
  render(): JSX.Element;
}

// @public (undocumented)
class PivotItem extends BaseComponent<IPivotItemProps, {}> {
  constructor(props: IPivotItemProps);
  // (undocumented)
  render(): JSX.Element;
}

// @public (undocumented)
enum PivotLinkFormat {
  links = 0,
  tabs = 1
}

// @public (undocumented)
enum PivotLinkSize {
  large = 1,
  normal = 0
}

// @public (undocumented)
class PlainCardBase extends BaseComponent<IPlainCardProps, {}> {
  // (undocumented)
  render(): JSX.Element;
}

// @public
class Popup extends BaseComponent<IPopupProps, IPopupState> {
  constructor(props: IPopupProps);
  // (undocumented)
  _root: React.RefObject<HTMLDivElement>;
  // (undocumented)
  componentDidMount(): void;
  // (undocumented)
  componentDidUpdate(): void;
  // (undocumented)
  componentWillMount(): void;
  // (undocumented)
  componentWillUnmount(): void;
  // (undocumented)
  static defaultProps: IPopupProps;
  // (undocumented)
  render(): JSX.Element;
}

// @public
export function portalContainsElement(target: HTMLElement, parent?: HTMLElement): boolean;

// @public (undocumented)
class PositioningContainer extends BaseComponent<IPositioningContainerProps, IPositioningContainerState>, implements PositioningContainer {
  constructor(props: IPositioningContainerProps);
  // (undocumented)
  protected _dismissOnLostFocus(ev: Event): void;
  // (undocumented)
  protected _dismissOnScroll(ev: Event): void;
  // (undocumented)
  protected _onComponentDidMount: () => void;
  // (undocumented)
  protected _setInitialFocus: () => void;
  // (undocumented)
  componentDidMount(): void;
  // (undocumented)
  componentDidUpdate(): void;
  // (undocumented)
  componentWillMount(): void;
  // (undocumented)
  componentWillUpdate(newProps: IPositioningContainerProps): void;
  // (undocumented)
  static defaultProps: IPositioningContainerProps;
  // @deprecated
  dismiss: (ev?: Event | React.KeyboardEvent<HTMLElement> | React.MouseEvent<HTMLElement, MouseEvent> | undefined) => void;
  // (undocumented)
  onResize: (ev?: Event | React.KeyboardEvent<HTMLElement> | React.MouseEvent<HTMLElement, MouseEvent> | undefined) => void;
  // (undocumented)
  render(): JSX.Element | null;
}

// @public
export function precisionRound(value: number, precision: number, base?: number): number;

// @public (undocumented)
class PrimaryButton extends BaseComponent<IButtonProps, {}> {
  protected _skipComponentRefResolution: boolean;
  // (undocumented)
  render(): JSX.Element;
}

// @public
class ProgressIndicatorBase extends React.Component<IProgressIndicatorProps, {}> {
  // (undocumented)
  static defaultProps: {
    description: string;
    label: string;
    width: number;
  }
  // (undocumented)
  render(): JSX.Element;
}

<<<<<<< HEAD
=======
// @public @deprecated (undocumented)
export function provideContext<TContext, TProps>(contextTypes: PropTypes.ValidationMap<TContext>, mapPropsToContext: (props: TProps) => TContext): React.ComponentType<TProps>;

// @public
export function raiseClick(target: Element): void;

>>>>>>> 69a0b2bb
// @public (undocumented)
class RatingBase extends BaseComponent<IRatingProps, IRatingState> {
  constructor(props: IRatingProps);
  // (undocumented)
  componentWillReceiveProps(nextProps: IRatingProps): void;
  // (undocumented)
  static defaultProps: IRatingProps;
  // (undocumented)
  render(): JSX.Element;
}

// @public (undocumented)
enum RatingSize {
  // (undocumented)
  Large = 1,
  // (undocumented)
  Small = 0
}

// @public
class Rectangle {
  constructor(left?: number, right?: number, top?: number, bottom?: number);
  // (undocumented)
  bottom: number;
  equals(rect: Rectangle): boolean;
  readonly height: number;
  // (undocumented)
  left: number;
  // (undocumented)
  right: number;
  // (undocumented)
  top: number;
  readonly width: number;
}

// @public (undocumented)
export function registerDefaultFontFaces(baseUrl: string): void;

// @public
export function registerIconAlias(iconName: string, mappedToName: string): void;

// @public
export function registerIcons(iconSubset: IIconSubset, options?: Partial<IIconOptions>): void;

// @public
export function registerOnThemeChangeCallback(callback: (theme: ITheme) => void): void;

// @public
export function removeIndex<T>(array: T[], index: number): T[];

// @public
export function removeOnThemeChangeCallback(callback: (theme: ITheme) => void): void;

// @public
export function replaceElement<T>(array: T[], newElement: T, index: number): T[];

// @public
export function resetIds(counter?: number): void;

// @public
export function resetMemoizations(): void;

// @public (undocumented)
class ResizeGroupBase extends BaseComponent<IResizeGroupProps, IResizeGroupState> {
  constructor(props: IResizeGroupProps);
  // (undocumented)
  componentDidMount(): void;
  // (undocumented)
  componentDidUpdate(prevProps: IResizeGroupProps): void;
  // (undocumented)
  componentWillReceiveProps(nextProps: IResizeGroupProps): void;
  // (undocumented)
  remeasure(): void;
  // (undocumented)
  render(): JSX.Element;
}

// @public
export function rgb2hex(r: number, g: number, b: number): string;

// @public
export function rgb2hsv(r: number, g: number, b: number): IHSV;

// @public (undocumented)
class ScrollablePaneBase extends BaseComponent<IScrollablePaneProps, IScrollablePaneState>, implements IScrollablePane {
  constructor(props: IScrollablePaneProps);
  // (undocumented)
  addSticky: (sticky: Sticky) => void;
  // (undocumented)
  static childContextTypes: React.ValidationMap<IScrollablePaneContext>;
  // (undocumented)
  componentDidMount(): void;
  // (undocumented)
  componentDidUpdate(prevProps: IScrollablePaneProps, prevState: IScrollablePaneState): void;
  // (undocumented)
  componentWillUnmount(): void;
  // (undocumented)
  readonly contentContainer: HTMLDivElement | null;
  // (undocumented)
  forceLayoutUpdate(): void;
  // (undocumented)
  getChildContext(): IScrollablePaneContext;
  // (undocumented)
  getScrollPosition: () => number;
  // (undocumented)
  notifySubscribers: () => void;
  // (undocumented)
  removeSticky: (sticky: Sticky) => void;
  // (undocumented)
  render(): JSX.Element;
  // (undocumented)
  readonly root: HTMLDivElement | null;
  // (undocumented)
  setStickiesDistanceFromTop(): void;
  // (undocumented)
  shouldComponentUpdate(nextProps: IScrollablePaneProps, nextState: IScrollablePaneState): boolean;
  // (undocumented)
  sortSticky: (sticky: Sticky, sortAgain?: boolean | undefined) => void;
  // (undocumented)
  readonly stickyAbove: HTMLDivElement | null;
  // (undocumented)
  readonly stickyBelow: HTMLDivElement | null;
  // (undocumented)
  subscribe: (handler: Function) => void;
  // (undocumented)
  syncScrollSticky: (sticky: Sticky) => void;
  // (undocumented)
  unsubscribe: (handler: Function) => void;
  // (undocumented)
  updateStickyRefHeights: () => void;
}

// @public (undocumented)
class SearchBoxBase extends BaseComponent<ISearchBoxProps, ISearchBoxState> {
  constructor(props: ISearchBoxProps);
  // (undocumented)
  componentWillReceiveProps(newProps: ISearchBoxProps): void;
  // (undocumented)
  static defaultProps: Pick<ISearchBoxProps, 'disableAnimation' | 'clearButtonProps'>;
  focus(): void;
  hasFocus(): boolean;
  // (undocumented)
  render(): JSX.Element;
}

// @public (undocumented)
enum SelectableOptionMenuItemType {
  // (undocumented)
  Divider = 1,
  // (undocumented)
  Header = 2,
  // (undocumented)
  Normal = 0
}

// @public
class SelectedPeopleList extends BasePeopleSelectedItemsList {
  // (undocumented)
  static defaultProps: any;
  // (undocumented)
  protected renderItems: () => JSX.Element[];
  // (undocumented)
  replaceItem: (itemToReplace: IExtendedPersonaProps, itemsToReplaceWith: IExtendedPersonaProps[]) => void;
}

// @public (undocumented)
class Selection implements ISelection {
  constructor(options?: ISelectionOptions);
  // (undocumented)
  canSelectItem(item: IObjectWithKey, index?: number): boolean;
  // (undocumented)
  count: number;
  // (undocumented)
  getItems(): IObjectWithKey[];
  // (undocumented)
  getKey(item: IObjectWithKey, index?: number): string;
  // (undocumented)
  getSelectedCount(): number;
  // (undocumented)
  getSelectedIndices(): number[];
  // (undocumented)
  getSelection(): IObjectWithKey[];
  // (undocumented)
  isAllSelected(): boolean;
  // (undocumented)
  isIndexSelected(index: number): boolean;
  // (undocumented)
  isKeySelected(key: string): boolean;
  // (undocumented)
  isModal(): boolean;
  // (undocumented)
  isRangeSelected(fromIndex: number, count: number): boolean;
  // (undocumented)
  readonly mode: SelectionMode;
  // (undocumented)
  selectToIndex(index: number, clearSelection?: boolean): void;
  // (undocumented)
  selectToKey(key: string, clearSelection?: boolean): void;
  // (undocumented)
  setAllSelected(isAllSelected: boolean): void;
  // (undocumented)
  setChangeEvents(isEnabled: boolean, suppressChange?: boolean): void;
  // (undocumented)
  setIndexSelected(index: number, isSelected: boolean, shouldAnchor: boolean): void;
  setItems(items: IObjectWithKey[], shouldClear?: boolean): void;
  // (undocumented)
  setKeySelected(key: string, isSelected: boolean, shouldAnchor: boolean): void;
  // (undocumented)
  setModal(isModal: boolean): void;
  // (undocumented)
  toggleAllSelected(): void;
  // (undocumented)
  toggleIndexSelected(index: number): void;
  // (undocumented)
  toggleKeySelected(key: string): void;
  // (undocumented)
  toggleRangeSelected(fromIndex: number, count: number): void;
}

// @public (undocumented)
enum SelectionDirection {
  // (undocumented)
  horizontal = 0,
  // (undocumented)
  vertical = 1
}

// @public (undocumented)
enum SelectionMode {
  // (undocumented)
  multiple = 2,
  // (undocumented)
  none = 0,
  // (undocumented)
  single = 1
}

// @public (undocumented)
class SelectionZone extends BaseComponent<ISelectionZoneProps, {}> {
  // (undocumented)
  componentDidMount(): void;
  // (undocumented)
  static defaultProps: {
    isMultiSelectEnabled: boolean;
    isSelectedOnFocus: boolean;
    selectionMode: SelectionMode;
  }
  ignoreNextFocus: () => void;
  // (undocumented)
  render(): JSX.Element;
}

// @public (undocumented)
enum SemanticColorSlots {
  // (undocumented)
  bodyBackground = 0,
  // (undocumented)
  bodyText = 1,
  // (undocumented)
  disabledBackground = 2,
  // (undocumented)
  disabledText = 3
}

// @public
export function setBaseUrl(baseUrl: string): void;

// @public
export function setIconOptions(options: Partial<IIconOptions>): void;

// @public
export function setLanguage(language: string, avoidPersisting?: boolean): void;

// WARNING: Because this definition is explicitly marked as @internal, an underscore prefix ("_") should be added to its name
// @internal
export function setMemoizeWeakMap(weakMap: any): void;

// @public
export function setPortalAttribute(element: HTMLElement): void;

// @public
export function setRTL(isRTL: boolean, persistSetting?: boolean): void;

// @public
export function setSSR(isEnabled: boolean): void;

// @public
export function setVirtualParent(child: HTMLElement, parent: HTMLElement): void;

// @public
export function setWarningCallback(warningCallback?: (message: string) => void): void;

// @public
enum Shade {
  // (undocumented)
  Shade1 = 1,
  // (undocumented)
  Shade2 = 2,
  // (undocumented)
  Shade3 = 3,
  // (undocumented)
  Shade4 = 4,
  // (undocumented)
  Shade5 = 5,
  // (undocumented)
  Shade6 = 6,
  // (undocumented)
  Shade7 = 7,
  // (undocumented)
  Shade8 = 8,
  // (undocumented)
  Unshaded = 0
}

// @public
export function shallowCompare<TA, TB>(a: TA, b: TB): boolean;

// @public (undocumented)
class ShimmerBase extends BaseComponent<IShimmerProps, IShimmerState> {
  constructor(props: IShimmerProps);
  // (undocumented)
  componentWillReceiveProps(nextProps: IShimmerProps): void;
  // (undocumented)
  static defaultProps: IShimmerProps;
  // (undocumented)
  render(): JSX.Element;
}

// @public (undocumented)
class ShimmerCircleBase extends BaseComponent<IShimmerCircleProps, {}> {
  constructor(props: IShimmerCircleProps);
  // (undocumented)
  render(): JSX.Element;
}

// WARNING: The type "IShimmeredDetailsListProps" needs to be exported by the package (e.g. added to index.ts)
// @public (undocumented)
class ShimmeredDetailsListBase extends BaseComponent<IShimmeredDetailsListProps, {}> {
  // WARNING: The type "IShimmeredDetailsListProps" needs to be exported by the package (e.g. added to index.ts)
  constructor(props: IShimmeredDetailsListProps);
  // (undocumented)
  render(): JSX.Element;
}

// @public (undocumented)
enum ShimmerElementsDefaultHeights {
  circle = 24,
  gap = 16,
  line = 16
}

// @public (undocumented)
class ShimmerElementsGroupBase extends BaseComponent<IShimmerElementsGroupProps, {}> {
  constructor(props: IShimmerElementsGroupProps);
  // (undocumented)
  static defaultProps: IShimmerElementsGroupProps;
  // (undocumented)
  render(): JSX.Element;
}

// @public (undocumented)
enum ShimmerElementType {
  circle = 2,
  gap = 3,
  line = 1
}

// @public (undocumented)
class ShimmerGapBase extends BaseComponent<IShimmerGapProps, {}> {
  constructor(props: IShimmerGapProps);
  // (undocumented)
  render(): JSX.Element;
}

// @public (undocumented)
class ShimmerLineBase extends BaseComponent<IShimmerLineProps, {}> {
  constructor(props: IShimmerLineProps);
  // (undocumented)
  render(): JSX.Element;
}

// @public
export function shouldWrapFocus(element: HTMLElement, noWrapDataAttribute: 'data-no-vertical-wrap' | 'data-no-horizontal-wrap'): boolean;

// @public (undocumented)
class SliderBase extends BaseComponent<ISliderProps, ISliderState>, implements ISlider {
  constructor(props: ISliderProps);
  componentWillReceiveProps(newProps: ISliderProps): void;
  // (undocumented)
  static defaultProps: ISliderProps;
  // (undocumented)
  focus(): void;
  // (undocumented)
  render(): React.ReactElement<{}>;
  // (undocumented)
  readonly value: number | undefined;
}

// @public (undocumented)
class SpinButton extends BaseComponent<ISpinButtonProps, ISpinButtonState>, implements ISpinButton {
  constructor(props: ISpinButtonProps);
  componentWillReceiveProps(newProps: ISpinButtonProps): void;
  // (undocumented)
  static defaultProps: DefaultProps;
  // (undocumented)
  focus(): void;
  // (undocumented)
  render(): JSX.Element;
  readonly value: string | undefined;
}

// @public (undocumented)
class SpinnerBase extends BaseComponent<ISpinnerProps, any> {
  // (undocumented)
  static defaultProps: ISpinnerProps;
  // (undocumented)
  render(): JSX.Element;
}

// @public
enum SpinnerSize {
  large = 3,
  medium = 2,
  small = 1,
  xSmall = 0
}

// @public @deprecated
enum SpinnerType {
  // @deprecated
  large = 1,
  // @deprecated
  normal = 0
}

// @public (undocumented)
class Sticky extends BaseComponent<IStickyProps, IStickyState> {
  constructor(props: IStickyProps);
  // (undocumented)
  addSticky(stickyContent: HTMLDivElement): void;
  // (undocumented)
  readonly canStickyBottom: boolean;
  // (undocumented)
  readonly canStickyTop: boolean;
  // (undocumented)
  componentDidMount(): void;
  // (undocumented)
  componentDidUpdate(prevProps: IStickyProps, prevState: IStickyState): void;
  // (undocumented)
  componentWillUnmount(): void;
  // (undocumented)
  context: IScrollablePaneContext;
  // (undocumented)
  static contextTypes: IStickyContext;
  // (undocumented)
  static defaultProps: IStickyProps;
  // (undocumented)
  distanceFromTop: number;
  // (undocumented)
  readonly nonStickyContent: HTMLDivElement | null;
  // (undocumented)
  readonly placeholder: HTMLDivElement | null;
  // (undocumented)
  render(): JSX.Element;
  // (undocumented)
  resetSticky(): void;
  // (undocumented)
  readonly root: HTMLDivElement | null;
  // (undocumented)
  setDistanceFromTop(container: HTMLDivElement): void;
  // (undocumented)
  shouldComponentUpdate(nextProps: IStickyProps, nextState: IStickyState): boolean;
  // (undocumented)
  readonly stickyContentBottom: HTMLDivElement | null;
  // (undocumented)
  readonly stickyContentTop: HTMLDivElement | null;
  // (undocumented)
  syncScroll: (container: HTMLElement) => void;
}

// @public (undocumented)
enum StickyPositionType {
  // (undocumented)
  Both = 0,
  // (undocumented)
  Footer = 2,
  // (undocumented)
  Header = 1
}

// @public
export function styled<TComponentProps extends IPropsWithStyles<TStyleProps, TStyleSet>, TStyleProps, TStyleSet extends IStyleSet<TStyleSet>>(Component: React.ComponentClass<TComponentProps> | React.StatelessComponent<TComponentProps>, baseStyles: IStyleFunctionOrObject<TStyleProps, TStyleSet>, getProps?: (props: TComponentProps) => Partial<TComponentProps>, customizable?: ICustomizableProps): React.StatelessComponent<TComponentProps>;

// @public
class Stylesheet {
  constructor(config?: IStyleSheetConfig);
  argsFromClassName(className: string): IStyle[] | undefined;
  cacheClassName(className: string, key: string, args: IStyle[], rules: string[]): void;
  classNameFromKey(key: string): string | undefined;
  getClassName(displayName?: string): string;
  static getInstance(): Stylesheet;
  getRules(includePreservedRules?: boolean): string;
  insertedRulesFromClassName(className: string): string[] | undefined;
  insertRule(rule: string, preserve?: boolean): void;
  onReset(callback: () => void): void;
  reset(): void;
  // (undocumented)
  resetKeys(): void;
  setConfig(config?: IStyleSheetConfig): void;
}

// @public
enum SuggestionActionType {
  forceResolve = 1,
  none = 0,
  searchMore = 2
}

// @public (undocumented)
enum SuggestionItemType {
  // (undocumented)
  footer = 2,
  // (undocumented)
  header = 0,
  // (undocumented)
  suggestion = 1
}

// @public (undocumented)
class Suggestions<T> extends BaseComponent<ISuggestionsProps<T>, ISuggestionsState> {
  constructor(suggestionsProps: ISuggestionsProps<T>);
  // (undocumented)
  protected _forceResolveButton: React.RefObject<IButton>;
  // (undocumented)
  protected _searchForMoreButton: React.RefObject<IButton>;
  // (undocumented)
  protected _selectedElement: React.RefObject<HTMLDivElement>;
  // (undocumented)
  componentDidMount(): void;
  // (undocumented)
  componentDidUpdate(): void;
  // (undocumented)
  executeSelectedAction(): void;
  // (undocumented)
  focusAboveSuggestions(): void;
  // (undocumented)
  focusBelowSuggestions(): void;
  // (undocumented)
  focusSearchForMoreButton(): void;
  // (undocumented)
  hasSuggestedAction(): boolean;
  // (undocumented)
  hasSuggestedActionSelected(): boolean;
  // (undocumented)
  render(): JSX.Element;
  // (undocumented)
  scrollSelected(): void;
  tryHandleKeyDown: (keyCode: number, currentSuggestionIndex: number) => boolean;
}

// @public
class SuggestionsControl<T> extends BaseComponent<ISuggestionsControlProps<T>, ISuggestionsControlState<T>> {
  constructor(suggestionsProps: ISuggestionsControlProps<T>);
  // (undocumented)
  protected _forceResolveButton: IButton;
  // (undocumented)
  protected _renderSuggestions(): JSX.Element;
  // (undocumented)
  protected _searchForMoreButton: IButton;
  // (undocumented)
  protected _selectedElement: HTMLDivElement;
  // (undocumented)
  protected _suggestions: SuggestionsCore<T>;
  // (undocumented)
  componentDidMount(): void;
  // (undocumented)
  componentDidUpdate(): void;
  // (undocumented)
  componentWillReceiveProps(newProps: ISuggestionsControlProps<T>): void;
  // (undocumented)
  componentWillUnmount(): void;
  // (undocumented)
  readonly currentSuggestion: ISuggestionModel<T>;
  // (undocumented)
  readonly currentSuggestionIndex: number;
  // (undocumented)
  executeSelectedAction(): void;
  handleKeyDown(keyCode: number): boolean;
  // (undocumented)
  hasSelection(): boolean;
  // (undocumented)
  hasSuggestionSelected(): boolean;
  // (undocumented)
  removeSuggestion(index?: number): void;
  // (undocumented)
  render(): JSX.Element;
  // (undocumented)
  protected renderFooterItems(): JSX.Element | null;
  // (undocumented)
  protected renderHeaderItems(): JSX.Element | null;
  protected resetSelectedItem(): void;
  // (undocumented)
  scrollSelected(): void;
  // (undocumented)
  readonly selectedElement: HTMLDivElement | undefined;
  protected selectFirstItem(): void;
  protected selectLastItem(): void;
  protected selectNextItem(itemType: SuggestionItemType, originalItemType?: SuggestionItemType): void;
  protected selectPreviousItem(itemType: SuggestionItemType, originalItemType?: SuggestionItemType): void;
}

// @public (undocumented)
class SuggestionsController<T> {
  constructor();
  // (undocumented)
  convertSuggestionsToSuggestionItems(suggestions: Array<ISuggestionModel<T> | T>): ISuggestionModel<T>[];
  // (undocumented)
  createGenericSuggestion(itemToConvert: ISuggestionModel<T> | T): void;
  // (undocumented)
  currentIndex: number;
  // (undocumented)
  currentSuggestion: ISuggestionModel<T> | undefined;
  // (undocumented)
  deselectAllSuggestions(): void;
  // (undocumented)
  getCurrentItem(): ISuggestionModel<T>;
  // (undocumented)
  getSuggestionAtIndex(index: number): ISuggestionModel<T>;
  // (undocumented)
  getSuggestions(): ISuggestionModel<T>[];
  // (undocumented)
  hasSelectedSuggestion(): boolean;
  nextSuggestion(): boolean;
  previousSuggestion(): boolean;
  // (undocumented)
  removeSuggestion(index: number): void;
  // (undocumented)
  setSelectedSuggestion(index: number): void;
  // (undocumented)
  suggestions: ISuggestionModel<T>[];
  // (undocumented)
  updateSuggestions(newSuggestions: T[], selectedIndex?: number): void;
}

// @public
class SuggestionsCore<T> extends BaseComponent<ISuggestionsCoreProps<T>, {}> {
  constructor(suggestionsProps: ISuggestionsCoreProps<T>);
  // (undocumented)
  protected _selectedElement: HTMLDivElement;
  // (undocumented)
  componentDidUpdate(): void;
  // (undocumented)
  currentIndex: number;
  // (undocumented)
  currentSuggestion: ISuggestionModel<T> | undefined;
  // (undocumented)
  deselectAllSuggestions(): void;
  // (undocumented)
  getCurrentItem(): ISuggestionModel<T>;
  // (undocumented)
  getSuggestionAtIndex(index: number): ISuggestionModel<T>;
  // (undocumented)
  hasSuggestionSelected(): boolean;
  nextSuggestion(): boolean;
  previousSuggestion(): boolean;
  // (undocumented)
  removeSuggestion(index: number): void;
  // (undocumented)
  render(): JSX.Element;
  // (undocumented)
  scrollSelected(): void;
  // (undocumented)
  readonly selectedElement: HTMLDivElement | undefined;
  // (undocumented)
  setSelectedSuggestion(index: number): void;
}

// @public (undocumented)
class SuggestionsHeaderFooterItem extends BaseComponent<ISuggestionsHeaderFooterItemProps, {}> {
  // (undocumented)
  render(): JSX.Element;
}

// @public (undocumented)
class SuggestionsItem<T> extends BaseComponent<ISuggestionItemProps<T>, {}> {
  // (undocumented)
  render(): JSX.Element;
}

// @public (undocumented)
class SuggestionsStore<T> {
  constructor();
  // (undocumented)
  convertSuggestionsToSuggestionItems(suggestions: Array<ISuggestionModel<T> | T>): ISuggestionModel<T>[];
  // (undocumented)
  getSuggestionAtIndex(index: number): ISuggestionModel<T>;
  // (undocumented)
  getSuggestions(): ISuggestionModel<T>[];
  // (undocumented)
  removeSuggestion(index: number): void;
  // (undocumented)
  suggestions: ISuggestionModel<T>[];
  // (undocumented)
  updateSuggestions(newSuggestions: T[]): void;
}

// @public (undocumented)
class SwatchColorPickerBase extends BaseComponent<ISwatchColorPickerProps, ISwatchColorPickerState>, implements ISwatchColorPicker {
  constructor(props: ISwatchColorPickerProps);
  // (undocumented)
  componentWillReceiveProps(newProps: ISwatchColorPickerProps): void;
  // (undocumented)
  componentWillUnmount(): void;
  // (undocumented)
  static defaultProps: ISwatchColorPickerProps;
  // (undocumented)
  render(): JSX.Element | null;
}

// @public (undocumented)
class TagPickerBase extends BasePicker<ITag, ITagPickerProps> {
  // (undocumented)
  static defaultProps: {
    onRenderItem: (props: ITagItemProps) => JSX.Element;
    onRenderSuggestionsItem: (props: ITag) => JSX.Element;
  }
}

// @public (undocumented)
class TeachingBubbleBase extends BaseComponent<ITeachingBubbleProps, ITeachingBubbleState> {
  constructor(props: ITeachingBubbleProps);
  // (undocumented)
  static defaultProps: {
    // @deprecated
    calloutProps: {
      beakWidth: number;
      directionalHint: 12;
      doNotLayer: boolean;
      gapSpace: number;
      setInitialFocus: boolean;
    }
  }
  // (undocumented)
  focus(): void;
  // (undocumented)
  render(): JSX.Element;
  // (undocumented)
  rootElement: React.RefObject<HTMLDivElement>;
}

// @public (undocumented)
class TeachingBubbleContentBase extends BaseComponent<ITeachingBubbleProps, ITeachingBubbleState> {
  constructor(props: ITeachingBubbleProps);
  // (undocumented)
  componentDidMount(): void;
  // (undocumented)
  componentWillUnmount(): void;
  // (undocumented)
  static defaultProps: {
    hasCondensedHeadline: boolean;
    imageProps: {
      height: number;
      imageFit: ImageFit;
      width: number;
    }
  }
  // (undocumented)
  focus(): void;
  // (undocumented)
  render(): JSX.Element;
  // (undocumented)
  rootElement: React.RefObject<HTMLDivElement>;
}

// @public (undocumented)
class TextFieldBase extends BaseComponent<ITextFieldProps, ITextFieldState>, implements ITextField {
  constructor(props: ITextFieldProps);
  blur(): void;
  // (undocumented)
  componentDidMount(): void;
  // (undocumented)
  componentDidUpdate(): void;
  // (undocumented)
  componentWillReceiveProps(newProps: ITextFieldProps): void;
  // (undocumented)
  componentWillUnmount(): void;
  // (undocumented)
  static defaultProps: ITextFieldProps;
  focus(): void;
  // (undocumented)
  render(): JSX.Element;
  select(): void;
  readonly selectionEnd: number | null;
  readonly selectionStart: number | null;
  setSelectionEnd(value: number): void;
  setSelectionRange(start: number, end: number): void;
  setSelectionStart(value: number): void;
  readonly value: string | undefined;
}

// @public (undocumented)
class ThemeGenerator {
  // (undocumented)
  static getThemeAsCode(slotRules: IThemeRules): any;
  // (undocumented)
  static getThemeAsJson(slotRules: IThemeRules): any;
  // (undocumented)
  static getThemeAsSass(slotRules: IThemeRules): any;
  // (undocumented)
  static getThemeForPowerShell(slotRules: IThemeRules): any;
  // (undocumented)
  static insureSlots(slotRules: IThemeRules, isInverted: boolean): void;
  // (undocumented)
  static setSlot(rule: IThemeSlotRule, color: string | IColor, isInverted?: boolean, isCustomization?: boolean, overwriteCustomColor?: boolean): void;
}

// @public (undocumented)
export function themeRulesStandardCreator(): IThemeRules;

// @public (undocumented)
class ToggleBase extends BaseComponent<IToggleProps, IToggleState>, implements IToggle {
  constructor(props: IToggleProps);
  readonly checked: boolean;
  // (undocumented)
  componentWillReceiveProps(newProps: IToggleProps): void;
  // (undocumented)
  focus(): void;
  // (undocumented)
  render(): JSX.Element;
}

// @public
export function toMatrix<T>(items: T[], columnCount: number): T[][];

// @public (undocumented)
class TooltipBase extends BaseComponent<ITooltipProps, any> {
  // (undocumented)
  static defaultProps: Partial<ITooltipProps>;
  // (undocumented)
  render(): JSX.Element;
}

// @public (undocumented)
enum TooltipDelay {
  // (undocumented)
  long = 2,
  // (undocumented)
  medium = 1,
  // (undocumented)
  zero = 0
}

// @public (undocumented)
class TooltipHostBase extends BaseComponent<ITooltipHostProps, ITooltipHostState>, implements ITooltipHost {
  constructor(props: ITooltipHostProps);
  // (undocumented)
  componentWillUnmount(): void;
  // (undocumented)
  static defaultProps: {
    delay: TooltipDelay;
  }
  // (undocumented)
  dismiss: () => void;
  // (undocumented)
  render(): JSX.Element;
  // (undocumented)
  show: () => void;
}

// @public (undocumented)
enum TooltipOverflowMode {
  Parent = 0,
  Self = 1
}

// @public
export function unhoistMethods(source: any, methodNames: string[]): void;

// @public
export function unregisterIcons(iconNames: string[]): void;

// @public
export function updateA(color: IColor, a: number): IColor;

// @public
export function updateH(color: IColor, h: number): IColor;

// @public
export function updateRGB(color: IColor, component: keyof IRGB, value: number): IColor;

// @public
export function updateSV(color: IColor, s: number, v: number): IColor;

// @public
enum ValidationState {
  invalid = 2,
  valid = 0,
  warning = 1
}

// @public @deprecated (undocumented)
enum ValuePosition {
  // (undocumented)
  Next = 1,
  // (undocumented)
  Previous = 0
}

// @public
export function values<T>(obj: any): T[];

// @public (undocumented)
class VirtualizedComboBox extends BaseComponent<IComboBoxProps, {}>, implements IComboBox {
  // (undocumented)
  protected _onRenderList: (props: IComboBoxProps) => JSX.Element;
  // (undocumented)
  protected _onScrollToItem: (itemIndex: number) => void;
  // (undocumented)
  dismissMenu(): void;
  // (undocumented)
  focus(): boolean;
  // (undocumented)
  render(): JSX.Element;
}

// @public
export function warn(message: string): void;

// @public
export function warnConditionallyRequiredProps<P>(componentName: string, props: P, requiredProps: string[], conditionalPropName: string, condition: boolean): void;

// @public
export function warnDeprecations<P>(componentName: string, props: P, deprecationMap: ISettingsMap<P>): void;

// @public
export function warnMutuallyExclusive<P>(componentName: string, props: P, exclusiveMap: ISettingsMap<P>): void;

// @public (undocumented)
module ZIndexes {
  // (undocumented)
  Coachmark: number;

  // (undocumented)
  FocusStyle: number;

  // (undocumented)
  KeytipLayer: number;

  // (undocumented)
  Layer: number;

  // (undocumented)
  Nav: number;

  // (undocumented)
  ScrollablePane: number;

}

// WARNING: Unsupported export: Announced
// WARNING: Unsupported export: Breadcrumb
// WARNING: Unsupported export: CommandButton
// WARNING: Unsupported export: FocusTrapCallout
// WARNING: Unsupported export: DirectionalHint
// WARNING: Unsupported export: DirectionalHint
// WARNING: Unsupported export: Check
// WARNING: Unsupported export: Checkbox
// WARNING: Unsupported export: ChoiceGroup
// WARNING: Unsupported export: ChoiceGroupOption
// WARNING: Unsupported export: OnFocusCallback
// WARNING: Unsupported export: OnChangeCallback
// WARNING: Unsupported export: Coachmark
// WARNING: Unsupported export: COACHMARK_ATTRIBUTE_NAME
// WARNING: Unsupported export: ICoachmarkTypes
// WARNING: Unsupported export: MAX_COLOR_SATURATION
// WARNING: Unsupported export: MAX_COLOR_HUE
// WARNING: Unsupported export: MAX_COLOR_VALUE
// WARNING: Unsupported export: MAX_COLOR_RGB
// WARNING: Unsupported export: MAX_COLOR_RGBA
// WARNING: Unsupported export: MAX_COLOR_ALPHA
// WARNING: Unsupported export: ColorPicker
// WARNING: Unsupported export: CommandBar
// WARNING: Unsupported export: ContextualMenu
// WARNING: Unsupported export: ContextualMenuItem
// WARNING: Unsupported export: DatePicker
// WARNING: Unsupported export: SELECTION_CHANGE
// WARNING: Unsupported export: IGroupedListStyleProps
// WARNING: Unsupported export: DetailsList
// WARNING: Unsupported export: IDetailsListStyleProps
// WARNING: Unsupported export: DetailsRow
// WARNING: Unsupported export: IDetailsRowStyleProps
// WARNING: Unsupported export: DetailsRowCheck
// WARNING: Unsupported export: IDetailsRowCheckStyleProps
// WARNING: Unsupported export: Dialog
// WARNING: Unsupported export: DialogContent
// WARNING: Unsupported export: DialogFooter
// WARNING: Unsupported export: VerticalDivider
// WARNING: Unsupported export: DocumentCard
// WARNING: Unsupported export: DocumentCardActions
// WARNING: Unsupported export: DocumentCardActivity
// WARNING: Unsupported export: DocumentCardDetails
// WARNING: Unsupported export: DocumentCardLocation
// WARNING: Unsupported export: DocumentCardPreview
// WARNING: Unsupported export: DocumentCardImage
// WARNING: Unsupported export: DocumentCardTitle
// WARNING: Unsupported export: DocumentCardLogo
// WARNING: Unsupported export: DocumentCardStatus
// WARNING: Unsupported export: Dropdown
// WARNING: Unsupported export: IDropdownStyleProps
// WARNING: Unsupported export: people
// WARNING: Unsupported export: mru
// WARNING: Unsupported export: groupOne
// WARNING: Unsupported export: groupTwo
// WARNING: Unsupported export: Fabric
// WARNING: Unsupported export: Facepile
// WARNING: Unsupported export: IBaseFloatingPickerSuggestionProps
// WARNING: Unsupported export: FocusZoneTabbableElements
// WARNING: Unsupported export: FocusZoneTabbableElements
// WARNING: Unsupported export: Grid
// WARNING: Unsupported export: IGroupHeaderStyleProps
// WARNING: Unsupported export: IGroupFooterStyleProps
// WARNING: Unsupported export: IGroupShowAllStyleProps
// WARNING: Unsupported export: GroupSpacer
// WARNING: Unsupported export: GroupedList
// WARNING: Unsupported export: GroupHeader
// WARNING: Unsupported export: GroupFooter
// WARNING: Unsupported export: GroupShowAll
// WARNING: Unsupported export: IGroupSpacerStyleProps
// WARNING: Unsupported export: HoverCard
// WARNING: Unsupported export: ExpandingCard
// WARNING: Unsupported export: PlainCard
// WARNING: Unsupported export: Icon
// WARNING: Unsupported export: Image
// WARNING: Unsupported export: KeytipLayer
// WARNING: Unsupported export: Label
// WARNING: Unsupported export: Layer
// WARNING: Unsupported export: ILayerBaseState
// WARNING: Unsupported export: Link
// WARNING: Unsupported export: ScrollToMode
// WARNING: Unsupported export: ScrollToMode
// WARNING: Unsupported export: MarqueeSelection
// WARNING: Unsupported export: MessageBar
// WARNING: Unsupported export: Modal
// WARNING: Unsupported export: IModalStyleProps
// WARNING: Unsupported export: Nav
// WARNING: Unsupported export: OverflowSet
// WARNING: Unsupported export: IOverflowSetStyleProps
// WARNING: Unsupported export: Overlay
// WARNING: Unsupported export: Panel
// WARNING: Unsupported export: Persona
// WARNING: Unsupported export: PersonaCoin
// WARNING: Unsupported export: sizeBoolean
// WARNING: Unsupported export: sizeToPixels
// WARNING: Unsupported export: presenceBoolean
// WARNING: Unsupported export: ISuggestionsStyleProps
// WARNING: Unsupported export: ISuggestionsItemStyleProps
// WARNING: Unsupported export: IPickerAriaIds
// WARNING: Unsupported export: IBasePickerStyleProps
// WARNING: Unsupported export: NormalPeoplePicker
// WARNING: Unsupported export: CompactPeoplePicker
// WARNING: Unsupported export: ListPeoplePicker
// WARNING: Unsupported export: IPeoplePickerItemSelectedStyleProps
// WARNING: Unsupported export: IPeoplePickerItemSuggestionStyleProps
// WARNING: Unsupported export: PeoplePickerItemBase
// WARNING: Unsupported export: PeoplePickerItem
// WARNING: Unsupported export: PeoplePickerItemSuggestionBase
// WARNING: Unsupported export: PeoplePickerItemSuggestion
// WARNING: Unsupported export: TagPicker
// WARNING: Unsupported export: ITagItemStyleProps
// WARNING: Unsupported export: ITagItemSuggestionStyleProps
// WARNING: Unsupported export: TagItemBase
// WARNING: Unsupported export: TagItem
// WARNING: Unsupported export: TagItemSuggestionBase
// WARNING: Unsupported export: TagItemSuggestion
// WARNING: Unsupported export: Pivot
// WARNING: Unsupported export: IPivotStyleProps
// WARNING: Unsupported export: IPositioningContainerTypes
// WARNING: Unsupported export: ProgressIndicator
// WARNING: Unsupported export: Rating
// WARNING: Unsupported export: ResizeGroup
// WARNING: Unsupported export: getMeasurementCache
// WARNING: Unsupported export: getNextResizeGroupStateProvider
// WARNING: Unsupported export: ScrollablePane
// WARNING: Unsupported export: ScrollbarVisibility
// WARNING: Unsupported export: ScrollbarVisibility
// WARNING: Unsupported export: SearchBox
// WARNING: Unsupported export: Shimmer
// WARNING: Unsupported export: ShimmerLine
// WARNING: Unsupported export: IShimmerLineStyleProps
// WARNING: Unsupported export: ShimmerCircle
// WARNING: Unsupported export: IShimmerCircleStyleProps
// WARNING: Unsupported export: ShimmerGap
// WARNING: Unsupported export: IShimmerGapStyleProps
// WARNING: Unsupported export: ShimmerElementsGroup
// WARNING: Unsupported export: ShimmeredDetailsList
// WARNING: Unsupported export: Slider
// WARNING: Unsupported export: ISliderStyleProps
// WARNING: Unsupported export: DefaultProps
// WARNING: Unsupported export: Spinner
// WARNING: Unsupported export: SpinnerLabelPosition
// WARNING: Unsupported export: StackItem
// WARNING: Unsupported export: IStackItemComponent
// WARNING: Unsupported export: IStackItemTokenReturnType
// WARNING: Unsupported export: IStackItemStylesReturnType
// WARNING: Unsupported export: IStackItemStyles
// WARNING: Unsupported export: Stack
// WARNING: Unsupported export: Alignment
// WARNING: Unsupported export: IStackComponent
// WARNING: Unsupported export: IStackTokenReturnType
// WARNING: Unsupported export: IStackStylesReturnType
// WARNING: Unsupported export: IStackSlot
// WARNING: Unsupported export: IStackStyles
// WARNING: Unsupported export: AnimationClassNames
// WARNING: Unsupported export: FontClassNames
// WARNING: Unsupported export: ColorClassNames
// WARNING: Unsupported export: AnimationStyles
// WARNING: Unsupported export: AnimationVariables
// WARNING: Unsupported export: DefaultPalette
// WARNING: Unsupported export: DefaultFontStyles
// WARNING: Unsupported export: hiddenContentStyle
// WARNING: Unsupported export: PulsingBeaconAnimationStyles
// WARNING: Unsupported export: GlobalClassNames
// WARNING: Unsupported export: ThemeSettingName
// WARNING: Unsupported export: HighContrastSelector
// WARNING: Unsupported export: HighContrastSelectorWhite
// WARNING: Unsupported export: HighContrastSelectorBlack
// WARNING: Unsupported export: ScreenWidthMinSmall
// WARNING: Unsupported export: ScreenWidthMinMedium
// WARNING: Unsupported export: ScreenWidthMinLarge
// WARNING: Unsupported export: ScreenWidthMinXLarge
// WARNING: Unsupported export: ScreenWidthMinXXLarge
// WARNING: Unsupported export: ScreenWidthMinXXXLarge
// WARNING: Unsupported export: ScreenWidthMaxSmall
// WARNING: Unsupported export: ScreenWidthMaxMedium
// WARNING: Unsupported export: ScreenWidthMaxLarge
// WARNING: Unsupported export: ScreenWidthMaxXLarge
// WARNING: Unsupported export: ScreenWidthMaxXXLarge
// WARNING: Unsupported export: ScreenWidthMinUhfMobile
// WARNING: Unsupported export: normalize
// WARNING: Unsupported export: noWrap
// WARNING: Unsupported export: IPartialTheme
// WARNING: Unsupported export: ISchemeNames
// WARNING: Unsupported export: IFontWeight
// WARNING: Unsupported export: IStyle
// WARNING: Unsupported export: IStyleSet
// WARNING: Unsupported export: IProcessedStyleSet
// WARNING: Unsupported export: InjectionMode
// WARNING: Unsupported export: InjectionMode
// WARNING: Unsupported export: SwatchColorPicker
// WARNING: Unsupported export: ColorPickerGridCell
// WARNING: Unsupported export: TeachingBubble
// WARNING: Unsupported export: ITeachingBubbleStyleProps
// WARNING: Unsupported export: TeachingBubbleContent
// WARNING: Unsupported export: Text
// WARNING: Unsupported export: ITextComponent
// WARNING: Unsupported export: ITextTokenReturnType
// WARNING: Unsupported export: ITextStylesReturnType
// WARNING: Unsupported export: ITextSlot
// WARNING: Unsupported export: ITextStyles
// WARNING: Unsupported export: TextView
// WARNING: Unsupported export: TextStyles
// WARNING: Unsupported export: TextField
// WARNING: Unsupported export: ITextFieldStyleProps
// WARNING: Unsupported export: DEFAULT_MASK_CHAR
// WARNING: Unsupported export: Toggle
// WARNING: Unsupported export: Tooltip
// WARNING: Unsupported export: TooltipHost
// WARNING: Unsupported export: IStyleFunctionOrObject
// WARNING: Unsupported export: ICancelable
// WARNING: Unsupported export: IClassNames
// WARNING: Unsupported export: IComponentAsProps
// WARNING: Unsupported export: IComponentAs
// WARNING: Unsupported export: IStyleFunction
// WARNING: Unsupported export: KeyCodes
// WARNING: Unsupported export: KeyCodes
// WARNING: Unsupported export: IRefObject
// WARNING: Unsupported export: RefObject
// WARNING: Unsupported export: ICssInput
// WARNING: Unsupported export: ISettings
// WARNING: Unsupported export: ISettingsFunction
// WARNING: Unsupported export: Settings
// WARNING: Unsupported export: SettingsFunction
// WARNING: Unsupported export: ICustomizerProps
// WARNING: Unsupported export: CustomizerContext
// WARNING: Unsupported export: DATA_PORTAL_ATTRIBUTE
// WARNING: Unsupported export: IsFocusVisibleClassName
// WARNING: Unsupported export: FitMode
// WARNING: Unsupported export: isIOS
// WARNING: Unsupported export: baseElementEvents
// WARNING: Unsupported export: baseElementProperties
// WARNING: Unsupported export: htmlElementProperties
// WARNING: Unsupported export: anchorProperties
// WARNING: Unsupported export: buttonProperties
// WARNING: Unsupported export: divProperties
// WARNING: Unsupported export: inputProperties
// WARNING: Unsupported export: textAreaProperties
// WARNING: Unsupported export: imageProperties
// WARNING: Unsupported export: DATA_IS_SCROLLABLE_ATTRIBUTE
// WARNING: Unsupported export: allowScrollOnElement
// WARNING: Unsupported export: ISettingsMap
// (No @packagedocumentation comment for this package)
<|MERGE_RESOLUTION|>--- conflicted
+++ resolved
@@ -1,13172 +1,13165 @@
-// @public (undocumented)
-class ActionButton extends BaseComponent<IButtonProps, {}> {
-  protected _skipComponentRefResolution: boolean;
-  // (undocumented)
-  render(): JSX.Element;
-}
-
-// @public (undocumented)
-class ActivityItem extends BaseComponent<IActivityItemProps, {}> {
-  constructor(props: IActivityItemProps);
-  // (undocumented)
-  render(): JSX.Element;
-}
-
-// @public
-export function addDirectionalKeyCode(which: number): void;
-
-// @public
-export function addElementAtIndex<T>(array: T[], index: number, itemToAdd: T): T[];
-
-// @public (undocumented)
-class AnnouncedBase extends React.Component<IAnnouncedProps> {
-  // (undocumented)
-  static defaultProps: Partial<IAnnouncedProps>;
-  // (undocumented)
-  render(): JSX.Element;
-}
-
-// @public
-export function appendFunction(parent: any, ...functions: (any)[]): () => void;
-
-// @public
-export function arraysEqual<T>(array1: T[], array2: T[]): boolean;
-
-// @public
-export function asAsync<TProps>(options: IAsAsyncOptions<TProps>): React.ForwardRefExoticComponent<React.PropsWithoutRef<TProps & {
-    asyncPlaceholder?: React.ReactType;
-}>>;
-
-// @public
-export function assertNever(x: never): never;
-
-// @public
-export function assign(target: any, ...args: any[]): any;
-
-// @public
-class Async {
-  constructor(parent?: object, onError?: (e: any) => void);
-  // (undocumented)
-  protected _logError(e: any): void;
-  // (undocumented)
-  cancelAnimationFrame(id: number): void;
-  clearImmediate(id: number): void;
-  clearInterval(id: number): void;
-  clearTimeout(id: number): void;
-  debounce<T extends Function>(func: T, wait?: number, options?: {
-          leading?: boolean;
-          maxWait?: number;
-          trailing?: boolean;
-      }): ICancelable<T> & (() => void);
-  dispose(): void;
-  // (undocumented)
-  requestAnimationFrame(callback: () => void): number;
-  setImmediate(callback: () => void): number;
-  setInterval(callback: () => void, duration: number): number;
-  setTimeout(callback: () => void, duration: number): number;
-  throttle<T extends Function>(func: T, wait?: number, options?: {
-          leading?: boolean;
-          trailing?: boolean;
-      }): T | (() => void);
-}
-
-// @public @deprecated
-export function autobind<T extends Function>(target: any, key: string, descriptor: TypedPropertyDescriptor<T>): {
-    configurable: boolean;
-    get(): T;
-    set(newValue: any): void;
-} | void;
-
-// @public (undocumented)
-class Autofill extends BaseComponent<IAutofillProps, IAutofillState>, implements IAutofill {
-  constructor(props: IAutofillProps);
-  // (undocumented)
-  clear(): void;
-  // (undocumented)
-  componentDidUpdate(): void;
-  // (undocumented)
-  componentWillReceiveProps(nextProps: IAutofillProps): void;
-  // (undocumented)
-  readonly cursorLocation: number | null;
-  // (undocumented)
-  static defaultProps: {
-    enableAutofillOnKeyPress: number[];
-  }
-  // (undocumented)
-  focus(): void;
-  // (undocumented)
-  readonly inputElement: HTMLInputElement | null;
-  // (undocumented)
-  readonly isValueSelected: boolean;
-  // (undocumented)
-  render(): JSX.Element;
-  // (undocumented)
-  readonly selectionEnd: number | null;
-  // (undocumented)
-  readonly selectionStart: number | null;
-  // (undocumented)
-  readonly value: string;
-}
-
-// @public
-class AutoScroll {
-  constructor(element: HTMLElement);
-  // (undocumented)
-  dispose(): void;
-}
-
-// @public @deprecated (undocumented)
-class BaseAutoFill extends Autofill {
-}
-
-// @public (undocumented)
-class BaseButton extends BaseComponent<IBaseButtonProps, IBaseButtonState>, implements IButton {
-  constructor(props: IBaseButtonProps, rootClassName: string);
-  // (undocumented)
-  componentDidMount(): void;
-  // (undocumented)
-  componentDidUpdate(prevProps: IBaseButtonProps, prevState: IBaseButtonState): void;
-  // (undocumented)
-  static defaultProps: Partial<IBaseButtonProps>;
-  // (undocumented)
-  dismissMenu(): void;
-  // (undocumented)
-  focus(): void;
-  // (undocumented)
-  openMenu(shouldFocusOnContainer?: boolean, shouldFocusOnMount?: boolean): void;
-  // (undocumented)
-  render(): JSX.Element;
-}
-
-// @public
-class BaseComponent<TProps extends IBaseProps = {}, TState = {}> extends React.Component<TProps, TState> {
-  constructor(props: TProps, context?: any);
-  protected readonly _async: Async;
-  protected readonly _disposables: IDisposable[];
-  protected readonly _events: EventGroup;
-  // @deprecated
-  protected _resolveRef(refName: string): (ref: React.ReactNode) => React.ReactNode;
-  protected _skipComponentRefResolution: boolean;
-  protected _updateComponentRef(currentProps: IBaseProps, newProps?: IBaseProps): void;
-  protected _warnConditionallyRequiredProps(requiredProps: string[], conditionalPropName: string, condition: boolean): void;
-  protected _warnDeprecations(deprecationMap: ISettingsMap<TProps>): void;
-  protected _warnMutuallyExclusive(mutuallyExclusiveMap: ISettingsMap<TProps>): void;
-  readonly className: string;
-  componentDidMount(): void;
-  componentDidUpdate(prevProps: TProps, prevState: TState): void;
-  componentWillUnmount(): void;
-  // @deprecated (undocumented)
-  static onError: (errorMessage?: string, ex?: any) => void;
-}
-
-// @public (undocumented)
-class BaseExtendedPeoplePicker extends BaseExtendedPicker<IPersonaProps, IExtendedPeoplePickerProps> {
-}
-
-// @public (undocumented)
-class BaseExtendedPicker<T, P extends IBaseExtendedPickerProps<T>> extends BaseComponent<P, IBaseExtendedPickerState<T>>, implements IBaseExtendedPicker<T> {
-  constructor(basePickerProps: P);
-  // (undocumented)
-  protected _onSelectedItemsChanged: () => void;
-  // (undocumented)
-  protected _onSuggestionSelected: (item: T) => void;
-  // (undocumented)
-  protected canAddItems(): boolean;
-  // (undocumented)
-  clearInput(): void;
-  // (undocumented)
-  componentDidMount(): void;
-  // (undocumented)
-  componentWillReceiveProps(newProps: P): void;
-  // (undocumented)
-  floatingPicker: React.RefObject<BaseFloatingPicker<T, IBaseFloatingPickerProps<T>>>;
-  // (undocumented)
-  protected floatingPickerProps: IBaseFloatingPickerProps<T>;
-  // (undocumented)
-  focus(): void;
-  // (undocumented)
-  readonly highlightedItems: T[];
-  // (undocumented)
-  protected input: React.RefObject<Autofill>;
-  // (undocumented)
-  readonly inputElement: HTMLInputElement | null;
-  // (undocumented)
-  readonly items: any;
-  // (undocumented)
-  protected onBackspace: (ev: React.KeyboardEvent<HTMLElement>) => void;
-  // (undocumented)
-  protected onCopy: (ev: React.ClipboardEvent<HTMLElement>) => void;
-  // (undocumented)
-  protected onInputChange: (value: string) => void;
-  // (undocumented)
-  protected onInputClick: (ev: React.MouseEvent<HTMLInputElement | Autofill, MouseEvent>) => void;
-  // (undocumented)
-  protected onInputFocus: (ev: React.FocusEvent<HTMLInputElement | Autofill>) => void;
-  // (undocumented)
-  protected onPaste: (ev: React.ClipboardEvent<HTMLInputElement | Autofill>) => void;
-  // (undocumented)
-  protected onSelectionChange: () => void;
-  // (undocumented)
-  render(): JSX.Element;
-  // (undocumented)
-  protected renderFloatingPicker(): JSX.Element;
-  // (undocumented)
-  protected renderSelectedItemsList(): JSX.Element;
-  // (undocumented)
-  protected root: React.RefObject<HTMLDivElement>;
-  // (undocumented)
-  selectedItemsList: React.RefObject<BaseSelectedItemsList<T, IBaseSelectedItemsListProps<T>>>;
-  // (undocumented)
-  protected selectedItemsListProps: IBaseSelectedItemsListProps<T>;
-  // (undocumented)
-  protected selection: Selection;
-}
-
-// @public (undocumented)
-class BaseFloatingPeoplePicker extends BaseFloatingPicker<IPersonaProps, IPeopleFloatingPickerProps> {
-}
-
-// @public (undocumented)
-class BaseFloatingPicker<T, P extends IBaseFloatingPickerProps<T>> extends BaseComponent<P, IBaseFloatingPickerState>, implements IBaseFloatingPicker {
-  constructor(basePickerProps: P);
-  // (undocumented)
-  completeSuggestion: () => void;
-  // (undocumented)
-  componentDidMount(): void;
-  // (undocumented)
-  componentDidUpdate(): void;
-  // (undocumented)
-  componentWillReceiveProps(newProps: P): void;
-  // (undocumented)
-  componentWillUnmount(): void;
-  // (undocumented)
-  protected currentPromise: PromiseLike<T[]>;
-  // (undocumented)
-  readonly currentSelectedSuggestionIndex: number;
-  // (undocumented)
-  forceResolveSuggestion(): void;
-  // (undocumented)
-  hidePicker: () => void;
-  // (undocumented)
-  readonly inputText: string;
-  // (undocumented)
-  readonly isSuggestionsShown: boolean;
-  // (undocumented)
-  protected onChange(item: T): void;
-  // (undocumented)
-  protected onKeyDown: (ev: MouseEvent) => void;
-  // (undocumented)
-  onQueryStringChanged: (queryString: string) => void;
-  // (undocumented)
-  protected onSelectionChange(): void;
-  // (undocumented)
-  protected onSuggestionClick: (ev: React.MouseEvent<HTMLElement, MouseEvent>, item: T, index: number) => void;
-  // (undocumented)
-  protected onSuggestionRemove: (ev: React.MouseEvent<HTMLElement, MouseEvent>, item: T, index: number) => void;
-  // (undocumented)
-  render(): JSX.Element;
-  // (undocumented)
-  protected renderSuggestions(): JSX.Element | null;
-  // (undocumented)
-  protected root: React.RefObject<HTMLDivElement>;
-  // (undocumented)
-  protected selection: Selection;
-  // (undocumented)
-  showPicker: (updateValue?: boolean) => void;
-  // (undocumented)
-  readonly suggestions: any[];
-  // (undocumented)
-  protected suggestionsControl: SuggestionsControl<T>;
-  // (undocumented)
-  protected SuggestionsControlOfProperType: new (props: ISuggestionsControlProps<T>) => SuggestionsControl<T>;
-  // (undocumented)
-  protected suggestionStore: SuggestionsStore<T>;
-  // (undocumented)
-  updateSuggestions(suggestions: T[], forceUpdate?: boolean): void;
-  // (undocumented)
-  protected updateSuggestionsList(suggestions: T[] | PromiseLike<T[]>): void;
-  // (undocumented)
-  protected updateSuggestionWithZeroState(): void;
-  // (undocumented)
-  protected updateValue(updatedValue: string): void;
-}
-
-// @public (undocumented)
-class BasePeoplePicker extends BasePicker<IPersonaProps, IPeoplePickerProps> {
-}
-
-// @public (undocumented)
-class BasePeopleSelectedItemsList extends BaseSelectedItemsList<IExtendedPersonaProps, ISelectedPeopleProps> {
-}
-
-// @public (undocumented)
-class BasePicker<T, P extends IBasePickerProps<T>> extends BaseComponent<P, IBasePickerState>, implements IBasePicker<T> {
-  constructor(basePickerProps: P);
-  // (undocumented)
-  protected _ariaMap: IPickerAriaIds;
-  // (undocumented)
-  protected _isFocusZoneInnerKeystroke: (ev: React.KeyboardEvent<HTMLElement>) => boolean;
-  // (undocumented)
-  protected addItem: (item: T) => void;
-  // (undocumented)
-  protected addItemByIndex: (index: number) => void;
-  // (undocumented)
-  protected canAddItems(): boolean;
-  // (undocumented)
-  completeSuggestion(): void;
-  // (undocumented)
-  componentDidMount(): void;
-  // (undocumented)
-  componentWillReceiveProps(newProps: P): void;
-  // (undocumented)
-  componentWillUnmount(): void;
-  // (undocumented)
-  componentWillUpdate(newProps: P, newState: IBasePickerState): void;
-  // (undocumented)
-  protected currentPromise: PromiseLike<any> | undefined;
-  // (undocumented)
-  dismissSuggestions: (ev?: any) => void;
-  // (undocumented)
-  focus(): void;
-  // (undocumented)
-  focusInput(): void;
-  // (undocumented)
-  protected focusZone: React.RefObject<IFocusZone>;
-  // (undocumented)
-  protected getActiveDescendant(): string | undefined;
-  // (undocumented)
-  protected getSuggestionsAlert(suggestionAlertClassName?: string): JSX.Element | undefined;
-  // (undocumented)
-  protected input: React.RefObject<IAutofill>;
-  // (undocumented)
-  readonly items: T[];
-  // (undocumented)
-  protected onBackspace(ev: React.KeyboardEvent<HTMLElement>): void;
-  // (undocumented)
-  protected onBlur: (ev: React.FocusEvent<HTMLElement | Autofill>) => void;
-  // (undocumented)
-  protected onChange(items?: T[]): void;
-  // (undocumented)
-  protected onEmptyInputFocus(): void;
-  // (undocumented)
-  protected onGetMoreResults: () => void;
-  // (undocumented)
-  protected onInputBlur: (ev: React.FocusEvent<HTMLInputElement | Autofill>) => void;
-  // (undocumented)
-  protected onInputChange: (value: string) => void;
-  // (undocumented)
-  protected onInputFocus: (ev: React.FocusEvent<HTMLInputElement | Autofill>) => void;
-  // (undocumented)
-  protected onItemChange: (changedItem: T, index: number) => void;
-  // (undocumented)
-  protected onKeyDown: (ev: React.KeyboardEvent<HTMLElement>) => void;
-  // (undocumented)
-  protected onSelectionChange(): void;
-  // (undocumented)
-  protected onSuggestionClick: (ev: React.MouseEvent<HTMLElement, MouseEvent>, item: any, index: number) => void;
-  // (undocumented)
-  protected onSuggestionRemove: (ev: React.MouseEvent<HTMLElement, MouseEvent>, item: IPersonaProps, index: number) => void;
-  // (undocumented)
-  protected onSuggestionSelect(): void;
-  // (undocumented)
-  refocusSuggestions: (keyCode: number) => void;
-  // (undocumented)
-  protected removeItem: (item: IPickerItemProps<T>, focusNextItem?: boolean | undefined) => void;
-  // (undocumented)
-  protected removeItems: (itemsToRemove: any[]) => void;
-  // (undocumented)
-  render(): JSX.Element;
-  // (undocumented)
-  protected renderItems(): JSX.Element[];
-  // (undocumented)
-  protected renderSuggestions(): JSX.Element | null;
-  // (undocumented)
-  protected resetFocus(index?: number): void;
-  // (undocumented)
-  protected resolveNewValue(updatedValue: string, suggestions: T[]): void;
-  // (undocumented)
-  protected root: React.RefObject<HTMLDivElement>;
-  // (undocumented)
-  protected selection: Selection;
-  // (undocumented)
-  protected suggestionElement: React.RefObject<ISuggestions<T>>;
-  // (undocumented)
-  protected SuggestionOfProperType: new (props: ISuggestionsProps<T>) => Suggestions<T>;
-  // (undocumented)
-  protected suggestionStore: SuggestionsController<T>;
-  // (undocumented)
-  protected updateSuggestions(suggestions: any[]): void;
-  // (undocumented)
-  protected updateSuggestionsList(suggestions: T[] | PromiseLike<T[]>, updatedValue?: string): void;
-  // (undocumented)
-  protected updateValue(updatedValue: string): void;
-}
-
-// @public (undocumented)
-class BasePickerListBelow<T, P extends IBasePickerProps<T>> extends BasePicker<T, P> {
-  // (undocumented)
-  protected onBackspace(ev: React.KeyboardEvent<HTMLElement>): void;
-  // (undocumented)
-  render(): JSX.Element;
-}
-
-// @public (undocumented)
-class BaseSelectedItemsList<T, P extends IBaseSelectedItemsListProps<T>> extends BaseComponent<P, IBaseSelectedItemsListState>, implements IBaseSelectedItemsList<T> {
-  constructor(basePickerProps: P);
-  // (undocumented)
-  addItems: (items: T[]) => void;
-  // (undocumented)
-  componentDidMount(): void;
-  // (undocumented)
-  componentWillReceiveProps(newProps: P): void;
-  // (undocumented)
-  componentWillUpdate(newProps: P, newState: IBaseSelectedItemsListState): void;
-  // (undocumented)
-  protected copyItems(items: T[]): void;
-  // (undocumented)
-  hasSelectedItems(): boolean;
-  // (undocumented)
-  highlightedItems(): T[];
-  // (undocumented)
-  readonly items: T[];
-  // (undocumented)
-  protected onChange(items?: T[]): void;
-  // (undocumented)
-  onCopy: (ev: React.ClipboardEvent<HTMLElement>) => void;
-  // (undocumented)
-  protected onItemChange: (changedItem: T, index: number) => void;
-  // (undocumented)
-  protected onSelectionChanged: () => void;
-  // (undocumented)
-  removeItem: (item: ISelectedItemProps<T>) => void;
-  // (undocumented)
-  removeItemAt: (index: number) => void;
-  // (undocumented)
-  removeItems: (itemsToRemove: any[]) => void;
-  // (undocumented)
-  removeSelectedItems(): void;
-  // (undocumented)
-  render(): any;
-  // (undocumented)
-  protected renderItems: () => JSX.Element[];
-  // (undocumented)
-  protected root: HTMLElement;
-  // (undocumented)
-  protected selection: Selection;
-  // (undocumented)
-  unselectAll(): void;
-  updateItems(items: T[], focusIndex?: number): void;
-}
-
-// @public (undocumented)
-enum BaseSlots {
-  // (undocumented)
-  backgroundColor = 1,
-  // (undocumented)
-  foregroundColor = 2,
-  // (undocumented)
-  primaryColor = 0
-}
-
-// @public (undocumented)
-class BreadcrumbBase extends BaseComponent<IBreadcrumbProps, any> {
-  constructor(props: IBreadcrumbProps);
-  // (undocumented)
-  componentWillReceiveProps(nextProps: IBreadcrumbProps): void;
-  // (undocumented)
-  static defaultProps: IBreadcrumbProps;
-  focus(): void;
-  // (undocumented)
-  render(): JSX.Element;
-}
-
-// @public
-export function buildClassMap<T>(styles: T): {
-    [key in keyof T]?: string;
-};
-
-// @public (undocumented)
-export function buildColumns(items: any[], canResizeColumns?: boolean, onColumnClick?: (ev: React.MouseEvent<HTMLElement>, column: IColumn) => void, sortedColumnKey?: string, isSortedDescending?: boolean, groupedColumnKey?: string, isMultiline?: boolean): IColumn[];
-
-// @public @deprecated
-class Button extends BaseComponent<IButtonProps, {}> {
-  constructor(props: IButtonProps);
-  protected _skipComponentRefResolution: boolean;
-  // (undocumented)
-  render(): JSX.Element;
-}
-
-// @public (undocumented)
-enum ButtonType {
-  // (undocumented)
-  command = 4,
-  // (undocumented)
-  compound = 3,
-  // (undocumented)
-  default = 6,
-  // (undocumented)
-  hero = 2,
-  // (undocumented)
-  icon = 5,
-  // (undocumented)
-  normal = 0,
-  // (undocumented)
-  primary = 1
-}
-
-// @public
-export function calculatePrecision(value: number | string): number;
-
-// @public (undocumented)
-class Calendar extends BaseComponent<ICalendarProps, ICalendarState>, implements ICalendar {
-  constructor(props: ICalendarProps);
-  // (undocumented)
-  componentDidUpdate(): void;
-  // (undocumented)
-  componentWillReceiveProps(nextProps: ICalendarProps): void;
-  // (undocumented)
-  static defaultProps: ICalendarProps;
-  // (undocumented)
-  focus(): void;
-  // (undocumented)
-  render(): JSX.Element;
-}
-
-// WARNING: The type "ICalloutState" needs to be exported by the package (e.g. added to index.ts)
-// @public (undocumented)
-class Callout extends BaseComponent<ICalloutProps, ICalloutState> {
-  constructor(props: ICalloutProps);
-  // (undocumented)
-  render(): JSX.Element;
-}
-
-// @public
-export function canAnyMenuItemsCheck(items: IContextualMenuItem[]): boolean;
-
-// @public (undocumented)
-class CheckBase extends BaseComponent<ICheckProps, {}> {
-  // (undocumented)
-  static defaultProps: ICheckProps;
-  // (undocumented)
-  render(): JSX.Element;
-  // (undocumented)
-  shouldComponentUpdate(newProps: ICheckProps): boolean;
-}
-
-// @public (undocumented)
-class CheckboxBase extends BaseComponent<ICheckboxProps, ICheckboxState>, implements ICheckbox {
-  constructor(props: ICheckboxProps, context?: any);
-  // (undocumented)
-  readonly checked: boolean;
-  // (undocumented)
-  componentWillReceiveProps(newProps: ICheckboxProps): void;
-  // (undocumented)
-  static defaultProps: ICheckboxProps;
-  // (undocumented)
-  focus(): void;
-  render(): JSX.Element;
-}
-
-// @public (undocumented)
-enum CheckboxVisibility {
-  always = 1,
-  hidden = 2,
-  onHover = 0
-}
-
-// @public (undocumented)
-class ChoiceGroupBase extends BaseComponent<IChoiceGroupProps, IChoiceGroupState>, implements IChoiceGroup {
-  constructor(props: IChoiceGroupProps);
-  readonly checkedOption: IChoiceGroupOption | undefined;
-  // (undocumented)
-  componentWillReceiveProps(newProps: IChoiceGroupProps): void;
-  // (undocumented)
-  static defaultProps: IChoiceGroupProps;
-  // (undocumented)
-  focus(): void;
-  // (undocumented)
-  render(): JSX.Element;
-}
-
-// @public
-export function clamp(value: number, max: number, min?: number): number;
-
-// @public
-export function classNamesFunction<TStyleProps extends {}, TStyleSet extends IStyleSet<TStyleSet>>(): (getStyles: IStyleFunctionOrObject<TStyleProps, TStyleSet> | undefined, styleProps?: TStyleProps) => IProcessedStyleSet<TStyleSet>;
-
-// @public (undocumented)
-class CoachmarkBase extends BaseComponent<ICoachmarkProps, ICoachmarkState>, implements ICoachmark {
-  constructor(props: ICoachmarkProps);
-  // (undocumented)
-  componentDidMount(): void;
-  // (undocumented)
-  componentDidUpdate(prevProps: ICoachmarkProps, prevState: ICoachmarkState): void;
-  // (undocumented)
-  componentWillReceiveProps(newProps: ICoachmarkProps): void;
-  // (undocumented)
-  static defaultProps: Partial<ICoachmarkProps>;
-  // (undocumented)
-  dismiss: (ev?: Event | React.KeyboardEvent<HTMLElement> | React.MouseEvent<HTMLElement, MouseEvent> | undefined) => void;
-  // (undocumented)
-  render(): JSX.Element;
-  // (undocumented)
-  shouldComponentUpdate(newProps: ICoachmarkProps, newState: ICoachmarkState): boolean;
-}
-
-// @public (undocumented)
-enum CollapseAllVisibility {
-  // (undocumented)
-  hidden = 0,
-  // (undocumented)
-  visible = 1
-}
-
-// @public (undocumented)
-class ColorPickerBase extends BaseComponent<IColorPickerProps, IColorPickerState>, implements IColorPicker {
-  constructor(props: IColorPickerProps);
-  // (undocumented)
-  readonly color: IColor;
-  // (undocumented)
-  componentWillReceiveProps(newProps: IColorPickerProps): void;
-  // (undocumented)
-  static defaultProps: {
-    alphaLabel: string;
-    blueLabel: string;
-    greenLabel: string;
-    hexLabel: string;
-    redLabel: string;
-  }
-  // (undocumented)
-  render(): JSX.Element;
-}
-
-// @public (undocumented)
-class ColorPickerGridCellBase extends React.Component<IColorPickerGridCellProps, {}> {
-  // (undocumented)
-  static defaultProps: IColorPickerGridCellProps;
-  // (undocumented)
-  render(): JSX.Element;
-}
-
-// @public
-enum ColumnActionsMode {
-  clickable = 1,
-  disabled = 0,
-  hasDropdown = 2
-}
-
-// @public
-enum ColumnDragEndLocation {
-  header = 2,
-  outside = 0,
-  surface = 1
-}
-
-// @public (undocumented)
-class ComboBox extends BaseComponent<IComboBoxProps, IComboBoxState> {
-  constructor(props: IComboBoxProps);
-  // (undocumented)
-  componentDidMount(): void;
-  // (undocumented)
-  componentDidUpdate(prevProps: IComboBoxProps, prevState: IComboBoxState): void;
-  // (undocumented)
-  componentWillReceiveProps(newProps: IComboBoxProps): void;
-  // (undocumented)
-  componentWillUnmount(): void;
-  // (undocumented)
-  static defaultProps: IComboBoxProps;
-  dismissMenu: () => void;
-  // (undocumented)
-  focus: (shouldOpenOnFocus?: boolean | undefined, useFocusAsync?: boolean | undefined) => void;
-  // (undocumented)
-  render(): JSX.Element;
-}
-
-// @public (undocumented)
-class CommandBarBase extends BaseComponent<ICommandBarProps, {}>, implements ICommandBar {
-  // (undocumented)
-  static defaultProps: ICommandBarProps;
-  // (undocumented)
-  focus(): void;
-  // (undocumented)
-  remeasure(): void;
-  // (undocumented)
-  render(): JSX.Element;
-}
-
-// @public (undocumented)
-class CommandBarButton extends BaseComponent<IButtonProps, {}> {
-  protected _skipComponentRefResolution: boolean;
-  // (undocumented)
-  render(): JSX.Element;
-}
-
-// @public
-class CompactPeoplePickerBase extends BasePeoplePicker {
-  static defaultProps: {
-    createGenericItem: typeof createGenericItem;
-    onRenderItem: (props: IPeoplePickerItemSelectedProps) => JSX.Element;
-    onRenderSuggestionsItem: (personaProps: IPersonaProps, suggestionsProps?: IBasePickerSuggestionsProps | undefined) => JSX.Element;
-  }
-}
-
-// @public (undocumented)
-class CompoundButton extends BaseComponent<IButtonProps, {}> {
-  protected _skipComponentRefResolution: boolean;
-  // (undocumented)
-  render(): JSX.Element;
-}
-
-// @public
-export function concatStyleSets(...styleSets: (IStyleSet<any> | false | null | undefined)[]): IConcatenatedStyleSet<any>;
-
-// @public (undocumented)
-enum ConstrainMode {
-  horizontalConstrained = 1,
-  unconstrained = 0
-}
-
-// @public (undocumented)
-class ContextualMenuBase extends BaseComponent<IContextualMenuProps, IContextualMenuState> {
-  constructor(props: IContextualMenuProps);
-  // (undocumented)
-  componentDidMount(): void;
-  // (undocumented)
-  componentWillMount(): void;
-  // (undocumented)
-  componentWillUnmount(): void;
-  // (undocumented)
-  componentWillUpdate(newProps: IContextualMenuProps): void;
-  // (undocumented)
-  static defaultProps: IContextualMenuProps;
-  // (undocumented)
-  dismiss: (ev?: any, dismissAll?: boolean | undefined) => void;
-  // (undocumented)
-  render(): JSX.Element | null;
-}
-
-// @public (undocumented)
-class ContextualMenuItemBase extends BaseComponent<IContextualMenuItemProps, {}> {
-  // (undocumented)
-  dismissMenu: (dismissAll?: boolean | undefined) => void;
-  // (undocumented)
-  dismissSubMenu: () => void;
-  // (undocumented)
-  openSubMenu: () => void;
-  // (undocumented)
-  render(): JSX.Element;
-}
-
-// @public (undocumented)
-enum ContextualMenuItemType {
-  // (undocumented)
-  Divider = 1,
-  // (undocumented)
-  Header = 2,
-  // (undocumented)
-  Normal = 0,
-  // (undocumented)
-  Section = 3
-}
-
-// @public
-export function correctHSV(color: IHSV): IHSV;
-
-// @public
-export function correctRGB(color: IRGB): IRGB;
-
-// @public
-export function createArray<T>(size: number, getItem: (index: number) => T): T[];
-
-// @public (undocumented)
-export function createFontStyles(localeCode: string | null): IFontStyles;
-
-// @public (undocumented)
-export function createGenericItem(name: string, currentValidationState: ValidationState): IGenericItem & {
-    key: React.Key;
-};
-
-// @public (undocumented)
-export function createItem(name: string, isValid: boolean): ISuggestionModel<IPersonaProps>;
-
-// @public @deprecated (undocumented)
-export function createRef<T>(): RefObject<T>;
-
-// @public
-export function createTheme(theme: IPartialTheme, depComments?: boolean): ITheme;
-
-// @public
-export function css(...args: ICssInput[]): string;
-
-// @public
-export function cssColor(color: string): IRGB | undefined;
-
-// @public (undocumented)
-export function customizable(scope: string, fields: string[], concatStyles?: boolean): <P>(ComposedComponent: React.ComponentType<P>) => any;
-
-// @public (undocumented)
-class Customizations {
-  // (undocumented)
-  static applyScopedSettings(scopeName: string, settings: ISettings): void;
-  // (undocumented)
-  static applySettings(settings: ISettings): void;
-  // (undocumented)
-  static getSettings(properties: string[], scopeName?: string, localSettings?: ICustomizations): any;
-  // (undocumented)
-  static observe(onChange: () => void): void;
-  // (undocumented)
-  static reset(): void;
-  // (undocumented)
-  static unobserve(onChange: () => void): void;
-}
-
-// @public
-class Customizer extends BaseComponent<ICustomizerProps> {
-  // (undocumented)
-  componentDidMount(): void;
-  // (undocumented)
-  componentWillUnmount(): void;
-  // (undocumented)
-  render(): React.ReactElement<{}>;
-}
-
-// @public (undocumented)
-class DatePickerBase extends BaseComponent<IDatePickerProps, IDatePickerState>, implements IDatePicker {
-  constructor(props: IDatePickerProps);
-  // (undocumented)
-  componentDidUpdate(prevProps: IDatePickerProps, prevState: IDatePickerState): void;
-  // (undocumented)
-  componentWillReceiveProps(nextProps: IDatePickerProps): void;
-  // (undocumented)
-  static defaultProps: IDatePickerProps;
-  // (undocumented)
-  focus(): void;
-  // (undocumented)
-  render(): JSX.Element;
-  // (undocumented)
-  reset(): void;
-}
-
-// @public
-enum DateRangeType {
-  // (undocumented)
-  Day = 0,
-  // (undocumented)
-  Month = 2,
-  // (undocumented)
-  Week = 1,
-  // (undocumented)
-  WorkWeek = 3
-}
-
-// @public
-enum DayOfWeek {
-  // (undocumented)
-  Friday = 5,
-  // (undocumented)
-  Monday = 1,
-  // (undocumented)
-  Saturday = 6,
-  // (undocumented)
-  Sunday = 0,
-  // (undocumented)
-  Thursday = 4,
-  // (undocumented)
-  Tuesday = 2,
-  // (undocumented)
-  Wednesday = 3
-}
-
-// @public (undocumented)
-class DefaultButton extends BaseComponent<IButtonProps, {}> {
-  protected _skipComponentRefResolution: boolean;
-  // (undocumented)
-  render(): JSX.Element;
-}
-
-// @public
-class DelayedRender extends React.Component<IDelayedRenderProps, IDelayedRenderState> {
-  constructor(props: IDelayedRenderProps);
-  // (undocumented)
-  componentDidMount(): void;
-  // (undocumented)
-  componentWillUnmount(): void;
-  // (undocumented)
-  static defaultProps: {
-    delay: number;
-  }
-  // (undocumented)
-  render(): React.ReactElement<{}> | null;
-}
-
-// @public (undocumented)
-class DetailsListBase extends BaseComponent<IDetailsListProps, IDetailsListState>, implements IDetailsList {
-  constructor(props: IDetailsListProps);
-  // (undocumented)
-  protected _onRenderRow: (props: IDetailsRowProps, defaultRender?: IRenderFunction<IDetailsRowProps> | undefined) => JSX.Element;
-  // (undocumented)
-  componentDidUpdate(prevProps: IDetailsListProps, prevState: IDetailsListState): void;
-  // (undocumented)
-  componentWillReceiveProps(newProps: IDetailsListProps): void;
-  // (undocumented)
-  componentWillUnmount(): void;
-  // (undocumented)
-  componentWillUpdate(): void;
-  // (undocumented)
-  static defaultProps: {
-    checkboxVisibility: CheckboxVisibility;
-    compact: boolean;
-    constrainMode: ConstrainMode;
-    enableShimmer: boolean;
-    isHeaderVisible: boolean;
-    layoutMode: DetailsListLayoutMode;
-    selectionMode: SelectionMode;
-  }
-  // (undocumented)
-  focusIndex(index: number, forceIntoFirstElement?: boolean, measureItem?: (itemIndex: number) => number, scrollToMode?: ScrollToMode): void;
-  // (undocumented)
-  forceUpdate(): void;
-  // (undocumented)
-  getStartItemIndexInView(): number;
-  // (undocumented)
-  render(): JSX.Element;
-  // (undocumented)
-  scrollToIndex(index: number, measureItem?: (itemIndex: number) => number, scrollToMode?: ScrollToMode): void;
-}
-
-// @public (undocumented)
-enum DetailsListLayoutMode {
-  fixedColumns = 0,
-  justified = 1
-}
-
-// @public (undocumented)
-class DetailsRowBase extends BaseComponent<IDetailsRowBaseProps, IDetailsRowState> {
-  constructor(props: IDetailsRowBaseProps);
-  // (undocumented)
-  protected _onRenderCheck(props: IDetailsRowCheckProps): JSX.Element;
-  // (undocumented)
-  componentDidMount(): void;
-  // (undocumented)
-  componentDidUpdate(previousProps: IDetailsRowBaseProps): void;
-  // (undocumented)
-  componentWillReceiveProps(newProps: IDetailsRowBaseProps): void;
-  // (undocumented)
-  componentWillUnmount(): void;
-  // (undocumented)
-  focus(forceIntoFirstElement?: boolean): boolean;
-  measureCell(index: number, onMeasureDone: (width: number) => void): void;
-  // (undocumented)
-  render(): JSX.Element;
-  // (undocumented)
-  shouldComponentUpdate(nextProps: IDetailsRowBaseProps, nextState: IDetailsRowState): boolean;
-}
-
-// @public (undocumented)
-class DialogBase extends BaseComponent<IDialogProps, {}> {
-  constructor(props: IDialogProps);
-  // (undocumented)
-  static defaultProps: IDialogProps;
-  // (undocumented)
-  render(): JSX.Element;
-}
-
-// @public (undocumented)
-class DialogContentBase extends BaseComponent<IDialogContentProps, {}> {
-  constructor(props: IDialogContentProps);
-  // (undocumented)
-  static defaultProps: IDialogContentProps;
-  // (undocumented)
-  render(): JSX.Element;
-}
-
-// @public (undocumented)
-class DialogFooterBase extends BaseComponent<IDialogFooterProps, {}> {
-  // (undocumented)
-  render(): JSX.Element;
-}
-
-// @public (undocumented)
-enum DialogType {
-  close = 2,
-  largeHeader = 1,
-  normal = 0
-}
-
-// @public
-export function disableBodyScroll(): void;
-
-// @public (undocumented)
-enum DocumentCardType {
-  compact = 1,
-  normal = 0
-}
-
-// @public
-export function doesElementContainFocus(element: HTMLElement): boolean;
-
-// @public (undocumented)
-class DropdownBase extends BaseComponent<IDropdownInternalProps, IDropdownState> {
-  constructor(props: IDropdownProps);
-  // (undocumented)
-  componentDidUpdate(prevProps: IDropdownProps, prevState: IDropdownState): void;
-  // (undocumented)
-  componentWillReceiveProps(newProps: IDropdownProps): void;
-  // (undocumented)
-  static defaultProps: {
-    options: any[];
-  }
-  // (undocumented)
-  focus(shouldOpenOnFocus?: boolean): void;
-  // (undocumented)
-  render(): JSX.Element;
-  // (undocumented)
-  setSelectedIndex(event: React.FormEvent<HTMLDivElement>, index: number): void;
-}
-
-// @public (undocumented)
-enum DropdownMenuItemType {
-  // (undocumented)
-  Divider = 1,
-  // (undocumented)
-  Header = 2,
-  // (undocumented)
-  Normal = 0
-}
-
-// @public
-export function elementContains(parent: HTMLElement | null, child: HTMLElement | null, allowVirtualParents?: boolean): boolean;
-
-// @public
-export function elementContainsAttribute(element: HTMLElement, attribute: string): string | null;
-
-// @public (undocumented)
-enum ElementType {
-  // (undocumented)
-  anchor = 1,
-  // (undocumented)
-  button = 0
-}
-
-// @public
-export function enableBodyScroll(): void;
-
-// @public
-class EventGroup {
-  constructor(parent: any);
-  declare(event: string | string[]): void;
-  // (undocumented)
-  dispose(): void;
-  static isDeclared(target: any, eventName: string): boolean;
-  // (undocumented)
-  static isObserved(target: any, eventName: string): boolean;
-  // (undocumented)
-  off(target?: any, eventName?: string, callback?: (args?: any) => void, options?: boolean | AddEventListenerOptions): void;
-  on(target: any, eventName: string, callback: (args?: any) => void, options?: boolean | AddEventListenerOptions): void;
-  onAll(target: any, events: {
-          [key: string]: (args?: any) => void;
-      }, useCapture?: boolean): void;
-  static raise(target: any, eventName: string, eventArgs?: any, bubbleEvent?: boolean): boolean | undefined;
-  // (undocumented)
-  static stopPropagation(event: any): void;
-}
-
-// @public (undocumented)
-class ExpandingCardBase extends BaseComponent<IExpandingCardProps, IExpandingCardState> {
-  constructor(props: IExpandingCardProps);
-  // (undocumented)
-  componentDidMount(): void;
-  // (undocumented)
-  componentWillUnmount(): void;
-  // (undocumented)
-  static defaultProps: {
-    compactCardHeight: number;
-    directionalHintFixed: boolean;
-    expandedCardHeight: number;
-  }
-  // (undocumented)
-  render(): JSX.Element;
-}
-
-// @public (undocumented)
-enum ExpandingCardMode {
-  compact = 0,
-  expanded = 1
-}
-
-// @public
-export function extendComponent<T extends React.Component>(parent: T, methods: {
-    [key in keyof T]?: T[key];
-}): void;
-
-// @public (undocumented)
-class ExtendedPeoplePicker extends BaseExtendedPeoplePicker {
-}
-
-// @public (undocumented)
-class ExtendedSelectedItem extends BaseComponent<ISelectedPeopleItemProps, IPeoplePickerItemState> {
-  constructor(props: ISelectedPeopleItemProps);
-  // (undocumented)
-  protected persona: React.RefObject<HTMLDivElement>;
-  // (undocumented)
-  render(): JSX.Element;
-}
-
-// @public (undocumented)
-class FabricBase extends BaseComponent<IFabricProps, {
-    isFocusVisible: boolean;
-}> {
-  constructor(props: IFabricProps);
-  // (undocumented)
-  componentDidMount(): void;
-  // (undocumented)
-  render(): JSX.Element;
-}
-
-// @public
-class FabricPerformance {
-  static measure(name: string, func: () => void): void;
-  // (undocumented)
-  static reset(): void;
-  // (undocumented)
-  static setPeriodicReset(): void;
-  // (undocumented)
-  static summary: IPerfSummary;
-}
-
-// @public (undocumented)
-enum FabricSlots {
-  // (undocumented)
-  black = 20,
-  // (undocumented)
-  neutralDark = 19,
-  // (undocumented)
-  neutralLight = 11,
-  // (undocumented)
-  neutralLighter = 10,
-  // (undocumented)
-  neutralLighterAlt = 9,
-  // (undocumented)
-  neutralPrimary = 18,
-  // (undocumented)
-  neutralPrimaryAlt = 17,
-  // (undocumented)
-  neutralQuaternary = 13,
-  // (undocumented)
-  neutralQuaternaryAlt = 12,
-  // (undocumented)
-  neutralSecondary = 16,
-  // (undocumented)
-  neutralTertiary = 15,
-  // (undocumented)
-  neutralTertiaryAlt = 14,
-  // (undocumented)
-  themeDark = 7,
-  // (undocumented)
-  themeDarkAlt = 6,
-  // (undocumented)
-  themeDarker = 8,
-  // (undocumented)
-  themeLight = 3,
-  // (undocumented)
-  themeLighter = 2,
-  // (undocumented)
-  themeLighterAlt = 1,
-  // (undocumented)
-  themePrimary = 0,
-  // (undocumented)
-  themeSecondary = 5,
-  // (undocumented)
-  themeTertiary = 4,
-  // (undocumented)
-  white = 21
-}
-
-// @public
-class FacepileBase extends BaseComponent<IFacepileProps, {}> {
-  constructor(props: IFacepileProps);
-  // (undocumented)
-  static defaultProps: IFacepileProps;
-  // (undocumented)
-  protected onRenderAriaDescription(): "" | JSX.Element | undefined;
-  // (undocumented)
-  render(): JSX.Element;
-}
-
-// @public
-export function filteredAssign(isAllowed: (propName: string) => boolean, target: any, ...args: any[]): any;
-
-// @public
-export function find<T>(array: T[], cb: (item: T, index: number) => boolean): T | undefined;
-
-// @public
-export function findElementRecursive(element: HTMLElement | null, matchFunction: (element: HTMLElement) => boolean): HTMLElement | null;
-
-// @public
-export function findIndex<T>(array: T[], cb: (item: T, index: number) => boolean): number;
-
-// @public
-export function findScrollableParent(startingElement: HTMLElement | null): HTMLElement | null;
-
-// @public
-enum FirstWeekOfYear {
-  // (undocumented)
-  FirstDay = 0,
-  // (undocumented)
-  FirstFourDayWeek = 2,
-  // (undocumented)
-  FirstFullWeek = 1
-}
-
-// @public
-export function fitContentToBounds(options: IFitContentToBoundsOptions): ISize;
-
-// @public
-export function flatten<T>(array: (T | T[])[]): T[];
-
-// @public (undocumented)
-class FloatingPeoplePicker extends BaseFloatingPeoplePicker {
-  // (undocumented)
-  static defaultProps: any;
-}
-
-// @public
-export function focusAsync(element: HTMLElement | {
-    focus: () => void;
-} | undefined | null): void;
-
-// @public
-export function focusClear(): IRawStyle;
-
-// @public
-export function focusFirstChild(rootElement: HTMLElement): boolean;
-
-// @public (undocumented)
-class FocusTrapZone extends BaseComponent<IFocusTrapZoneProps, {}>, implements IFocusTrapZone {
-  // (undocumented)
-  componentDidMount(): void;
-  // (undocumented)
-  componentDidUpdate(prevProps: IFocusTrapZoneProps): void;
-  // (undocumented)
-  componentWillReceiveProps(nextProps: IFocusTrapZoneProps): void;
-  // (undocumented)
-  componentWillUnmount(): void;
-  // (undocumented)
-  focus(): void;
-  // (undocumented)
-  render(): JSX.Element;
-}
-
-// @public (undocumented)
-class FocusZone extends React.Component<IFocusZoneProps, {}>, implements IFocusZone {
-  constructor(props: IFocusZoneProps);
-  // (undocumented)
-  componentDidMount(): void;
-  // (undocumented)
-  componentDidUpdate(): void;
-  // (undocumented)
-  componentWillUnmount(): void;
-  // (undocumented)
-  static defaultProps: IFocusZoneProps;
-  focus(forceIntoFirstElement?: boolean): boolean;
-  focusElement(element: HTMLElement): boolean;
-  // (undocumented)
-  render(): JSX.Element;
-}
-
-// @public (undocumented)
-enum FocusZoneDirection {
-  bidirectional = 2,
-  horizontal = 1,
-  vertical = 0
-}
-
-// @public
-export function fontFace(font: IFontFace): void;
-
-// @public (undocumented)
-module FontSizes {
-  // (undocumented)
-  icon: string;
-
-  // (undocumented)
-  large: string;
-
-  // (undocumented)
-  medium: string;
-
-  // (undocumented)
-  mediumPlus: string;
-
-  // (undocumented)
-  mega: string;
-
-  // (undocumented)
-  mini: string;
-
-  // (undocumented)
-  small: string;
-
-  // (undocumented)
-  smallPlus: string;
-
-  // (undocumented)
-  superLarge: string;
-
-  // (undocumented)
-  xLarge: string;
-
-  // (undocumented)
-  xSmall: string;
-
-  // (undocumented)
-  xxLarge: string;
-
-}
-
-// @public (undocumented)
-module FontWeights {
-  // (undocumented)
-  bold: IFontWeight;
-
-  // (undocumented)
-  light: IFontWeight;
-
-  // (undocumented)
-  regular: IFontWeight;
-
-  // (undocumented)
-  semibold: IFontWeight;
-
-  // (undocumented)
-  semilight: IFontWeight;
-
-}
-
-// @public
-export function format(s: string, ...values: any[]): string;
-
-// @public (undocumented)
-export function getBackgroundShade(color: IColor, shade: Shade, isInverted?: boolean): IColor | null;
-
-// @public
-export function getChildren(parent: HTMLElement, allowVirtualChildren?: boolean): HTMLElement[];
-
-// @public
-export function getColorFromHSV(hsv: IHSV, a?: number): IColor;
-
-// @public
-export function getColorFromRGBA(rgba: IRGB): IColor;
-
-// @public
-export function getColorFromString(inputColor: string): IColor | undefined;
-
-// @public (undocumented)
-export function getContrastRatio(color1: IColor, color2: IColor): number;
-
-// @public
-export function getDistanceBetweenPoints(point1: IPoint, point2: IPoint): number;
-
-// @public
-export function getDocument(rootElement?: HTMLElement | null): Document | undefined;
-
-// @public
-export function getElementIndexPath(fromElement: HTMLElement, toElement: HTMLElement): number[];
-
-// @public
-export function getFadedOverflowStyle(theme: ITheme, color?: keyof ISemanticColors | keyof IPalette, direction?: 'horizontal' | 'vertical', width?: string | number, height?: string | number): IRawStyle;
-
-// @public
-export function getFirstFocusable(rootElement: HTMLElement, currentElement: HTMLElement, includeElementsInFocusZones?: boolean): HTMLElement | null;
-
-// @public
-export function getFirstTabbable(rootElement: HTMLElement, currentElement: HTMLElement, includeElementsInFocusZones?: boolean): HTMLElement | null;
-
-// @public
-export function getFocusableByIndexPath(parent: HTMLElement, path: number[]): HTMLElement | undefined;
-
-// @public
-export function getFocusStyle(theme: ITheme, inset?: number, position?: 'relative' | 'absolute', highContrastStyle?: IRawStyle | undefined, borderColor?: string, outlineColor?: string, isFocusedOnly?: boolean): IRawStyle;
-
-// @public
-export function getFullColorString(color: IColor): string;
-
-// @public
-export function getGlobalClassNames<T>(classNames: GlobalClassNames<T>, theme: ITheme, disableGlobalClassNames?: boolean): Partial<GlobalClassNames<T>>;
-
-// @public
-export function getIcon(name?: string): IIconRecord | undefined;
-
-// @public
-export function getIconClassName(name: string): string;
-
-// @public
-export function getId(prefix?: string): string;
-
-// @public
-export function getInitials(displayName: string | undefined | null, isRtl: boolean, allowPhoneInitials?: boolean): string;
-
-// @public
-export function getLanguage(): string | null;
-
-// @public
-export function getLastFocusable(rootElement: HTMLElement, currentElement: HTMLElement, includeElementsInFocusZones?: boolean): HTMLElement | null;
-
-// @public
-export function getLastTabbable(rootElement: HTMLElement, currentElement: HTMLElement, includeElementsInFocusZones?: boolean): HTMLElement | null;
-
-// @public
-export function getNativeProps<T>(props: {}, allowedPropNames: string[], excludedPropNames?: string[]): T;
-
-// @public
-export function getNextElement(rootElement: HTMLElement, currentElement: HTMLElement | null, checkNode?: boolean, suppressParentTraversal?: boolean, suppressChildTraversal?: boolean, includeElementsInFocusZones?: boolean, allowFocusRoot?: boolean, tabbable?: boolean): HTMLElement | null;
-
-// @public
-export function getParent(child: HTMLElement, allowVirtualParents?: boolean): HTMLElement | null;
-
-// @public
-export function getPreviousElement(rootElement: HTMLElement, currentElement: HTMLElement | null, checkNode?: boolean, suppressParentTraversal?: boolean, traverseChildren?: boolean, includeElementsInFocusZones?: boolean, allowFocusRoot?: boolean, tabbable?: boolean): HTMLElement | null;
-
-// @public
-export function getRect(element: HTMLElement | Window | null): IRectangle | undefined;
-
-// @public
-export function getResourceUrl(url: string): string;
-
-// @public
-export function getRTL(): boolean;
-
-// @public
-export function getRTLSafeKeyCode(key: number): number;
-
-// @public (undocumented)
-export function getScreenSelector(min: number, max: number): string;
-
-// @public
-export function getScrollbarWidth(): number;
-
-// @public
-export function getShade(color: IColor, shade: Shade, isInverted?: boolean): IColor | null;
-
-// @public (undocumented)
-export function getSubmenuItems(item: IContextualMenuItem): IContextualMenuItem[] | undefined;
-
-// @public
-export function getTheme(depComments?: boolean): ITheme;
-
-// WARNING: Because this definition is explicitly marked as @internal, an underscore prefix ("_") should be added to its name
-// @internal
-export function getThemedContext(context: ICustomizerContext, scheme?: ISchemeNames, theme?: ITheme): ICustomizerContext;
-
-// @public
-export function getVirtualParent(child: HTMLElement): HTMLElement | undefined;
-
-// @public
-export function getWindow(rootElement?: Element | null): Window | undefined;
-
-// @public
-class GlobalSettings {
-  // (undocumented)
-  static addChangeListener(cb: IChangeEventCallback): void;
-  // (undocumented)
-  static getValue<T>(key: string, defaultValue?: T | (() => T)): T;
-  // (undocumented)
-  static removeChangeListener(cb: IChangeEventCallback): void;
-  // (undocumented)
-  static setValue<T>(key: string, value: T): T;
-}
-
-// @public (undocumented)
-class GridCell<T, P extends IGridCellProps<T>> extends React.Component<P, {}> {
-  // (undocumented)
-  static defaultProps: {
-    disabled: boolean;
-    id: string;
-  }
-  // (undocumented)
-  render(): JSX.Element;
-}
-
-// @public (undocumented)
-class GroupedListBase extends BaseComponent<IGroupedListProps, IGroupedListState>, implements IGroupedList {
-  constructor(props: IGroupedListProps);
-  // (undocumented)
-  componentWillReceiveProps(newProps: IGroupedListProps): void;
-  // (undocumented)
-  static defaultProps: {
-    compact: boolean;
-    groupProps: {
-    }
-    isHeaderVisible: boolean;
-    selectionMode: SelectionMode;
-  }
-  // (undocumented)
-  forceUpdate(): void;
-  // (undocumented)
-  getStartItemIndexInView(): number;
-  // (undocumented)
-  refs: {
-    [key: string]: React.ReactInstance;
-  }
-  // (undocumented)
-  render(): JSX.Element;
-  // (undocumented)
-  scrollToIndex(index: number, measureItem?: (itemIndex: number) => number, scrollToMode?: ScrollToMode): void;
-  // (undocumented)
-  toggleCollapseAll(allCollapsed: boolean): void;
-}
-
-// @public
-export function hasHorizontalOverflow(element: HTMLElement): boolean;
-
-// @public
-export function hasOverflow(element: HTMLElement): boolean;
-
-// @public
-export function hasVerticalOverflow(element: HTMLElement): boolean;
-
-// @public
-export function hoistMethods(destination: any, source: any, exclusions?: string[]): string[];
-
-// @public
-export function hoistStatics<TSource, TDest>(source: TSource, dest: TDest): TDest;
-
-// @public (undocumented)
-class HoverCardBase extends BaseComponent<IHoverCardProps, IHoverCardState> {
-  constructor(props: IHoverCardProps);
-  // (undocumented)
-  componentDidMount(): void;
-  // (undocumented)
-  componentDidUpdate(prevProps: IHoverCardProps, prevState: IHoverCardState): void;
-  // (undocumented)
-  static defaultProps: {
-    cardDismissDelay: number;
-    cardOpenDelay: number;
-    expandedCardOpenDelay: number;
-    instantOpenOnClick: boolean;
-    openHotKey: number;
-    setInitialFocus: boolean;
-    type: HoverCardType;
-  }
-  // (undocumented)
-  render(): JSX.Element;
-}
-
-// @public (undocumented)
-enum HoverCardType {
-  expanding = "ExpandingCard",
-  plain = "PlainCard"
-}
-
-// @public
-export function hsl2hsv(h: number, s: number, l: number): IHSV;
-
-// @public
-export function hsl2rgb(h: number, s: number, l: number): IRGB;
-
-// @public
-export function hsv2hex(h: number, s: number, v: number): string;
-
-// @public
-export function hsv2hsl(h: number, s: number, v: number): IHSL;
-
-// @public
-export function hsv2rgb(h: number, s: number, v: number): IRGB;
-
-// @public (undocumented)
-interface IActivityItemProps extends React.AllHTMLAttributes<HTMLElement> {
-  activityDescription?: React.ReactNode[] | React.ReactNode;
-  // @deprecated
-  activityDescriptionText?: string;
-  activityIcon?: React.ReactNode;
-  activityPersonas?: Array<IPersonaSharedProps>;
-  animateBeaconSignal?: boolean;
-  beaconColorOne?: string;
-  beaconColorTwo?: string;
-  comments?: React.ReactNode[] | React.ReactNode;
-  // @deprecated
-  commentText?: string;
-  componentRef?: IRefObject<{}>;
-  isCompact?: boolean;
-  onRenderActivityDescription?: IRenderFunction<IActivityItemProps>;
-  onRenderComments?: IRenderFunction<IActivityItemProps>;
-  onRenderIcon?: IRenderFunction<IActivityItemProps>;
-  onRenderTimeStamp?: IRenderFunction<IActivityItemProps>;
-  styles?: IActivityItemStyles;
-  timeStamp?: string | React.ReactNode[] | React.ReactNode;
-}
-
-// @public (undocumented)
-interface IActivityItemStyles {
-  activityContent?: IStyle;
-  activityPersona?: IStyle;
-  activityText?: IStyle;
-  activityTypeIcon?: IStyle;
-  commentText?: IStyle;
-  doublePersona?: IStyle;
-  isCompactContent?: IStyle;
-  isCompactIcon?: IStyle;
-  isCompactPersona?: IStyle;
-  isCompactPersonaContainer?: IStyle;
-  isCompactRoot?: IStyle;
-  isCompactTimeStamp?: IStyle;
-  personaContainer?: IStyle;
-  pulsingBeacon?: IStyle;
-  root?: IStyle;
-  timeStamp?: IStyle;
-}
-
-// @public
-interface IAnimationStyles {
-  // (undocumented)
-  fadeIn100: IRawStyle;
-  // (undocumented)
-  fadeIn200: IRawStyle;
-  // (undocumented)
-  fadeIn400: IRawStyle;
-  // (undocumented)
-  fadeIn500: IRawStyle;
-  // (undocumented)
-  fadeOut100: IRawStyle;
-  // (undocumented)
-  fadeOut200: IRawStyle;
-  // (undocumented)
-  fadeOut400: IRawStyle;
-  // (undocumented)
-  fadeOut500: IRawStyle;
-  // (undocumented)
-  rotate90deg: IRawStyle;
-  // (undocumented)
-  rotateN90deg: IRawStyle;
-  // (undocumented)
-  scaleDownIn100: IRawStyle;
-  // (undocumented)
-  scaleDownOut98: IRawStyle;
-  // (undocumented)
-  scaleUpIn100: IRawStyle;
-  // (undocumented)
-  scaleUpOut103: IRawStyle;
-  // (undocumented)
-  slideDownIn10: IRawStyle;
-  // (undocumented)
-  slideDownIn20: IRawStyle;
-  // (undocumented)
-  slideDownOut10: IRawStyle;
-  // (undocumented)
-  slideDownOut20: IRawStyle;
-  // (undocumented)
-  slideLeftIn10: IRawStyle;
-  // (undocumented)
-  slideLeftIn20: IRawStyle;
-  // (undocumented)
-  slideLeftIn40: IRawStyle;
-  // (undocumented)
-  slideLeftIn400: IRawStyle;
-  // (undocumented)
-  slideLeftOut10: IRawStyle;
-  // (undocumented)
-  slideLeftOut20: IRawStyle;
-  // (undocumented)
-  slideLeftOut40: IRawStyle;
-  // (undocumented)
-  slideLeftOut400: IRawStyle;
-  // (undocumented)
-  slideRightIn10: IRawStyle;
-  // (undocumented)
-  slideRightIn20: IRawStyle;
-  // (undocumented)
-  slideRightIn40: IRawStyle;
-  // (undocumented)
-  slideRightIn400: IRawStyle;
-  // (undocumented)
-  slideRightOut10: IRawStyle;
-  // (undocumented)
-  slideRightOut20: IRawStyle;
-  // (undocumented)
-  slideRightOut40: IRawStyle;
-  // (undocumented)
-  slideRightOut400: IRawStyle;
-  // (undocumented)
-  slideUpIn10: IRawStyle;
-  // (undocumented)
-  slideUpIn20: IRawStyle;
-  // (undocumented)
-  slideUpOut10: IRawStyle;
-  // (undocumented)
-  slideUpOut20: IRawStyle;
-}
-
-// @public (undocumented)
-interface IAnimationVariables {
-  // (undocumented)
-  durationValue1: string;
-  // (undocumented)
-  durationValue2: string;
-  // (undocumented)
-  durationValue3: string;
-  // (undocumented)
-  durationValue4: string;
-  // (undocumented)
-  easeFunction1: string;
-  // (undocumented)
-  easeFunction2: string;
-}
-
-// @public (undocumented)
-interface IAnnounced {
-}
-
-// @public (undocumented)
-interface IAnnouncedProps extends React.Props<AnnouncedBase>, React.HTMLAttributes<HTMLDivElement> {
-  componentRef?: (component: IAnnounced) => void;
-  message?: string;
-  styles?: IStyleFunctionOrObject<{}, IAnnouncedStyles>;
-}
-
-// @public (undocumented)
-interface IAnnouncedStyles {
-  screenReaderText: IStyle;
-}
-
-// @public (undocumented)
-interface IAsAsyncOptions<TProps> {
-  load: () => Promise<React.ReactType<TProps>>;
-  onError?: (error: Error) => void;
-  onLoad?: () => void;
-}
-
-// @public (undocumented)
-interface IAutofill {
-  clear(): void;
-  cursorLocation: number | null;
-  focus(): void;
-  inputElement: HTMLInputElement | null;
-  isValueSelected: boolean;
-  selectionEnd: number | null;
-  selectionStart: number | null;
-  value: string;
-}
-
-// @public (undocumented)
-interface IAutofillProps extends React.InputHTMLAttributes<HTMLInputElement | Autofill> {
-  componentRef?: IRefObject<IAutofill>;
-  defaultVisibleValue?: string;
-  enableAutofillOnKeyPress?: KeyCodes[];
-  onInputChange?: (value: string) => string;
-  onInputValueChange?: (newValue?: string) => void;
-  preventValueSelection?: boolean;
-  shouldSelectFullInputValueInComponentDidUpdate?: () => boolean;
-  suggestedDisplayValue?: string;
-  updateValueInWillReceiveProps?: () => string | null;
-}
-
-// @public (undocumented)
-interface IAutofillState {
-  // (undocumented)
-  displayValue?: string;
-}
-
-// @public @deprecated
-interface IBaseAutoFill extends IAutofill {
-}
-
-// @public @deprecated
-interface IBaseAutoFillProps extends IAutofillProps {
-}
-
-// @public (undocumented)
-interface IBaseButtonProps extends IButtonProps {
-  // (undocumented)
-  baseClassName?: string;
-  // (undocumented)
-  variantClassName?: string;
-}
-
-// @public (undocumented)
-interface IBaseButtonState {
-  // (undocumented)
-  menuProps?: IContextualMenuProps | null;
-}
-
-// @public (undocumented)
-interface IBaseExtendedPicker<T> {
-  focus: () => void;
-  forceResolve?: () => void;
-  items: T[] | undefined;
-}
-
-// @public (undocumented)
-interface IBaseExtendedPickerProps<T> {
-  className?: string;
-  componentRef?: IRefObject<IBaseExtendedPicker<T>>;
-  currentRenderedQueryString?: string;
-  defaultSelectedItems?: T[];
-  disabled?: boolean;
-  floatingPickerProps: IBaseFloatingPickerProps<T>;
-  focusZoneProps?: IFocusZoneProps;
-  headerComponent?: JSX.Element;
-  inputProps?: IInputProps;
-  itemLimit?: number;
-  onBlur?: React.FocusEventHandler<HTMLInputElement | Autofill>;
-  onChange?: (items?: T[]) => void;
-  onFocus?: React.FocusEventHandler<HTMLInputElement | Autofill>;
-  onItemAdded?: (addedItem: T) => void;
-  onItemSelected?: (selectedItem?: T) => T | PromiseLike<T>;
-  onItemsRemoved?: (removedItems: T[]) => void;
-  onPaste?: (pastedText: string) => T[];
-  onRenderFloatingPicker: React.ComponentType<IBaseFloatingPickerProps<T>>;
-  onRenderSelectedItems: React.ComponentType<IBaseSelectedItemsListProps<T>>;
-  selectedItems?: T[];
-  selectedItemsListProps: IBaseSelectedItemsListProps<T>;
-  suggestionItems?: T[];
-}
-
-// @public (undocumented)
-interface IBaseExtendedPickerState<T> {
-  // (undocumented)
-  queryString: string | null;
-  // (undocumented)
-  selectedItems: T[] | null;
-  // (undocumented)
-  suggestionItems: T[] | null;
-}
-
-// @public (undocumented)
-interface IBaseFloatingPicker {
-  hidePicker: () => void;
-  inputText: string;
-  isSuggestionsShown: boolean;
-  onQueryStringChanged: (input: string) => void;
-  showPicker: (updateValue?: boolean) => void;
-  suggestions: any[];
-}
-
-// @public (undocumented)
-interface IBaseFloatingPickerProps<T> extends React.ClassAttributes<any> {
-  calloutWidth?: number;
-  className?: string;
-  // (undocumented)
-  componentRef?: IRefObject<IBaseFloatingPicker>;
-  createGenericItem?: (input: string, isValid: boolean) => ISuggestionModel<T>;
-  getTextFromItem?: (item: T, currentValue?: string) => string;
-  inputElement?: HTMLInputElement | null;
-  onChange?: (item: T) => void;
-  onInputChanged?: (filter: string) => void;
-  onRemoveSuggestion?: (item: IPersonaProps) => void;
-  onRenderSuggestionsItem?: (props: T, itemProps: any) => JSX.Element;
-  onResolveSuggestions: (filter: string, selectedItems?: T[]) => T[] | PromiseLike<T[]> | null;
-  onSuggestionsHidden?: () => void;
-  onSuggestionsShown?: () => void;
-  onValidateInput?: (input: string) => boolean;
-  onZeroQuerySuggestion?: (selectedItems?: T[]) => T[] | PromiseLike<T[]> | null;
-  pickerSuggestionsProps?: IBaseFloatingPickerSuggestionProps;
-  resolveDelay?: number;
-  searchingText?: ((props: {
-          input: string;
-      }) => string) | string;
-  selectedItems?: T[];
-  showForceResolve?: () => boolean;
-  suggestionItems?: T[];
-  suggestionsStore: SuggestionsStore<T>;
-}
-
-// @public (undocumented)
-interface IBaseFloatingPickerState {
-  // (undocumented)
-  didBind: boolean;
-  // (undocumented)
-  queryString: string;
-  // (undocumented)
-  suggestionsVisible?: boolean;
-}
-
-// @public
-interface IBasePicker<T> {
-  focus: () => void;
-  focusInput: () => void;
-  items: T[] | undefined;
-}
-
-// @public (undocumented)
-interface IBasePickerProps<T> extends React.Props<any> {
-  className?: string;
-  componentRef?: IRefObject<IBasePicker<T>>;
-  createGenericItem?: (input: string, ValidationState: ValidationState) => ISuggestionModel<T> | T;
-  defaultSelectedItems?: T[];
-  disabled?: boolean;
-  enableSelectedSuggestionAlert?: boolean;
-  getTextFromItem?: (item: T, currentValue?: string) => string;
-  inputProps?: IInputProps;
-  itemLimit?: number;
-  onBlur?: React.FocusEventHandler<HTMLInputElement | BaseAutoFill>;
-  onChange?: (items?: T[]) => void;
-  onDismiss?: (ev?: any, selectedItem?: T) => void;
-  onEmptyInputFocus?: (selectedItems?: T[]) => T[] | PromiseLike<T[]>;
-  onFocus?: React.FocusEventHandler<HTMLInputElement | BaseAutoFill>;
-  onGetMoreResults?: (filter: string, selectedItems?: T[]) => T[] | PromiseLike<T[]>;
-  onInputChange?: (input: string) => string;
-  onItemSelected?: (selectedItem?: T) => T | PromiseLike<T> | null;
-  onRemoveSuggestion?: (item: IPersonaProps) => void;
-  onRenderItem?: (props: IPickerItemProps<T>) => JSX.Element;
-  onRenderSuggestionsItem?: (props: T, itemProps: any) => JSX.Element;
-  onResolveSuggestions: (filter: string, selectedItems?: T[]) => T[] | PromiseLike<T[]>;
-  onValidateInput?: (input: string) => ValidationState;
-  pickerCalloutProps?: ICalloutProps;
-  pickerSuggestionsProps?: IBasePickerSuggestionsProps;
-  removeButtonAriaLabel?: string;
-  resolveDelay?: number;
-  searchingText?: ((props: {
-          input: string;
-      }) => string) | string;
-  selectedItems?: T[];
-  styles?: IStyleFunctionOrObject<IBasePickerStyleProps, IBasePickerStyles>;
-  theme?: ITheme;
-}
-
-// @public (undocumented)
-interface IBasePickerState {
-  // (undocumented)
-  isFocused?: boolean;
-  // (undocumented)
-  isMostRecentlyUsedVisible?: boolean;
-  // (undocumented)
-  isResultsFooterVisible?: boolean;
-  // (undocumented)
-  isSearching?: boolean;
-  // (undocumented)
-  items?: any;
-  // (undocumented)
-  moreSuggestionsAvailable?: boolean;
-  // (undocumented)
-  selectedIndices?: number[];
-  // (undocumented)
-  suggestedDisplayValue?: string;
-  // (undocumented)
-  suggestionsLoading?: boolean;
-  // (undocumented)
-  suggestionsVisible?: boolean;
-}
-
-// @public
-interface IBasePickerStyles {
-  input: IStyle;
-  itemsWrapper: IStyle;
-  root: IStyle;
-  screenReaderText: IStyle;
-  text: IStyle;
-}
-
-// @public (undocumented)
-interface IBasePickerSuggestionsProps {
-  className?: string;
-  forceResolveText?: string;
-  loadingText?: string;
-  mostRecentlyUsedHeaderText?: string;
-  noResultsFoundText?: string;
-  onRenderNoResultFound?: IRenderFunction<void>;
-  resultsFooter?: () => JSX.Element;
-  resultsFooterFull?: () => JSX.Element;
-  resultsMaximumNumber?: number;
-  searchForMoreText?: string;
-  searchingText?: string;
-  showRemoveButtons?: boolean;
-  suggestionsAvailableAlertText?: string;
-  suggestionsClassName?: string;
-  suggestionsContainerAriaLabel?: string;
-  suggestionsHeaderText?: string;
-  suggestionsItemClassName?: string;
-}
-
-// @public
-interface IBaseProps<T = any> {
-  // (undocumented)
-  componentRef?: IRefObject<T>;
-}
-
-// @public (undocumented)
-interface IBaseSelectedItemsList<T> {
-  // (undocumented)
-  addItems: (items: T[]) => void;
-  items: T[] | undefined;
-}
-
-// @public (undocumented)
-interface IBaseSelectedItemsListProps<T> extends React.ClassAttributes<any> {
-  canRemoveItem?: (item: T) => boolean;
-  // (undocumented)
-  componentRef?: IRefObject<IBaseSelectedItemsList<T>>;
-  createGenericItem?: (input: string, ValidationState: ValidationState) => ISuggestionModel<T>;
-  defaultSelectedItems?: T[];
-  onChange?: (items?: T[]) => void;
-  onCopyItems?: (items: T[]) => string;
-  // @deprecated
-  onItemDeleted?: (deletedItem: T) => void;
-  onItemsDeleted?: (deletedItems: T[]) => void;
-  onItemSelected?: (selectedItem?: T) => T | PromiseLike<T>;
-  onRenderItem?: (props: ISelectedItemProps<T>) => JSX.Element;
-  removeButtonAriaLabel?: string;
-  selectedItems?: T[];
-  selection?: Selection;
-}
-
-// @public (undocumented)
-interface IBaseSelectedItemsListState {
-  // (undocumented)
-  items?: any;
-}
-
-// @public (undocumented)
-interface IBreadcrumb {
-  focus(): void;
-}
-
-// @public (undocumented)
-interface IBreadCrumbData {
-  // (undocumented)
-  props: IBreadcrumbProps;
-  // (undocumented)
-  renderedItems: IBreadcrumbItem[];
-  // (undocumented)
-  renderedOverflowItems: IBreadcrumbItem[];
-}
-
-// @public (undocumented)
-interface IBreadcrumbItem {
-  href?: string;
-  isCurrentItem?: boolean;
-  key: string;
-  onClick?: (ev?: React.MouseEvent<HTMLElement>, item?: IBreadcrumbItem) => void;
-  text: string;
-}
-
-// @public (undocumented)
-interface IBreadcrumbProps extends React.HTMLAttributes<HTMLElement> {
-  ariaLabel?: string;
-  className?: string;
-  componentRef?: IRefObject<IBreadcrumb>;
-  dividerAs?: IComponentAs<IDividerAsProps>;
-  items: IBreadcrumbItem[];
-  maxDisplayedItems?: number;
-  onReduceData?: (data: IBreadCrumbData) => IBreadCrumbData | undefined;
-  onRenderItem?: IRenderFunction<IBreadcrumbItem>;
-  overflowAriaLabel?: string;
-  overflowIndex?: number;
-  // (undocumented)
-  styles?: IStyleFunctionOrObject<IBreadcrumbStyleProps, IBreadcrumbStyles>;
-  // (undocumented)
-  theme?: ITheme;
-}
-
-// @public (undocumented)
-interface IBreadcrumbStyleProps {
-  // (undocumented)
-  className?: string;
-  // (undocumented)
-  theme: ITheme;
-}
-
-// @public (undocumented)
-interface IBreadcrumbStyles {
-  // (undocumented)
-  chevron: IStyle;
-  // (undocumented)
-  item: IStyle;
-  // (undocumented)
-  itemLink: IStyle;
-  // (undocumented)
-  list: IStyle;
-  // (undocumented)
-  listItem: IStyle;
-  // (undocumented)
-  overflow: IStyle;
-  // (undocumented)
-  overflowButton: IStyle;
-  // (undocumented)
-  root: IStyle;
-}
-
-// @public (undocumented)
-interface IButton {
-  dismissMenu: () => void;
-  focus: () => void;
-  openMenu: (shouldFocusOnContainer?: boolean, shouldFocusOnMount?: boolean) => void;
-}
-
-// @public (undocumented)
-interface IButtonProps extends React.AllHTMLAttributes<HTMLAnchorElement | HTMLButtonElement | HTMLDivElement | BaseButton | Button> {
-  allowDisabledFocus?: boolean;
-  ariaDescription?: string;
-  ariaHidden?: boolean;
-  ariaLabel?: string;
-  // @deprecated
-  buttonType?: ButtonType;
-  checked?: boolean;
-  className?: string;
-  componentRef?: IRefObject<IButton>;
-  data?: any;
-  defaultRender?: any;
-  // @deprecated
-  description?: IStyle;
-  disabled?: boolean;
-  getClassNames?: (theme: ITheme, className: string, variantClassName: string, iconClassName: string | undefined, menuIconClassName: string | undefined, disabled: boolean, checked: boolean, expanded: boolean, isSplit: boolean | undefined, allowDisabledFocus: boolean) => IButtonClassNames;
-  getSplitButtonClassNames?: (disabled: boolean, expanded: boolean, checked: boolean, allowDisabledFocus: boolean) => ISplitButtonClassNames;
-  href?: string;
-  iconProps?: IIconProps;
-  keytipProps?: IKeytipProps;
-  menuAs?: IComponentAs<IContextualMenuProps>;
-  menuIconProps?: IIconProps;
-  menuProps?: IContextualMenuProps;
-  menuTriggerKeyCode?: KeyCodes | null;
-  onAfterMenuDismiss?: () => void;
-  onMenuClick?: (ev?: React.MouseEvent<HTMLElement> | React.KeyboardEvent<HTMLElement>, button?: IButtonProps) => void;
-  onRenderAriaDescription?: IRenderFunction<IButtonProps>;
-  onRenderChildren?: IRenderFunction<IButtonProps>;
-  onRenderDescription?: IRenderFunction<IButtonProps>;
-  onRenderIcon?: IRenderFunction<IButtonProps>;
-  // @deprecated
-  onRenderMenu?: IRenderFunction<IContextualMenuProps>;
-  onRenderMenuIcon?: IRenderFunction<IButtonProps>;
-  onRenderText?: IRenderFunction<IButtonProps>;
-  persistMenu?: boolean;
-  primary?: boolean;
-  primaryDisabled?: boolean;
-  // @deprecated
-  rootProps?: React.ButtonHTMLAttributes<HTMLButtonElement> | React.AnchorHTMLAttributes<HTMLAnchorElement>;
-  secondaryText?: string;
-  split?: boolean;
-  splitButtonAriaLabel?: string;
-  styles?: IButtonStyles;
-  text?: string;
-  theme?: ITheme;
-  toggle?: boolean;
-  // @deprecated
-  toggled?: boolean;
-  uniqueId?: string | number;
-}
-
-// @public (undocumented)
-interface IButtonStyles {
-  description?: IStyle;
-  descriptionChecked?: IStyle;
-  descriptionDisabled?: IStyle;
-  descriptionHovered?: IStyle;
-  descriptionPressed?: IStyle;
-  flexContainer?: IStyle;
-  icon?: IStyle;
-  iconChecked?: IStyle;
-  iconDisabled?: IStyle;
-  iconExpanded?: IStyle;
-  iconExpandedHovered?: IStyle;
-  iconHovered?: IStyle;
-  iconPressed?: IStyle;
-  label?: IStyle;
-  labelChecked?: IStyle;
-  labelDisabled?: IStyle;
-  labelHovered?: IStyle;
-  menuIcon?: IStyle;
-  menuIconChecked?: IStyle;
-  menuIconDisabled?: IStyle;
-  menuIconExpanded?: IStyle;
-  menuIconExpandedHovered?: IStyle;
-  menuIconHovered?: IStyle;
-  menuIconPressed?: IStyle;
-  root?: IStyle;
-  rootChecked?: IStyle;
-  rootCheckedDisabled?: IStyle;
-  rootCheckedHovered?: IStyle;
-  rootCheckedPressed?: IStyle;
-  rootDisabled?: IStyle;
-  rootExpanded?: IStyle;
-  rootExpandedHovered?: IStyle;
-  rootFocused?: IStyle;
-  rootHovered?: IStyle;
-  rootPressed?: IStyle;
-  screenReaderText?: IStyle;
-  secondaryText?: IStyle;
-  splitButtonContainer?: IStyle;
-  splitButtonContainerChecked?: IStyle;
-  splitButtonContainerCheckedHovered?: IStyle;
-  splitButtonContainerDisabled?: IStyle;
-  splitButtonContainerFocused?: IStyle;
-  splitButtonContainerHovered?: IStyle;
-  splitButtonDivider?: IStyle;
-  splitButtonFlexContainer?: IStyle;
-  splitButtonMenuButton?: IStyle;
-  splitButtonMenuButtonChecked?: IStyle;
-  splitButtonMenuButtonDisabled?: IStyle;
-  splitButtonMenuButtonExpanded?: IStyle;
-  splitButtonMenuIcon?: IStyle;
-  splitButtonMenuIconDisabled?: IStyle;
-  textContainer?: IStyle;
-}
-
-// @public (undocumented)
-interface ICalendar {
-  focus: () => void;
-}
-
-// @public (undocumented)
-interface ICalendarFormatDateCallbacks {
-  formatDay: (date: Date) => string;
-  formatMonthDayYear: (date: Date, strings?: ICalendarStrings) => string;
-  formatMonthYear: (date: Date, strings?: ICalendarStrings) => string;
-  formatYear: (date: Date) => string;
-}
-
-// @public (undocumented)
-interface ICalendarIconStrings {
-  // (undocumented)
-  closeIcon?: string;
-  leftNavigation?: string;
-  rightNavigation?: string;
-}
-
-// @public (undocumented)
-interface ICalendarProps extends IBaseProps<ICalendar>, React.HTMLAttributes<HTMLElement> {
-  allFocusable?: boolean;
-  autoNavigateOnSelection?: boolean;
-  className?: string;
-  componentRef?: IRefObject<ICalendar>;
-  dateRangeType?: DateRangeType;
-  dateTimeFormatter?: ICalendarFormatDateCallbacks;
-  firstDayOfWeek?: DayOfWeek;
-  firstWeekOfYear?: FirstWeekOfYear;
-  highlightCurrentMonth?: boolean;
-  highlightSelectedMonth?: boolean;
-  isDayPickerVisible?: boolean;
-  isMonthPickerVisible?: boolean;
-  maxDate?: Date;
-  minDate?: Date;
-  navigationIcons?: ICalendarIconStrings;
-  onDismiss?: () => void;
-  onSelectDate?: (date: Date, selectedDateRangeArray?: Date[]) => void;
-  restrictedDates?: Date[];
-  selectDateOnClick?: boolean;
-  // @deprecated
-  shouldFocusOnMount?: boolean;
-  showCloseButton?: boolean;
-  showGoToToday?: boolean;
-  showMonthPickerAsOverlay?: boolean;
-  showSixWeeksByDefault?: boolean;
-  showWeekNumbers?: boolean;
-  strings: ICalendarStrings | null;
-  today?: Date;
-  value?: Date;
-  workWeekDays?: DayOfWeek[];
-  yearPickerHidden?: boolean;
-}
-
-// @public (undocumented)
-interface ICalendarState {
-  isDayPickerVisible?: boolean;
-  isMonthPickerVisible?: boolean;
-  navigatedDayDate?: Date;
-  navigatedMonthDate?: Date;
-  selectedDate?: Date;
-}
-
-// @public (undocumented)
-interface ICalendarStrings {
-  closeButtonAriaLabel?: string;
-  days: string[];
-  goToToday: string;
-  months: string[];
-  nextMonthAriaLabel?: string;
-  nextYearAriaLabel?: string;
-  prevMonthAriaLabel?: string;
-  prevYearAriaLabel?: string;
-  shortDays: string[];
-  shortMonths: string[];
-  weekNumberFormatString?: string;
-}
-
-// @public (undocumented)
-interface ICallout {
-}
-
-// @public (undocumented)
-interface ICalloutContentStyleProps {
-  backgroundColor?: string;
-  beakWidth?: number;
-  calloutMaxWidth?: number;
-  calloutWidth?: number;
-  className?: string;
-  overflowYHidden?: boolean;
-  positions?: ICalloutPositionedInfo;
-  theme: ITheme;
-}
-
-// @public (undocumented)
-interface ICalloutContentStyles {
-  beak: IStyle;
-  beakCurtain: IStyle;
-  calloutMain: IStyle;
-  container: IStyle;
-  root: IStyle;
-}
-
-// @public (undocumented)
-interface ICalloutProps extends React.HTMLAttributes<HTMLDivElement> {
-  alignTargetEdge?: boolean;
-  ariaDescribedBy?: string;
-  ariaLabel?: string;
-  ariaLabelledBy?: string;
-  backgroundColor?: string;
-  beakWidth?: number;
-  bounds?: IRectangle;
-  calloutMaxHeight?: number;
-  calloutMaxWidth?: number;
-  calloutWidth?: number;
-  className?: string;
-  componentRef?: IRefObject<ICallout>;
-  coverTarget?: boolean;
-  directionalHint?: DirectionalHint;
-  directionalHintFixed?: boolean;
-  directionalHintForRTL?: DirectionalHint;
-  doNotLayer?: boolean;
-  finalHeight?: number;
-  gapSpace?: number;
-  hidden?: boolean;
-  hideOverflow?: boolean;
-  isBeakVisible?: boolean;
-  layerProps?: ILayerProps;
-  minPagePadding?: number;
-  onDismiss?: (ev?: any) => void;
-  onLayerMounted?: () => void;
-  onPositioned?: (positions?: ICalloutPositionedInfo) => void;
-  onScroll?: () => void;
-  preventDismissOnLostFocus?: boolean;
-  preventDismissOnResize?: boolean;
-  preventDismissOnScroll?: boolean;
-  role?: string;
-  setInitialFocus?: boolean;
-  style?: React.CSSProperties;
-  styles?: IStyleFunctionOrObject<ICalloutContentStyleProps, ICalloutContentStyles>;
-  target?: Element | string | MouseEvent | IPoint | null;
-  theme?: ITheme;
-}
-
-// @public (undocumented)
-interface ICellStyleProps {
-  // (undocumented)
-  cellExtraRightPadding: number;
-  // (undocumented)
-  cellLeftPadding: number;
-  // (undocumented)
-  cellRightPadding: number;
-}
-
-// @public
-interface IChangeDescription {
-  // (undocumented)
-  key: string;
-  // (undocumented)
-  oldValue: any;
-  // (undocumented)
-  value: any;
-}
-
-// @public
-interface IChangeEventCallback {
-  // (undocumented)
-  (changeDescription?: IChangeDescription): void;
-  // (undocumented)
-  __id__?: string;
-}
-
-// @public
-interface ICheckbox {
-  checked: boolean;
-  focus: () => void;
-}
-
-// @public
-interface ICheckboxProps extends React.ButtonHTMLAttributes<HTMLElement | HTMLInputElement> {
-  ariaDescribedBy?: string;
-  ariaLabel?: string;
-  ariaLabelledBy?: string;
-  ariaPositionInSet?: number;
-  ariaSetSize?: number;
-  boxSide?: 'start' | 'end';
-  checked?: boolean;
-  checkmarkIconProps?: IIconProps;
-  className?: string;
-  componentRef?: IRefObject<ICheckbox>;
-  defaultChecked?: boolean;
-  disabled?: boolean;
-  inputProps?: React.ButtonHTMLAttributes<HTMLElement | HTMLButtonElement>;
-  keytipProps?: IKeytipProps;
-  label?: string;
-  onChange?: (ev?: React.FormEvent<HTMLElement | HTMLInputElement>, checked?: boolean) => void;
-  onRenderLabel?: IRenderFunction<ICheckboxProps>;
-  styles?: IStyleFunctionOrObject<ICheckboxStyleProps, ICheckboxStyles>;
-  theme?: ITheme;
-}
-
-// @public (undocumented)
-interface ICheckboxState {
-  isChecked?: boolean;
-}
-
-// @public (undocumented)
-interface ICheckboxStyleProps {
-  // (undocumented)
-  checked?: boolean;
-  // (undocumented)
-  className?: string;
-  // (undocumented)
-  disabled?: boolean;
-  // (undocumented)
-  isUsingCustomLabelRender: boolean;
-  // (undocumented)
-  reversed?: boolean;
-  // (undocumented)
-  theme: ITheme;
-}
-
-// @public (undocumented)
-interface ICheckboxStyles {
-  checkbox?: IStyle;
-  checkmark?: IStyle;
-  input?: IStyle;
-  label?: IStyle;
-  root?: IStyle;
-  text?: IStyle;
-}
-
-// @public (undocumented)
-interface ICheckProps extends React.ClassAttributes<CheckBase> {
-  alwaysShowCheck?: boolean;
-  checked?: boolean;
-  className?: string;
-  componentRef?: IRefObject<ICheckProps>;
-  styles?: IStyleFunctionOrObject<ICheckStyleProps, ICheckStyles>;
-  theme?: ITheme;
-}
-
-// @public (undocumented)
-interface ICheckStyleProps {
-  checkBoxHeight?: string;
-  // (undocumented)
-  checked?: boolean;
-  className?: string;
-  theme: ITheme;
-}
-
-// @public (undocumented)
-interface ICheckStyles {
-  check: IStyle;
-  checkHost: IStyle;
-  circle: IStyle;
-  root: IStyle;
-}
-
-// @public (undocumented)
-interface IChoiceGroup {
-  checkedOption: IChoiceGroupOption | undefined;
-  focus: () => void;
-}
-
-// @public (undocumented)
-interface IChoiceGroupOption extends React.HTMLAttributes<HTMLElement | HTMLInputElement> {
-  ariaLabel?: string;
-  checked?: boolean;
-  disabled?: boolean;
-  iconProps?: IIconProps;
-  id?: string;
-  imageAlt?: string;
-  imageSize?: {
-    height: number;
-    width: number;
-  }
-  imageSrc?: string;
-  key: string;
-  labelId?: string;
-  onRenderField?: IRenderFunction<IChoiceGroupOption>;
-  onRenderLabel?: (option: IChoiceGroupOption) => JSX.Element;
-  selectedImageSrc?: string;
-  styles?: IStyleFunctionOrObject<IChoiceGroupOptionStyleProps, IChoiceGroupOptionStyles>;
-  text: string;
-}
-
-// @public (undocumented)
-interface IChoiceGroupOptionProps extends IChoiceGroupOption {
-  componentRef?: IRefObject<IChoiceGroupOption>;
-  focused?: boolean;
-  name?: string;
-  onBlur?: (ev: React.FocusEvent<HTMLElement>, props?: IChoiceGroupOption) => void;
-  onChange?: OnChangeCallback;
-  onFocus?: OnFocusCallback;
-  required?: boolean;
-  theme?: ITheme;
-}
-
-// @public (undocumented)
-interface IChoiceGroupOptionStyleProps {
-  // (undocumented)
-  checked?: boolean;
-  // (undocumented)
-  disabled?: boolean;
-  // (undocumented)
-  focused?: boolean;
-  // (undocumented)
-  hasIcon?: boolean;
-  // (undocumented)
-  hasImage?: boolean;
-  // (undocumented)
-  imageIsLarge?: boolean;
-  // (undocumented)
-  theme: ITheme;
-}
-
-// @public (undocumented)
-interface IChoiceGroupOptionStyles {
-  // (undocumented)
-  choiceFieldWrapper?: IStyle;
-  // (undocumented)
-  field?: IStyle;
-  // (undocumented)
-  iconWrapper?: IStyle;
-  // (undocumented)
-  imageWrapper?: IStyle;
-  // (undocumented)
-  innerField?: IStyle;
-  // (undocumented)
-  input?: IStyle;
-  // (undocumented)
-  labelWrapper?: IStyle;
-  // (undocumented)
-  root?: IStyle;
-  // (undocumented)
-  selectedImageWrapper?: IStyle;
-}
-
-// @public (undocumented)
-interface IChoiceGroupProps extends React.InputHTMLAttributes<HTMLElement | HTMLInputElement> {
-  ariaLabelledBy?: string;
-  componentRef?: IRefObject<IChoiceGroup>;
-  defaultSelectedKey?: string | number;
-  label?: string;
-  onChange?: (ev?: React.FormEvent<HTMLElement | HTMLInputElement>, option?: IChoiceGroupOption) => void;
-  // @deprecated
-  onChanged?: (option: IChoiceGroupOption, evt?: React.FormEvent<HTMLElement | HTMLInputElement>) => void;
-  options?: IChoiceGroupOption[];
-  selectedKey?: string | number;
-  styles?: IStyleFunctionOrObject<IChoiceGroupStyleProps, IChoiceGroupStyles>;
-  theme?: ITheme;
-}
-
-// @public (undocumented)
-interface IChoiceGroupState {
-  // (undocumented)
-  keyChecked: string | number;
-  keyFocused?: string | number;
-}
-
-// @public (undocumented)
-interface IChoiceGroupStyleProps {
-  // (undocumented)
-  className?: string;
-  // (undocumented)
-  optionsContainIconOrImage?: boolean;
-  // (undocumented)
-  theme: ITheme;
-}
-
-// @public (undocumented)
-interface IChoiceGroupStyles {
-  // (undocumented)
-  applicationRole?: IStyle;
-  // (undocumented)
-  flexContainer?: IStyle;
-  // (undocumented)
-  label?: IStyle;
-  // (undocumented)
-  root?: IStyle;
-}
-
-// @public (undocumented)
-interface ICircle extends IShimmerElement {
-  height?: number;
-}
-
-// @public (undocumented)
-interface ICoachmark {
-  dismiss?: (ev?: any) => void;
-}
-
-// @public
-interface ICoachmarkProps extends React.ClassAttributes<CoachmarkBase> {
-  ariaAlertText?: string;
-  ariaDescribedBy?: string;
-  ariaDescribedByText?: string;
-  ariaLabelledBy?: string;
-  ariaLabelledByText?: string;
-  beaconColorOne?: string;
-  beaconColorTwo?: string;
-  // @deprecated
-  beakHeight?: number;
-  // @deprecated
-  beakWidth?: number;
-  children?: any;
-  className?: string;
-  // @deprecated
-  collapsed?: boolean;
-  color?: string;
-  componentRef?: IRefObject<ICoachmark>;
-  delayBeforeCoachmarkAnimation?: number;
-  delayBeforeMouseOpen?: number;
-  // @deprecated
-  height?: number;
-  isCollapsed?: boolean;
-  isPositionForced?: boolean;
-  mouseProximityOffset?: number;
-  onAnimationOpenEnd?: () => void;
-  onAnimationOpenStart?: () => void;
-  onDismiss?: (ev?: any) => void;
-  onMouseMove?: (e: MouseEvent) => void;
-  positioningContainerProps?: IPositioningContainerProps;
-  preventDismissOnLostFocus?: boolean;
-  preventFocusOnMount?: boolean;
-  styles?: IStyleFunctionOrObject<ICoachmarkStyleProps, ICoachmarkStyles>;
-  target: HTMLElement | string | null;
-  // @deprecated
-  teachingBubbleRef?: ITeachingBubble;
-  theme?: ITheme;
-  // @deprecated
-  width?: number;
-}
-
-// @public (undocumented)
-interface ICoachmarkState {
-  alertText?: string;
-  beakBottom?: string;
-  beakLeft?: string;
-  beakRight?: string;
-  beakTop?: string;
-  entityInnerHostRect: IEntityRect;
-  isBeaconAnimating: boolean;
-  isCollapsed: boolean;
-  isMeasured: boolean;
-  isMeasuring: boolean;
-  isMouseInProximity: boolean;
-  targetAlignment?: RectangleEdge;
-  targetPosition?: RectangleEdge;
-  transformOrigin?: string;
-}
-
-// @public
-interface ICoachmarkStyleProps {
-  beaconColorOne?: string;
-  beaconColorTwo?: string;
-  className?: string;
-  // @deprecated
-  collapsed?: boolean;
-  // (undocumented)
-  color?: string;
-  delayBeforeCoachmarkAnimation?: string;
-  entityHostHeight?: string;
-  entityHostWidth?: string;
-  height?: string;
-  isBeaconAnimating: boolean;
-  isCollapsed: boolean;
-  isMeasured: boolean;
-  isMeasuring: boolean;
-  theme?: ITheme;
-  transformOrigin?: string;
-  width?: string;
-}
-
-// @public
-interface ICoachmarkStyles {
-  ariaContainer?: IStyle;
-  childrenContainer: IStyle;
-  collapsed?: IStyle;
-  entityHost?: IStyle;
-  entityInnerHost: IStyle;
-  pulsingBeacon?: IStyle;
-  root?: IStyle;
-  rotateAnimationLayer?: IStyle;
-  scaleAnimationLayer?: IStyle;
-  translateAnimationContainer?: IStyle;
-}
-
-// @public (undocumented)
-interface IColor extends IRGB, IHSV {
-  hex: string;
-  str: string;
-}
-
-// @public (undocumented)
-interface IColorCellProps {
-  color?: string;
-  id: string;
-  index?: number;
-  label?: string;
-}
-
-// @public (undocumented)
-interface IColorPicker {
-  color: IColor;
-}
-
-// @public (undocumented)
-interface IColorPickerGridCellProps {
-  borderWidth?: number;
-  circle?: boolean;
-  color?: string;
-  disabled?: boolean;
-  height?: number;
-  id: string;
-  index?: number;
-  item: IColorCellProps;
-  label?: string;
-  onClick?: (item: IColorCellProps) => void;
-  onFocus?: (item: IColorCellProps) => void;
-  onHover?: (item?: IColorCellProps) => void;
-  onKeyDown?: (ev: React.KeyboardEvent<HTMLButtonElement>) => void;
-  onMouseEnter?: (ev: React.MouseEvent<HTMLButtonElement>) => boolean;
-  onMouseLeave?: (ev: React.MouseEvent<HTMLButtonElement>) => void;
-  onMouseMove?: (ev: React.MouseEvent<HTMLButtonElement>) => boolean;
-  onWheel?: (ev: React.MouseEvent<HTMLButtonElement>) => void;
-  selected: boolean;
-  styles?: IStyleFunctionOrObject<IColorPickerGridCellStyleProps, IColorPickerGridCellStyles>;
-  theme?: ITheme;
-  width?: number;
-}
-
-// @public
-interface IColorPickerGridCellStyleProps {
-  borderWidth?: number;
-  circle?: boolean;
-  disabled?: boolean;
-  height?: number;
-  isWhite?: boolean;
-  selected?: boolean;
-  theme: ITheme;
-  width?: number;
-}
-
-// @public
-interface IColorPickerGridCellStyles {
-  colorCell: IStyle;
-  svg: IStyle;
-}
-
-// @public (undocumented)
-interface IColorPickerProps extends IBaseProps<IColorPicker> {
-  alphaLabel?: string;
-  alphaSliderHidden?: boolean;
-  blueLabel?: string;
-  className?: string;
-  color: IColor | string;
-  componentRef?: IRefObject<IColorPicker>;
-  greenLabel?: string;
-  hexLabel?: string;
-  onChange?: (ev: React.SyntheticEvent<HTMLElement>, color: IColor) => void;
-  // @deprecated
-  onColorChanged?: (color: string, colorObject: IColor) => void;
-  redLabel?: string;
-  styles?: IStyleFunctionOrObject<IColorPickerStyleProps, IColorPickerStyles>;
-  theme?: ITheme;
-}
-
-// @public (undocumented)
-interface IColorPickerState {
-  // (undocumented)
-  color: IColor;
-}
-
-// @public (undocumented)
-interface IColorPickerStyleProps {
-  className?: string;
-  theme: ITheme;
-}
-
-// @public (undocumented)
-interface IColorPickerStyles {
-  input?: IStyle;
-  panel?: IStyle;
-  root?: IStyle;
-  table?: IStyle;
-  tableHeader?: IStyle;
-  tableHexCell?: IStyle;
-}
-
-// @public (undocumented)
-interface IColorRectangle {
-  color: IColor;
-}
-
-// @public (undocumented)
-interface IColorRectangleProps extends IBaseProps<IColorRectangle> {
-  className?: string;
-  color: IColor;
-  componentRef?: IRefObject<IColorRectangle>;
-  minSize?: number;
-  onChange?: (ev: React.MouseEvent<HTMLElement>, color: IColor) => void;
-  // @deprecated
-  onSVChanged?: (s: number, v: number) => void;
-  styles?: IStyleFunctionOrObject<IColorRectangleStyleProps, IColorRectangleStyles>;
-  theme?: ITheme;
-}
-
-// @public (undocumented)
-interface IColorRectangleStyleProps {
-  className?: string;
-  theme: ITheme;
-}
-
-// @public (undocumented)
-interface IColorRectangleStyles {
-  dark?: IStyle;
-  light?: IStyle;
-  root?: IStyle;
-  thumb?: IStyle;
-}
-
-// @public (undocumented)
-interface IColorSlider {
-}
-
-// @public (undocumented)
-interface IColorSliderProps extends IBaseProps<IColorSlider> {
-  className?: string;
-  componentRef?: IRefObject<IColorSlider>;
-  isAlpha?: boolean;
-  maxValue?: number;
-  minValue?: number;
-  onChange?: (event: React.MouseEvent<HTMLElement>, newValue?: number) => void;
-  // @deprecated
-  onChanged?: (newValue: number) => void;
-  overlayStyle?: any;
-  styles?: IStyleFunctionOrObject<IColorSliderStyleProps, IColorSliderStyles>;
-  theme?: ITheme;
-  thumbColor?: string;
-  value?: number;
-}
-
-// @public (undocumented)
-interface IColorSliderStyleProps {
-  className?: string;
-  theme: ITheme;
-}
-
-// @public (undocumented)
-interface IColorSliderStyles {
-  root?: IStyle;
-  sliderOverlay?: IStyle;
-  sliderThumb?: IStyle;
-}
-
-// @public (undocumented)
-interface IColumn {
-  ariaLabel?: string;
-  calculatedWidth?: number;
-  className?: string;
-  columnActionsMode?: ColumnActionsMode;
-  currentWidth?: number;
-  data?: any;
-  fieldName?: string;
-  filterAriaLabel?: string;
-  groupAriaLabel?: string;
-  headerClassName?: string;
-  iconClassName?: string;
-  iconName?: string;
-  // @deprecated
-  isCollapsable?: boolean;
-  isCollapsible?: boolean;
-  isFiltered?: boolean;
-  isGrouped?: boolean;
-  isIconOnly?: boolean;
-  isMenuOpen?: boolean;
-  isMultiline?: boolean;
-  isPadded?: boolean;
-  isResizable?: boolean;
-  isRowHeader?: boolean;
-  isSorted?: boolean;
-  isSortedDescending?: boolean;
-  key: string;
-  maxWidth?: number;
-  minWidth: number;
-  name: string;
-  onColumnClick?: (ev: React.MouseEvent<HTMLElement>, column: IColumn) => void;
-  onColumnContextMenu?: (column?: IColumn, ev?: React.MouseEvent<HTMLElement>) => void;
-  onColumnResize?: (width?: number) => void;
-  onRender?: (item?: any, index?: number, column?: IColumn) => any;
-  onRenderDivider?: IRenderFunction<IDetailsColumnProps>;
-  sortAscendingAriaLabel?: string;
-  sortDescendingAriaLabel?: string;
-}
-
-// @public (undocumented)
-interface IColumnDragDropDetails {
-  draggedIndex: number;
-  targetIndex: number;
-}
-
-// @public (undocumented)
-interface IColumnReorderOptions {
-  frozenColumnCountFromEnd?: number;
-  frozenColumnCountFromStart?: number;
-  // @deprecated
-  handleColumnReorder?: (draggedIndex: number, targetIndex: number) => void;
-  onColumnDragStart?: (dragStarted: boolean) => void;
-  onColumnDrop?: (dragDropDetails: IColumnDragDropDetails) => void;
-  onDragEnd?: (columnDropLocationDetails: ColumnDragEndLocation) => void;
-}
-
-// @public (undocumented)
-interface IComboBox {
-  dismissMenu: () => void;
-  focus(shouldOpenOnFocus?: boolean, useFocusAsync?: boolean): boolean;
-}
-
-// @public (undocumented)
-interface IComboBoxOption extends ISelectableOption {
-  styles?: Partial<IComboBoxOptionStyles>;
-  useAriaLabelAsText?: boolean;
-}
-
-// @public (undocumented)
-interface IComboBoxOptionStyles extends IButtonStyles {
-  optionText: IStyle;
-  optionTextWrapper: IStyle;
-}
-
-// @public (undocumented)
-interface IComboBoxProps extends ISelectableDroppableTextProps<IComboBox, IComboBox> {
-  allowFreeform?: boolean;
-  ariaDescribedBy?: string;
-  autoComplete?: 'on' | 'off';
-  autofill?: IAutofillProps;
-  buttonIconProps?: IIconProps;
-  caretDownButtonStyles?: Partial<IButtonStyles>;
-  comboBoxOptionStyles?: Partial<IComboBoxOptionStyles>;
-  componentRef?: IRefObject<IComboBox>;
-  dropdownMaxWidth?: number;
-  dropdownWidth?: number;
-  getClassNames?: (theme: ITheme, isOpen: boolean, disabled: boolean, required: boolean, focused: boolean, allowFreeForm: boolean, hasErrorMessage: boolean, className?: string) => IComboBoxClassNames;
-  isButtonAriaHidden?: boolean;
-  keytipProps?: IKeytipProps;
-  multiSelect?: boolean;
-  onChange?: (event: React.FormEvent<IComboBox>, option?: IComboBoxOption, index?: number, value?: string) => void;
-  // @deprecated
-  onChanged?: (option?: IComboBoxOption, index?: number, value?: string, submitPendingValueEvent?: any) => void;
-  onItemClick?: (event: React.FormEvent<IComboBox>, option?: IComboBoxOption, index?: number) => void;
-  onMenuDismissed?: () => void;
-  onMenuOpen?: () => void;
-  onPendingValueChanged?: (option?: IComboBoxOption, index?: number, value?: string) => void;
-  onRenderLowerContent?: IRenderFunction<IComboBoxProps>;
-  onResolveOptions?: (options: IComboBoxOption[]) => IComboBoxOption[] | PromiseLike<IComboBoxOption[]>;
-  onScrollToItem?: (itemIndex: number) => void;
-  options: IComboBoxOption[];
-  scrollSelectedToTop?: boolean;
-  styles?: Partial<IComboBoxStyles>;
-  text?: string;
-  theme?: ITheme;
-  useComboBoxAsMenuWidth?: boolean;
-  // @deprecated
-  value?: string;
-}
-
-// @public (undocumented)
-interface IComboBoxState {
-  currentOptions: IComboBoxOption[];
-  currentPendingValue?: string;
-  currentPendingValueValidIndex: number;
-  currentPendingValueValidIndexOnHover: number;
-  focused?: boolean;
-  isOpen?: boolean;
-  selectedIndices?: number[];
-  suggestedDisplayValue?: string;
-}
-
-// @public (undocumented)
-interface IComboBoxStyles {
-  callout: IStyle;
-  container: IStyle;
-  divider: IStyle;
-  errorMessage: IStyle;
-  header: IStyle;
-  input: IStyle;
-  inputDisabled: IStyle;
-  label: IStyle;
-  labelDisabled: IStyle;
-  optionsContainer: IStyle;
-  optionsContainerWrapper: IStyle;
-  root: IStyle;
-  rootDisabled: IStyle;
-  rootDisallowFreeForm: IStyle;
-  rootError: IStyle;
-  rootFocused: IStyle;
-  rootHovered: IStyle;
-  rootPressed: IStyle;
-}
-
-// @public (undocumented)
-interface ICommandBar {
-  focus(): void;
-  remeasure(): void;
-}
-
-// @public (undocumented)
-interface ICommandBarData {
-  cacheKey: string;
-  farItems: ICommandBarItemProps[] | undefined;
-  minimumOverflowItems: number;
-  overflowItems: ICommandBarItemProps[];
-  primaryItems: ICommandBarItemProps[];
-}
-
-// @public (undocumented)
-interface ICommandBarItemProps extends IContextualMenuItem {
-  buttonStyles?: IButtonStyles;
-  cacheKey?: string;
-  commandBarButtonAs?: IComponentAs<ICommandBarItemProps>;
-  iconOnly?: boolean;
-  renderedInOverflow?: boolean;
-  tooltipHostProps?: ITooltipHostProps;
-}
-
-// @public (undocumented)
-interface ICommandBarProps extends React.HTMLAttributes<HTMLDivElement> {
-  ariaLabel?: string;
-  buttonAs?: IComponentAs<IButtonProps>;
-  className?: string;
-  componentRef?: IRefObject<ICommandBar>;
-  farItems?: ICommandBarItemProps[];
-  items: ICommandBarItemProps[];
-  onDataGrown?: (movedItem: ICommandBarItemProps) => void;
-  onDataReduced?: (movedItem: ICommandBarItemProps) => void;
-  onGrowData?: (data: ICommandBarData) => ICommandBarData;
-  onReduceData?: (data: ICommandBarData) => ICommandBarData;
-  overflowButtonAs?: IComponentAs<IButtonProps>;
-  overflowButtonProps?: IButtonProps;
-  overflowItems?: ICommandBarItemProps[];
-  shiftOnReduce?: Boolean;
-  styles?: IStyleFunctionOrObject<ICommandBarStyleProps, ICommandBarStyles>;
-  theme?: ITheme;
-}
-
-// @public (undocumented)
-interface ICommandBarStyleProps {
-  // (undocumented)
-  className?: string;
-  // (undocumented)
-  theme: ITheme;
-}
-
-// @public (undocumented)
-interface ICommandBarStyles {
-  // (undocumented)
-  primarySet?: IStyle;
-  // (undocumented)
-  root?: IStyle;
-  // (undocumented)
-  secondarySet?: IStyle;
-}
-
-// @public (undocumented)
-class IconBase extends BaseComponent<IIconProps, IIconState> {
-  constructor(props: IIconProps);
-  // (undocumented)
-  render(): JSX.Element;
-}
-
-// @public (undocumented)
-class IconButton extends BaseComponent<IButtonProps, {}> {
-  protected _skipComponentRefResolution: boolean;
-  // (undocumented)
-  render(): JSX.Element;
-}
-
-// @public (undocumented)
-module IconFontSizes {
-  // (undocumented)
-  large: string;
-
-  // (undocumented)
-  medium: string;
-
-  // (undocumented)
-  small: string;
-
-  // (undocumented)
-  xSmall: string;
-
-}
-
-// @public @deprecated (undocumented)
-enum IconNames {
-  // (undocumented)
-  AADLogo = "AADLogo",
-  // (undocumented)
-  Accept = "Accept",
-  // (undocumented)
-  AccessibiltyChecker = "AccessibiltyChecker",
-  // (undocumented)
-  AccessLogo = "AccessLogo",
-  // (undocumented)
-  AccessLogoFill = "AccessLogoFill",
-  // (undocumented)
-  AccountManagement = "AccountManagement",
-  // (undocumented)
-  Accounts = "Accounts",
-  // (undocumented)
-  ActionCenter = "ActionCenter",
-  // (undocumented)
-  ActivateOrders = "ActivateOrders",
-  // (undocumented)
-  ActivityFeed = "ActivityFeed",
-  // (undocumented)
-  Add = "Add",
-  // (undocumented)
-  AddBookmark = "AddBookmark",
-  // (undocumented)
-  AddEvent = "AddEvent",
-  // (undocumented)
-  AddFavorite = "AddFavorite",
-  // (undocumented)
-  AddFavoriteFill = "AddFavoriteFill",
-  // (undocumented)
-  AddFriend = "AddFriend",
-  // (undocumented)
-  AddGroup = "AddGroup",
-  // (undocumented)
-  AddIn = "AddIn",
-  // (undocumented)
-  AddNotes = "AddNotes",
-  // (undocumented)
-  AddOnlineMeeting = "AddOnlineMeeting",
-  // (undocumented)
-  AddPhone = "AddPhone",
-  // (undocumented)
-  AddTo = "AddTo",
-  // (undocumented)
-  Admin = "Admin",
-  // (undocumented)
-  AdminALogo32 = "AdminALogo32",
-  // (undocumented)
-  AdminALogoFill32 = "AdminALogoFill32",
-  // (undocumented)
-  AdminALogoInverse32 = "AdminALogoInverse32",
-  // (undocumented)
-  AdminCLogoInverse32 = "AdminCLogoInverse32",
-  // (undocumented)
-  AdminDLogoInverse32 = "AdminDLogoInverse32",
-  // (undocumented)
-  AdminELogoInverse32 = "AdminELogoInverse32",
-  // (undocumented)
-  AdminLLogoInverse32 = "AdminLLogoInverse32",
-  // (undocumented)
-  AdminMLogoInverse32 = "AdminMLogoInverse32",
-  // (undocumented)
-  AdminOLogoInverse32 = "AdminOLogoInverse32",
-  // (undocumented)
-  AdminPLogoInverse32 = "AdminPLogoInverse32",
-  // (undocumented)
-  AdminSLogoInverse32 = "AdminSLogoInverse32",
-  // (undocumented)
-  AdminYLogoInverse32 = "AdminYLogoInverse32",
-  // (undocumented)
-  Airplane = "Airplane",
-  // (undocumented)
-  AirplaneSolid = "AirplaneSolid",
-  // (undocumented)
-  AirTickets = "AirTickets",
-  // (undocumented)
-  AlarmClock = "AlarmClock",
-  // (undocumented)
-  Album = "Album",
-  // (undocumented)
-  AlbumRemove = "AlbumRemove",
-  // (undocumented)
-  AlertSolid = "AlertSolid",
-  // (undocumented)
-  AlignCenter = "AlignCenter",
-  // (undocumented)
-  AlignHorizontalCenter = "AlignHorizontalCenter",
-  // (undocumented)
-  AlignHorizontalLeft = "AlignHorizontalLeft",
-  // (undocumented)
-  AlignHorizontalRight = "AlignHorizontalRight",
-  // (undocumented)
-  AlignJustify = "AlignJustify",
-  // (undocumented)
-  AlignLeft = "AlignLeft",
-  // (undocumented)
-  AlignRight = "AlignRight",
-  // (undocumented)
-  AlignVerticalBottom = "AlignVerticalBottom",
-  // (undocumented)
-  AlignVerticalCenter = "AlignVerticalCenter",
-  // (undocumented)
-  AlignVerticalTop = "AlignVerticalTop",
-  // (undocumented)
-  AllApps = "AllApps",
-  // (undocumented)
-  AllAppsMirrored = "AllAppsMirrored",
-  // (undocumented)
-  AllCurrency = "AllCurrency",
-  // (undocumented)
-  AnalyticsLogo = "AnalyticsLogo",
-  // (undocumented)
-  AnalyticsQuery = "AnalyticsQuery",
-  // (undocumented)
-  AnalyticsReport = "AnalyticsReport",
-  // (undocumented)
-  AnalyticsView = "AnalyticsView",
-  // (undocumented)
-  AnchorLock = "AnchorLock",
-  // (undocumented)
-  Annotation = "Annotation",
-  // (undocumented)
-  AppIconDefault = "AppIconDefault",
-  // (undocumented)
-  AppIconDefaultAdd = "AppIconDefaultAdd",
-  // (undocumented)
-  AppIconDefaultList = "AppIconDefaultList",
-  // (undocumented)
-  Archive = "Archive",
-  // (undocumented)
-  AreaChart = "AreaChart",
-  // (undocumented)
-  ArrangeBringForward = "ArrangeBringForward",
-  // (undocumented)
-  ArrangeBringToFront = "ArrangeBringToFront",
-  // (undocumented)
-  ArrangeByFrom = "ArrangeByFrom",
-  // (undocumented)
-  ArrangeSendBackward = "ArrangeSendBackward",
-  // (undocumented)
-  ArrangeSendToBack = "ArrangeSendToBack",
-  // (undocumented)
-  Arrivals = "Arrivals",
-  // (undocumented)
-  ArrowDownRight8 = "ArrowDownRight8",
-  // (undocumented)
-  ArrowDownRightMirrored8 = "ArrowDownRightMirrored8",
-  // (undocumented)
-  ArrowTallDownLeft = "ArrowTallDownLeft",
-  // (undocumented)
-  ArrowTallDownRight = "ArrowTallDownRight",
-  // (undocumented)
-  ArrowTallUpLeft = "ArrowTallUpLeft",
-  // (undocumented)
-  ArrowTallUpRight = "ArrowTallUpRight",
-  // (undocumented)
-  ArrowUpRight = "ArrowUpRight",
-  // (undocumented)
-  ArrowUpRight8 = "ArrowUpRight8",
-  // (undocumented)
-  ArrowUpRightMirrored8 = "ArrowUpRightMirrored8",
-  // (undocumented)
-  Articles = "Articles",
-  // (undocumented)
-  Ascending = "Ascending",
-  // (undocumented)
-  AspectRatio = "AspectRatio",
-  // (undocumented)
-  AssessmentGroup = "AssessmentGroup",
-  // (undocumented)
-  AssessmentGroupTemplate = "AssessmentGroupTemplate",
-  // (undocumented)
-  AssetLibrary = "AssetLibrary",
-  // (undocumented)
-  Assign = "Assign",
-  // (undocumented)
-  Asterisk = "Asterisk",
-  // (undocumented)
-  AsteriskSolid = "AsteriskSolid",
-  // (undocumented)
-  ATPLogo = "ATPLogo",
-  // (undocumented)
-  Attach = "Attach",
-  // (undocumented)
-  AustralianRules = "AustralianRules",
-  // (undocumented)
-  AutoEnhanceOff = "AutoEnhanceOff",
-  // (undocumented)
-  AutoEnhanceOn = "AutoEnhanceOn",
-  // (undocumented)
-  AutoFillTemplate = "AutoFillTemplate",
-  // (undocumented)
-  AutoHeight = "AutoHeight",
-  // (undocumented)
-  AutoRacing = "AutoRacing",
-  // (undocumented)
-  AwayStatus = "AwayStatus",
-  // (undocumented)
-  AzureAPIManagement = "AzureAPIManagement",
-  // (undocumented)
-  AzureKeyVault = "AzureKeyVault",
-  // (undocumented)
-  AzureLogo = "AzureLogo",
-  // (undocumented)
-  AzureServiceEndpoint = "AzureServiceEndpoint",
-  // (undocumented)
-  Back = "Back",
-  // (undocumented)
-  BackgroundColor = "BackgroundColor",
-  // (undocumented)
-  Backlog = "Backlog",
-  // (undocumented)
-  BacklogBoard = "BacklogBoard",
-  // (undocumented)
-  BacklogList = "BacklogList",
-  // (undocumented)
-  BackToWindow = "BackToWindow",
-  // (undocumented)
-  Badge = "Badge",
-  // (undocumented)
-  Balloons = "Balloons",
-  // (undocumented)
-  Bank = "Bank",
-  // (undocumented)
-  BankSolid = "BankSolid",
-  // (undocumented)
-  BarChart4 = "BarChart4",
-  // (undocumented)
-  BarChartHorizontal = "BarChartHorizontal",
-  // (undocumented)
-  BarChartVertical = "BarChartVertical",
-  // (undocumented)
-  BarChartVerticalFill = "BarChartVerticalFill",
-  // (undocumented)
-  BarChartVerticalFilter = "BarChartVerticalFilter",
-  // (undocumented)
-  BarChartVerticalFilterSolid = "BarChartVerticalFilterSolid",
-  // (undocumented)
-  Baseball = "Baseball",
-  // (undocumented)
-  BeerMug = "BeerMug",
-  // (undocumented)
-  BIDashboard = "BIDashboard",
-  // (undocumented)
-  BidiLtr = "BidiLtr",
-  // (undocumented)
-  BidiRtl = "BidiRtl",
-  // (undocumented)
-  BingLogo = "BingLogo",
-  // (undocumented)
-  BirthdayCake = "BirthdayCake",
-  // (undocumented)
-  BlockContact = "BlockContact",
-  // (undocumented)
-  Blocked = "Blocked",
-  // (undocumented)
-  Blocked12 = "Blocked12",
-  // (undocumented)
-  Blocked2 = "Blocked2",
-  // (undocumented)
-  Blocked2Solid = "Blocked2Solid",
-  // (undocumented)
-  BlockedSite = "BlockedSite",
-  // (undocumented)
-  BlockedSiteSolid12 = "BlockedSiteSolid12",
-  // (undocumented)
-  BlockedSolid = "BlockedSolid",
-  // (undocumented)
-  Blog = "Blog",
-  // (undocumented)
-  BlowingSnow = "BlowingSnow",
-  // (undocumented)
-  Blur = "Blur",
-  // (undocumented)
-  Boards = "Boards",
-  // (undocumented)
-  Bold = "Bold",
-  // (undocumented)
-  BookingsLogo = "BookingsLogo",
-  // (undocumented)
-  BookmarkReport = "BookmarkReport",
-  // (undocumented)
-  Bookmarks = "Bookmarks",
-  // (undocumented)
-  BookmarksMirrored = "BookmarksMirrored",
-  // (undocumented)
-  BorderDash = "BorderDash",
-  // (undocumented)
-  BorderDot = "BorderDot",
-  // (undocumented)
-  BoxAdditionSolid = "BoxAdditionSolid",
-  // (undocumented)
-  BoxCheckmarkSolid = "BoxCheckmarkSolid",
-  // (undocumented)
-  BoxMultiplySolid = "BoxMultiplySolid",
-  // (undocumented)
-  BoxPlaySolid = "BoxPlaySolid",
-  // (undocumented)
-  BoxSubtractSolid = "BoxSubtractSolid",
-  // (undocumented)
-  BranchCommit = "BranchCommit",
-  // (undocumented)
-  BranchCompare = "BranchCompare",
-  // (undocumented)
-  BranchFork = "BranchFork",
-  // (undocumented)
-  BranchFork2 = "BranchFork2",
-  // (undocumented)
-  BranchLocked = "BranchLocked",
-  // (undocumented)
-  BranchMerge = "BranchMerge",
-  // (undocumented)
-  BranchPullRequest = "BranchPullRequest",
-  // (undocumented)
-  BranchSearch = "BranchSearch",
-  // (undocumented)
-  BranchShelveset = "BranchShelveset",
-  // (undocumented)
-  Breadcrumb = "Breadcrumb",
-  // (undocumented)
-  Breakfast = "Breakfast",
-  // (undocumented)
-  Brightness = "Brightness",
-  // (undocumented)
-  Broom = "Broom",
-  // (undocumented)
-  BrowserScreenShot = "BrowserScreenShot",
-  // (undocumented)
-  BrowserTab = "BrowserTab",
-  // (undocumented)
-  BrowserTabScreenshot = "BrowserTabScreenshot",
-  // (undocumented)
-  Brunch = "Brunch",
-  // (undocumented)
-  Brush = "Brush",
-  // (undocumented)
-  BucketColor = "BucketColor",
-  // (undocumented)
-  BucketColorFill = "BucketColorFill",
-  // (undocumented)
-  BufferTimeAfter = "BufferTimeAfter",
-  // (undocumented)
-  BufferTimeBefore = "BufferTimeBefore",
-  // (undocumented)
-  BufferTimeBoth = "BufferTimeBoth",
-  // (undocumented)
-  Bug = "Bug",
-  // (undocumented)
-  BugSolid = "BugSolid",
-  // (undocumented)
-  Build = "Build",
-  // (undocumented)
-  BuildDefinition = "BuildDefinition",
-  // (undocumented)
-  BuildIssue = "BuildIssue",
-  // (undocumented)
-  BuildQueue = "BuildQueue",
-  // (undocumented)
-  BuildQueueNew = "BuildQueueNew",
-  // (undocumented)
-  BulkUpload = "BulkUpload",
-  // (undocumented)
-  BulletedList = "BulletedList",
-  // (undocumented)
-  BulletedList2 = "BulletedList2",
-  // (undocumented)
-  BulletedList2Mirrored = "BulletedList2Mirrored",
-  // (undocumented)
-  BulletedListBullet = "BulletedListBullet",
-  // (undocumented)
-  BulletedListBulletMirrored = "BulletedListBulletMirrored",
-  // (undocumented)
-  BulletedListMirrored = "BulletedListMirrored",
-  // (undocumented)
-  BulletedListText = "BulletedListText",
-  // (undocumented)
-  BulletedListTextMirrored = "BulletedListTextMirrored",
-  // (undocumented)
-  Bullseye = "Bullseye",
-  // (undocumented)
-  Bus = "Bus",
-  // (undocumented)
-  BusinessCenterLogo = "BusinessCenterLogo",
-  // (undocumented)
-  BusinessHoursSign = "BusinessHoursSign",
-  // (undocumented)
-  BusSolid = "BusSolid",
-  // (undocumented)
-  ButtonControl = "ButtonControl",
-  // (undocumented)
-  Cafe = "Cafe",
-  // (undocumented)
-  Cake = "Cake",
-  // (undocumented)
-  Calculator = "Calculator",
-  // (undocumented)
-  CalculatorAddition = "CalculatorAddition",
-  // (undocumented)
-  CalculatorEqualTo = "CalculatorEqualTo",
-  // (undocumented)
-  CalculatorMultiply = "CalculatorMultiply",
-  // (undocumented)
-  CalculatorNotEqualTo = "CalculatorNotEqualTo",
-  // (undocumented)
-  CalculatorSubtract = "CalculatorSubtract",
-  // (undocumented)
-  Calendar = "Calendar",
-  // (undocumented)
-  CalendarAgenda = "CalendarAgenda",
-  // (undocumented)
-  CalendarDay = "CalendarDay",
-  // (undocumented)
-  CalendarMirrored = "CalendarMirrored",
-  // (undocumented)
-  CalendarReply = "CalendarReply",
-  // (undocumented)
-  CalendarSettings = "CalendarSettings",
-  // (undocumented)
-  CalendarSettingsMirrored = "CalendarSettingsMirrored",
-  // (undocumented)
-  CalendarWeek = "CalendarWeek",
-  // (undocumented)
-  CalendarWorkWeek = "CalendarWorkWeek",
-  // (undocumented)
-  CaloriesAdd = "CaloriesAdd",
-  // (undocumented)
-  Camera = "Camera",
-  // (undocumented)
-  CampaignTemplate = "CampaignTemplate",
-  // (undocumented)
-  Cancel = "Cancel",
-  // (undocumented)
-  CannedChat = "CannedChat",
-  // (undocumented)
-  Car = "Car",
-  // (undocumented)
-  CaretBottomLeftCenter8 = "CaretBottomLeftCenter8",
-  // (undocumented)
-  CaretBottomLeftSolid8 = "CaretBottomLeftSolid8",
-  // (undocumented)
-  CaretBottomRightCenter8 = "CaretBottomRightCenter8",
-  // (undocumented)
-  CaretBottomRightSolid8 = "CaretBottomRightSolid8",
-  // (undocumented)
-  CaretDown8 = "CaretDown8",
-  // (undocumented)
-  CaretDownSolid8 = "CaretDownSolid8",
-  // (undocumented)
-  CaretHollow = "CaretHollow",
-  // (undocumented)
-  CaretHollowMirrored = "CaretHollowMirrored",
-  // (undocumented)
-  CaretLeft8 = "CaretLeft8",
-  // (undocumented)
-  CaretLeftSolid8 = "CaretLeftSolid8",
-  // (undocumented)
-  CaretRight = "CaretRight",
-  // (undocumented)
-  CaretRight8 = "CaretRight8",
-  // (undocumented)
-  CaretRightSolid8 = "CaretRightSolid8",
-  // (undocumented)
-  CaretSolid = "CaretSolid",
-  // (undocumented)
-  CaretSolid16 = "CaretSolid16",
-  // (undocumented)
-  CaretSolidDown = "CaretSolidDown",
-  // (undocumented)
-  CaretSolidLeft = "CaretSolidLeft",
-  // (undocumented)
-  CaretSolidMirrored = "CaretSolidMirrored",
-  // (undocumented)
-  CaretSolidRight = "CaretSolidRight",
-  // (undocumented)
-  CaretSolidUp = "CaretSolidUp",
-  // (undocumented)
-  CaretTopLeftCenter8 = "CaretTopLeftCenter8",
-  // (undocumented)
-  CaretTopLeftSolid8 = "CaretTopLeftSolid8",
-  // (undocumented)
-  CaretTopRightCenter8 = "CaretTopRightCenter8",
-  // (undocumented)
-  CaretTopRightSolid8 = "CaretTopRightSolid8",
-  // (undocumented)
-  CaretUp8 = "CaretUp8",
-  // (undocumented)
-  CaretUpSolid8 = "CaretUpSolid8",
-  // (undocumented)
-  Cat = "Cat",
-  // (undocumented)
-  CellPhone = "CellPhone",
-  // (undocumented)
-  Certificate = "Certificate",
-  // (undocumented)
-  CertifiedDatabase = "CertifiedDatabase",
-  // (undocumented)
-  Chart = "Chart",
-  // (undocumented)
-  ChartSeries = "ChartSeries",
-  // (undocumented)
-  ChartTemplate = "ChartTemplate",
-  // (undocumented)
-  ChartXAngle = "ChartXAngle",
-  // (undocumented)
-  ChartYAngle = "ChartYAngle",
-  // (undocumented)
-  Chat = "Chat",
-  // (undocumented)
-  ChatInviteFriend = "ChatInviteFriend",
-  // (undocumented)
-  ChatSolid = "ChatSolid",
-  // (undocumented)
-  Checkbox = "Checkbox",
-  // (undocumented)
-  CheckboxComposite = "CheckboxComposite",
-  // (undocumented)
-  CheckboxCompositeReversed = "CheckboxCompositeReversed",
-  // (undocumented)
-  CheckboxFill = "CheckboxFill",
-  // (undocumented)
-  CheckboxIndeterminate = "CheckboxIndeterminate",
-  // (undocumented)
-  CheckedOutByOther12 = "CheckedOutByOther12",
-  // (undocumented)
-  CheckedOutByYou12 = "CheckedOutByYou12",
-  // (undocumented)
-  CheckList = "CheckList",
-  // (undocumented)
-  CheckListCheck = "CheckListCheck",
-  // (undocumented)
-  CheckListCheckMirrored = "CheckListCheckMirrored",
-  // (undocumented)
-  CheckListText = "CheckListText",
-  // (undocumented)
-  CheckListTextMirrored = "CheckListTextMirrored",
-  // (undocumented)
-  CheckMark = "CheckMark",
-  // (undocumented)
-  ChevronDown = "ChevronDown",
-  // (undocumented)
-  ChevronDownEnd6 = "ChevronDownEnd6",
-  // (undocumented)
-  ChevronDownMed = "ChevronDownMed",
-  // (undocumented)
-  ChevronDownSmall = "ChevronDownSmall",
-  // (undocumented)
-  ChevronFold10 = "ChevronFold10",
-  // (undocumented)
-  ChevronLeft = "ChevronLeft",
-  // (undocumented)
-  ChevronLeftEnd6 = "ChevronLeftEnd6",
-  // (undocumented)
-  ChevronLeftMed = "ChevronLeftMed",
-  // (undocumented)
-  ChevronLeftSmall = "ChevronLeftSmall",
-  // (undocumented)
-  ChevronRight = "ChevronRight",
-  // (undocumented)
-  ChevronRightEnd6 = "ChevronRightEnd6",
-  // (undocumented)
-  ChevronRightMed = "ChevronRightMed",
-  // (undocumented)
-  ChevronRightSmall = "ChevronRightSmall",
-  // (undocumented)
-  ChevronUnfold10 = "ChevronUnfold10",
-  // (undocumented)
-  ChevronUp = "ChevronUp",
-  // (undocumented)
-  ChevronUpEnd6 = "ChevronUpEnd6",
-  // (undocumented)
-  ChevronUpMed = "ChevronUpMed",
-  // (undocumented)
-  ChevronUpSmall = "ChevronUpSmall",
-  // (undocumented)
-  Childof = "Childof",
-  // (undocumented)
-  Chopsticks = "Chopsticks",
-  // (undocumented)
-  ChromeBack = "ChromeBack",
-  // (undocumented)
-  ChromeBackMirrored = "ChromeBackMirrored",
-  // (undocumented)
-  ChromeClose = "ChromeClose",
-  // (undocumented)
-  ChromeFullScreen = "ChromeFullScreen",
-  // (undocumented)
-  ChromeMinimize = "ChromeMinimize",
-  // (undocumented)
-  ChromeRestore = "ChromeRestore",
-  // (undocumented)
-  CircleAddition = "CircleAddition",
-  // (undocumented)
-  CircleAdditionSolid = "CircleAdditionSolid",
-  // (undocumented)
-  CircleFill = "CircleFill",
-  // (undocumented)
-  CircleHalfFull = "CircleHalfFull",
-  // (undocumented)
-  CirclePause = "CirclePause",
-  // (undocumented)
-  CirclePauseSolid = "CirclePauseSolid",
-  // (undocumented)
-  CirclePlus = "CirclePlus",
-  // (undocumented)
-  CircleRing = "CircleRing",
-  // (undocumented)
-  CircleShapeSolid = "CircleShapeSolid",
-  // (undocumented)
-  CircleStop = "CircleStop",
-  // (undocumented)
-  CircleStopSolid = "CircleStopSolid",
-  // (undocumented)
-  CityNext = "CityNext",
-  // (undocumented)
-  CityNext2 = "CityNext2",
-  // (undocumented)
-  ClassNotebookLogo16 = "ClassNotebookLogo16",
-  // (undocumented)
-  ClassNotebookLogo32 = "ClassNotebookLogo32",
-  // (undocumented)
-  ClassNotebookLogoFill16 = "ClassNotebookLogoFill16",
-  // (undocumented)
-  ClassNotebookLogoFill32 = "ClassNotebookLogoFill32",
-  // (undocumented)
-  ClassNotebookLogoInverse = "ClassNotebookLogoInverse",
-  // (undocumented)
-  ClassNotebookLogoInverse16 = "ClassNotebookLogoInverse16",
-  // (undocumented)
-  ClassNotebookLogoInverse32 = "ClassNotebookLogoInverse32",
-  // (undocumented)
-  ClassroomLogo = "ClassroomLogo",
-  // (undocumented)
-  Clear = "Clear",
-  // (undocumented)
-  ClearFilter = "ClearFilter",
-  // (undocumented)
-  ClearFormatting = "ClearFormatting",
-  // (undocumented)
-  ClearFormattingA = "ClearFormattingA",
-  // (undocumented)
-  ClearFormattingEraser = "ClearFormattingEraser",
-  // (undocumented)
-  ClearNight = "ClearNight",
-  // (undocumented)
-  ClipboardSolid = "ClipboardSolid",
-  // (undocumented)
-  Clock = "Clock",
-  // (undocumented)
-  CloneToDesktop = "CloneToDesktop",
-  // (undocumented)
-  ClosedCaption = "ClosedCaption",
-  // (undocumented)
-  ClosePane = "ClosePane",
-  // (undocumented)
-  ClosePaneMirrored = "ClosePaneMirrored",
-  // (undocumented)
-  Cloud = "Cloud",
-  // (undocumented)
-  CloudAdd = "CloudAdd",
-  // (undocumented)
-  CloudDownload = "CloudDownload",
-  // (undocumented)
-  CloudUpload = "CloudUpload",
-  // (undocumented)
-  CloudWeather = "CloudWeather",
-  // (undocumented)
-  Cloudy = "Cloudy",
-  // (undocumented)
-  Cocktails = "Cocktails",
-  // (undocumented)
-  Code = "Code",
-  // (undocumented)
-  CodeEdit = "CodeEdit",
-  // (undocumented)
-  Coffee = "Coffee",
-  // (undocumented)
-  CoffeeScript = "CoffeeScript",
-  // (undocumented)
-  CollapseContent = "CollapseContent",
-  // (undocumented)
-  CollapseContentSingle = "CollapseContentSingle",
-  // (undocumented)
-  CollapseMenu = "CollapseMenu",
-  // (undocumented)
-  CollegeFootball = "CollegeFootball",
-  // (undocumented)
-  CollegeHoops = "CollegeHoops",
-  // (undocumented)
-  Color = "Color",
-  // (undocumented)
-  ColorSolid = "ColorSolid",
-  // (undocumented)
-  ColumnLeftTwoThirds = "ColumnLeftTwoThirds",
-  // (undocumented)
-  ColumnLeftTwoThirdsEdit = "ColumnLeftTwoThirdsEdit",
-  // (undocumented)
-  ColumnOptions = "ColumnOptions",
-  // (undocumented)
-  ColumnRightTwoThirds = "ColumnRightTwoThirds",
-  // (undocumented)
-  ColumnRightTwoThirdsEdit = "ColumnRightTwoThirdsEdit",
-  // (undocumented)
-  ColumnVerticalSection = "ColumnVerticalSection",
-  // (undocumented)
-  Combine = "Combine",
-  // (undocumented)
-  Combobox = "Combobox",
-  // (undocumented)
-  CommandPrompt = "CommandPrompt",
-  // (undocumented)
-  Comment = "Comment",
-  // (undocumented)
-  CommentAdd = "CommentAdd",
-  // (undocumented)
-  CommentNext = "CommentNext",
-  // (undocumented)
-  CommentPrevious = "CommentPrevious",
-  // (undocumented)
-  CommentUrgent = "CommentUrgent",
-  // (undocumented)
-  Commitments = "Commitments",
-  // (undocumented)
-  Communications = "Communications",
-  // (undocumented)
-  CompanyDirectory = "CompanyDirectory",
-  // (undocumented)
-  CompanyDirectoryMirrored = "CompanyDirectoryMirrored",
-  // (undocumented)
-  CompassNW = "CompassNW",
-  // (undocumented)
-  Completed = "Completed",
-  // (undocumented)
-  CompletedSolid = "CompletedSolid",
-  // (undocumented)
-  ConfigurationSolid = "ConfigurationSolid",
-  // (undocumented)
-  ConnectContacts = "ConnectContacts",
-  // (undocumented)
-  ConstructionCone = "ConstructionCone",
-  // (undocumented)
-  ConstructionConeSolid = "ConstructionConeSolid",
-  // (undocumented)
-  Contact = "Contact",
-  // (undocumented)
-  ContactCard = "ContactCard",
-  // (undocumented)
-  ContactCardSettings = "ContactCardSettings",
-  // (undocumented)
-  ContactCardSettingsMirrored = "ContactCardSettingsMirrored",
-  // (undocumented)
-  ContactInfo = "ContactInfo",
-  // (undocumented)
-  ContactLink = "ContactLink",
-  // (undocumented)
-  ContactList = "ContactList",
-  // (undocumented)
-  ContextMenu = "ContextMenu",
-  // (undocumented)
-  Contrast = "Contrast",
-  // (undocumented)
-  Copy = "Copy",
-  // (undocumented)
-  Cotton = "Cotton",
-  // (undocumented)
-  Coupon = "Coupon",
-  // (undocumented)
-  CPlusPlus = "CPlusPlus",
-  // (undocumented)
-  CPlusPlusLanguage = "CPlusPlusLanguage",
-  // (undocumented)
-  CreateMailRule = "CreateMailRule",
-  // (undocumented)
-  Cricket = "Cricket",
-  // (undocumented)
-  CRMCustomerInsightsApp = "CRMCustomerInsightsApp",
-  // (undocumented)
-  CRMProcesses = "CRMProcesses",
-  // (undocumented)
-  CRMReport = "CRMReport",
-  // (undocumented)
-  CRMServices = "CRMServices",
-  // (undocumented)
-  Crop = "Crop",
-  // (undocumented)
-  Crown = "Crown",
-  // (undocumented)
-  CrownSolid = "CrownSolid",
-  // (undocumented)
-  CSharp = "CSharp",
-  // (undocumented)
-  CSharpLanguage = "CSharpLanguage",
-  // (undocumented)
-  CSS = "CSS",
-  // (undocumented)
-  CustomizeToolbar = "CustomizeToolbar",
-  // (undocumented)
-  CustomList = "CustomList",
-  // (undocumented)
-  CustomListMirrored = "CustomListMirrored",
-  // (undocumented)
-  Cut = "Cut",
-  // (undocumented)
-  Cycling = "Cycling",
-  // (undocumented)
-  D365TalentHRCore = "D365TalentHRCore",
-  // (undocumented)
-  D365TalentInsight = "D365TalentInsight",
-  // (undocumented)
-  D365TalentLearn = "D365TalentLearn",
-  // (undocumented)
-  DashboardAdd = "DashboardAdd",
-  // (undocumented)
-  Database = "Database",
-  // (undocumented)
-  DatabaseSync = "DatabaseSync",
-  // (undocumented)
-  DataConnectionLibrary = "DataConnectionLibrary",
-  // (undocumented)
-  Dataflows = "Dataflows",
-  // (undocumented)
-  DateTime = "DateTime",
-  // (undocumented)
-  DateTime2 = "DateTime2",
-  // (undocumented)
-  DateTimeMirrored = "DateTimeMirrored",
-  // (undocumented)
-  DeactivateOrders = "DeactivateOrders",
-  // (undocumented)
-  Decimals = "Decimals",
-  // (undocumented)
-  DecisionSolid = "DecisionSolid",
-  // (undocumented)
-  DeclineCall = "DeclineCall",
-  // (undocumented)
-  DecreaseIndentArrow = "DecreaseIndentArrow",
-  // (undocumented)
-  DecreaseIndentArrowMirrored = "DecreaseIndentArrowMirrored",
-  // (undocumented)
-  DecreaseIndentLegacy = "DecreaseIndentLegacy",
-  // (undocumented)
-  DecreaseIndentText = "DecreaseIndentText",
-  // (undocumented)
-  DecreaseIndentTextMirrored = "DecreaseIndentTextMirrored",
-  // (undocumented)
-  DefaultRatio = "DefaultRatio",
-  // (undocumented)
-  DefectSolid = "DefectSolid",
-  // (undocumented)
-  Delete = "Delete",
-  // (undocumented)
-  DeleteColumns = "DeleteColumns",
-  // (undocumented)
-  DeleteRows = "DeleteRows",
-  // (undocumented)
-  DeleteRowsMirrored = "DeleteRowsMirrored",
-  // (undocumented)
-  DeleteTable = "DeleteTable",
-  // (undocumented)
-  DeliveryTruck = "DeliveryTruck",
-  // (undocumented)
-  DelveAnalytics = "DelveAnalytics",
-  // (undocumented)
-  DelveAnalyticsLogo = "DelveAnalyticsLogo",
-  // (undocumented)
-  DelveLogo = "DelveLogo",
-  // (undocumented)
-  DelveLogoFill = "DelveLogoFill",
-  // (undocumented)
-  DelveLogoInverse = "DelveLogoInverse",
-  // (undocumented)
-  Deploy = "Deploy",
-  // (undocumented)
-  Descending = "Descending",
-  // (undocumented)
-  Design = "Design",
-  // (undocumented)
-  DesktopScreenshot = "DesktopScreenshot",
-  // (undocumented)
-  DeveloperTools = "DeveloperTools",
-  // (undocumented)
-  Devices2 = "Devices2",
-  // (undocumented)
-  Devices3 = "Devices3",
-  // (undocumented)
-  Devices4 = "Devices4",
-  // (undocumented)
-  Diagnostic = "Diagnostic",
-  // (undocumented)
-  DiagnosticDataBarTooltip = "DiagnosticDataBarTooltip",
-  // (undocumented)
-  Dialpad = "Dialpad",
-  // (undocumented)
-  Diamond = "Diamond",
-  // (undocumented)
-  DiamondSolid = "DiamondSolid",
-  // (undocumented)
-  Dictionary = "Dictionary",
-  // (undocumented)
-  DictionaryRemove = "DictionaryRemove",
-  // (undocumented)
-  DietPlanNotebook = "DietPlanNotebook",
-  // (undocumented)
-  DiffInline = "DiffInline",
-  // (undocumented)
-  DiffSideBySide = "DiffSideBySide",
-  // (undocumented)
-  DisableUpdates = "DisableUpdates",
-  // (undocumented)
-  Dislike = "Dislike",
-  // (undocumented)
-  DislikeSolid = "DislikeSolid",
-  // (undocumented)
-  DistributeDown = "DistributeDown",
-  // (undocumented)
-  DockLeft = "DockLeft",
-  // (undocumented)
-  DockLeftMirrored = "DockLeftMirrored",
-  // (undocumented)
-  DockRight = "DockRight",
-  // (undocumented)
-  DocLibrary = "DocLibrary",
-  // (undocumented)
-  DocsLogoInverse = "DocsLogoInverse",
-  // (undocumented)
-  Document = "Document",
-  // (undocumented)
-  DocumentApproval = "DocumentApproval",
-  // (undocumented)
-  Documentation = "Documentation",
-  // (undocumented)
-  DocumentManagement = "DocumentManagement",
-  // (undocumented)
-  DocumentReply = "DocumentReply",
-  // (undocumented)
-  DocumentSearch = "DocumentSearch",
-  // (undocumented)
-  DocumentSet = "DocumentSet",
-  // (undocumented)
-  DOM = "DOM",
-  // (undocumented)
-  DonutChart = "DonutChart",
-  // (undocumented)
-  Door = "Door",
-  // (undocumented)
-  DoubleBookmark = "DoubleBookmark",
-  // (undocumented)
-  DoubleChevronDown = "DoubleChevronDown",
-  // (undocumented)
-  DoubleChevronDown12 = "DoubleChevronDown12",
-  // (undocumented)
-  DoubleChevronDown8 = "DoubleChevronDown8",
-  // (undocumented)
-  DoubleChevronLeft = "DoubleChevronLeft",
-  // (undocumented)
-  DoubleChevronLeft12 = "DoubleChevronLeft12",
-  // (undocumented)
-  DoubleChevronLeft8 = "DoubleChevronLeft8",
-  // (undocumented)
-  DoubleChevronLeftMed = "DoubleChevronLeftMed",
-  // (undocumented)
-  DoubleChevronLeftMedMirrored = "DoubleChevronLeftMedMirrored",
-  // (undocumented)
-  DoubleChevronRight = "DoubleChevronRight",
-  // (undocumented)
-  DoubleChevronRight12 = "DoubleChevronRight12",
-  // (undocumented)
-  DoubleChevronRight8 = "DoubleChevronRight8",
-  // (undocumented)
-  DoubleChevronUp = "DoubleChevronUp",
-  // (undocumented)
-  DoubleChevronUp12 = "DoubleChevronUp12",
-  // (undocumented)
-  DoubleChevronUp8 = "DoubleChevronUp8",
-  // (undocumented)
-  DoubleColumn = "DoubleColumn",
-  // (undocumented)
-  DoubleColumnEdit = "DoubleColumnEdit",
-  // (undocumented)
-  DoubleDownArrow = "DoubleDownArrow",
-  // (undocumented)
-  Down = "Down",
-  // (undocumented)
-  Download = "Download",
-  // (undocumented)
-  DownloadDocument = "DownloadDocument",
-  // (undocumented)
-  DragObject = "DragObject",
-  // (undocumented)
-  DrillDown = "DrillDown",
-  // (undocumented)
-  DrillDownSolid = "DrillDownSolid",
-  // (undocumented)
-  DrillExpand = "DrillExpand",
-  // (undocumented)
-  DrillShow = "DrillShow",
-  // (undocumented)
-  DrillThrough = "DrillThrough",
-  // (undocumented)
-  DRM = "DRM",
-  // (undocumented)
-  Drop = "Drop",
-  // (undocumented)
-  Dropdown = "Dropdown",
-  // (undocumented)
-  DropShapeSolid = "DropShapeSolid",
-  // (undocumented)
-  DuplicateRow = "DuplicateRow",
-  // (undocumented)
-  Duststorm = "Duststorm",
-  // (undocumented)
-  Dynamics365Logo = "Dynamics365Logo",
-  // (undocumented)
-  DynamicSMBLogo = "DynamicSMBLogo",
-  // (undocumented)
-  EaseOfAccess = "EaseOfAccess",
-  // (undocumented)
-  EatDrink = "EatDrink",
-  // (undocumented)
-  EdgeLogo = "EdgeLogo",
-  // (undocumented)
-  Edit = "Edit",
-  // (undocumented)
-  EditContact = "EditContact",
-  // (undocumented)
-  EditCreate = "EditCreate",
-  // (undocumented)
-  EditMail = "EditMail",
-  // (undocumented)
-  EditMirrored = "EditMirrored",
-  // (undocumented)
-  EditNote = "EditNote",
-  // (undocumented)
-  EditPhoto = "EditPhoto",
-  // (undocumented)
-  EditSolid12 = "EditSolid12",
-  // (undocumented)
-  EditSolidMirrored12 = "EditSolidMirrored12",
-  // (undocumented)
-  EditStyle = "EditStyle",
-  // (undocumented)
-  Education = "Education",
-  // (undocumented)
-  Ellipse = "Ellipse",
-  // (undocumented)
-  Embed = "Embed",
-  // (undocumented)
-  EMI = "EMI",
-  // (undocumented)
-  Emoji = "Emoji",
-  // (undocumented)
-  Emoji2 = "Emoji2",
-  // (undocumented)
-  EmojiDisappointed = "EmojiDisappointed",
-  // (undocumented)
-  EmojiNeutral = "EmojiNeutral",
-  // (undocumented)
-  EmojiTabSymbols = "EmojiTabSymbols",
-  // (undocumented)
-  EmptyRecycleBin = "EmptyRecycleBin",
-  // (undocumented)
-  Encryption = "Encryption",
-  // (undocumented)
-  EngineeringGroup = "EngineeringGroup",
-  // (undocumented)
-  EntryDecline = "EntryDecline",
-  // (undocumented)
-  EntryView = "EntryView",
-  // (undocumented)
-  Equalizer = "Equalizer",
-  // (undocumented)
-  EraseTool = "EraseTool",
-  // (undocumented)
-  Error = "Error",
-  // (undocumented)
-  ErrorBadge = "ErrorBadge",
-  // (undocumented)
-  Event = "Event",
-  // (undocumented)
-  Event12 = "Event12",
-  // (undocumented)
-  EventAccepted = "EventAccepted",
-  // (undocumented)
-  EventDate = "EventDate",
-  // (undocumented)
-  EventDateMissed12 = "EventDateMissed12",
-  // (undocumented)
-  EventDeclined = "EventDeclined",
-  // (undocumented)
-  EventInfo = "EventInfo",
-  // (undocumented)
-  EventTentative = "EventTentative",
-  // (undocumented)
-  EventTentativeMirrored = "EventTentativeMirrored",
-  // (undocumented)
-  ExcelDocument = "ExcelDocument",
-  // (undocumented)
-  ExcelLogo = "ExcelLogo",
-  // (undocumented)
-  ExcelLogo16 = "ExcelLogo16",
-  // (undocumented)
-  ExcelLogoFill = "ExcelLogoFill",
-  // (undocumented)
-  ExcelLogoFill16 = "ExcelLogoFill16",
-  // (undocumented)
-  ExcelLogoInverse = "ExcelLogoInverse",
-  // (undocumented)
-  ExcelLogoInverse16 = "ExcelLogoInverse16",
-  // (undocumented)
-  ExchangeLogo = "ExchangeLogo",
-  // (undocumented)
-  ExchangeLogoFill = "ExchangeLogoFill",
-  // (undocumented)
-  ExchangeLogoInverse = "ExchangeLogoInverse",
-  // (undocumented)
-  ExerciseTracker = "ExerciseTracker",
-  // (undocumented)
-  ExpandMenu = "ExpandMenu",
-  // (undocumented)
-  ExploreContent = "ExploreContent",
-  // (undocumented)
-  ExploreContentSingle = "ExploreContentSingle",
-  // (undocumented)
-  ExploreData = "ExploreData",
-  // (undocumented)
-  Export = "Export",
-  // (undocumented)
-  ExportMirrored = "ExportMirrored",
-  // (undocumented)
-  ExternalBuild = "ExternalBuild",
-  // (undocumented)
-  ExternalTFVC = "ExternalTFVC",
-  // (undocumented)
-  ExternalXAML = "ExternalXAML",
-  // (undocumented)
-  Eyedropper = "Eyedropper",
-  // (undocumented)
-  EyeShadow = "EyeShadow",
-  // (undocumented)
-  F12DevTools = "F12DevTools",
-  // (undocumented)
-  FabricAssetLibrary = "FabricAssetLibrary",
-  // (undocumented)
-  FabricDataConnectionLibrary = "FabricDataConnectionLibrary",
-  // (undocumented)
-  FabricDocLibrary = "FabricDocLibrary",
-  // (undocumented)
-  FabricFolder = "FabricFolder",
-  // (undocumented)
-  FabricFolderFill = "FabricFolderFill",
-  // (undocumented)
-  FabricFolderSearch = "FabricFolderSearch",
-  // (undocumented)
-  FabricFormLibrary = "FabricFormLibrary",
-  // (undocumented)
-  FabricFormLibraryMirrored = "FabricFormLibraryMirrored",
-  // (undocumented)
-  FabricMovetoFolder = "FabricMovetoFolder",
-  // (undocumented)
-  FabricNetworkFolder = "FabricNetworkFolder",
-  // (undocumented)
-  FabricNewFolder = "FabricNewFolder",
-  // (undocumented)
-  FabricOpenFolderHorizontal = "FabricOpenFolderHorizontal",
-  // (undocumented)
-  FabricPictureLibrary = "FabricPictureLibrary",
-  // (undocumented)
-  FabricPublicFolder = "FabricPublicFolder",
-  // (undocumented)
-  FabricReportLibrary = "FabricReportLibrary",
-  // (undocumented)
-  FabricReportLibraryMirrored = "FabricReportLibraryMirrored",
-  // (undocumented)
-  FabricSyncFolder = "FabricSyncFolder",
-  // (undocumented)
-  FabricTextHighlight = "FabricTextHighlight",
-  // (undocumented)
-  FabricTextHighlightComposite = "FabricTextHighlightComposite",
-  // (undocumented)
-  FabricUnsyncFolder = "FabricUnsyncFolder",
-  // (undocumented)
-  FabricUserFolder = "FabricUserFolder",
-  // (undocumented)
-  Family = "Family",
-  // (undocumented)
-  FangBody = "FangBody",
-  // (undocumented)
-  FastForward = "FastForward",
-  // (undocumented)
-  FastMode = "FastMode",
-  // (undocumented)
-  Favicon = "Favicon",
-  // (undocumented)
-  FavoriteList = "FavoriteList",
-  // (undocumented)
-  FavoriteStar = "FavoriteStar",
-  // (undocumented)
-  FavoriteStarFill = "FavoriteStarFill",
-  // (undocumented)
-  Fax = "Fax",
-  // (undocumented)
-  Feedback = "Feedback",
-  // (undocumented)
-  FeedbackRequestMirroredSolid = "FeedbackRequestMirroredSolid",
-  // (undocumented)
-  FeedbackRequestSolid = "FeedbackRequestSolid",
-  // (undocumented)
-  FeedbackResponseSolid = "FeedbackResponseSolid",
-  // (undocumented)
-  Ferry = "Ferry",
-  // (undocumented)
-  FerrySolid = "FerrySolid",
-  // (undocumented)
-  FieldChanged = "FieldChanged",
-  // (undocumented)
-  FieldEmpty = "FieldEmpty",
-  // (undocumented)
-  FieldFilled = "FieldFilled",
-  // (undocumented)
-  FieldNotChanged = "FieldNotChanged",
-  // (undocumented)
-  FieldReadOnly = "FieldReadOnly",
-  // (undocumented)
-  FieldRequired = "FieldRequired",
-  // (undocumented)
-  FileASPX = "FileASPX",
-  // (undocumented)
-  FileBug = "FileBug",
-  // (undocumented)
-  FileCode = "FileCode",
-  // (undocumented)
-  FileComment = "FileComment",
-  // (undocumented)
-  FileCSS = "FileCSS",
-  // (undocumented)
-  FileHTML = "FileHTML",
-  // (undocumented)
-  FileImage = "FileImage",
-  // (undocumented)
-  FileJAVA = "FileJAVA",
-  // (undocumented)
-  FileLess = "FileLess",
-  // (undocumented)
-  FilePDB = "FilePDB",
-  // (undocumented)
-  FileRequest = "FileRequest",
-  // (undocumented)
-  FileSass = "FileSass",
-  // (undocumented)
-  FileSQL = "FileSQL",
-  // (undocumented)
-  FileSymlink = "FileSymlink",
-  // (undocumented)
-  FileTemplate = "FileTemplate",
-  // (undocumented)
-  FileTypeSolution = "FileTypeSolution",
-  // (undocumented)
-  FileYML = "FileYML",
-  // (undocumented)
-  Filter = "Filter",
-  // (undocumented)
-  Filters = "Filters",
-  // (undocumented)
-  FilterSettings = "FilterSettings",
-  // (undocumented)
-  FilterSolid = "FilterSolid",
-  // (undocumented)
-  FiltersSolid = "FiltersSolid",
-  // (undocumented)
-  Financial = "Financial",
-  // (undocumented)
-  FinancialMirroredSolid = "FinancialMirroredSolid",
-  // (undocumented)
-  FinancialSolid = "FinancialSolid",
-  // (undocumented)
-  Fingerprint = "Fingerprint",
-  // (undocumented)
-  FitPage = "FitPage",
-  // (undocumented)
-  FitWidth = "FitWidth",
-  // (undocumented)
-  FiveTileGrid = "FiveTileGrid",
-  // (undocumented)
-  Flag = "Flag",
-  // (undocumented)
-  FlameSolid = "FlameSolid",
-  // (undocumented)
-  Flashlight = "Flashlight",
-  // (undocumented)
-  FlickDown = "FlickDown",
-  // (undocumented)
-  FlickLeft = "FlickLeft",
-  // (undocumented)
-  FlickRight = "FlickRight",
-  // (undocumented)
-  FlickUp = "FlickUp",
-  // (undocumented)
-  Flow = "Flow",
-  // (undocumented)
-  FlowChart = "FlowChart",
-  // (undocumented)
-  Flower = "Flower",
-  // (undocumented)
-  FocalPoint = "FocalPoint",
-  // (undocumented)
-  Focus = "Focus",
-  // (undocumented)
-  Fog = "Fog",
-  // (undocumented)
-  Folder = "Folder",
-  // (undocumented)
-  FolderFill = "FolderFill",
-  // (undocumented)
-  FolderHorizontal = "FolderHorizontal",
-  // (undocumented)
-  FolderList = "FolderList",
-  // (undocumented)
-  FolderListMirrored = "FolderListMirrored",
-  // (undocumented)
-  FolderOpen = "FolderOpen",
-  // (undocumented)
-  FolderQuery = "FolderQuery",
-  // (undocumented)
-  FolderSearch = "FolderSearch",
-  // (undocumented)
-  FollowUser = "FollowUser",
-  // (undocumented)
-  Font = "Font",
-  // (undocumented)
-  FontColor = "FontColor",
-  // (undocumented)
-  FontColorA = "FontColorA",
-  // (undocumented)
-  FontColorSwatch = "FontColorSwatch",
-  // (undocumented)
-  FontDecrease = "FontDecrease",
-  // (undocumented)
-  FontIncrease = "FontIncrease",
-  // (undocumented)
-  FontSize = "FontSize",
-  // (undocumented)
-  Footer = "Footer",
-  // (undocumented)
-  FormLibrary = "FormLibrary",
-  // (undocumented)
-  FormLibraryMirrored = "FormLibraryMirrored",
-  // (undocumented)
-  Forward = "Forward",
-  // (undocumented)
-  ForwardEvent = "ForwardEvent",
-  // (undocumented)
-  Freezing = "Freezing",
-  // (undocumented)
-  Frigid = "Frigid",
-  // (undocumented)
-  FrontCamera = "FrontCamera",
-  // (undocumented)
-  FSharp = "FSharp",
-  // (undocumented)
-  FSharpLanguage = "FSharpLanguage",
-  // (undocumented)
-  FullCircleMask = "FullCircleMask",
-  // (undocumented)
-  FullHistory = "FullHistory",
-  // (undocumented)
-  FullScreen = "FullScreen",
-  // (undocumented)
-  FullWidth = "FullWidth",
-  // (undocumented)
-  FullWidthEdit = "FullWidthEdit",
-  // (undocumented)
-  FunctionalManagerDashboard = "FunctionalManagerDashboard",
-  // (undocumented)
-  FunnelChart = "FunnelChart",
-  // (undocumented)
-  GallatinLogo = "GallatinLogo",
-  // (undocumented)
-  Game = "Game",
-  // (undocumented)
-  Generate = "Generate",
-  // (undocumented)
-  GenericScan = "GenericScan",
-  // (undocumented)
-  GenericScanFilled = "GenericScanFilled",
-  // (undocumented)
-  Giftbox = "Giftbox",
-  // (undocumented)
-  GiftboxOpen = "GiftboxOpen",
-  // (undocumented)
-  GiftBoxSolid = "GiftBoxSolid",
-  // (undocumented)
-  GiftCard = "GiftCard",
-  // (undocumented)
-  GitGraph = "GitGraph",
-  // (undocumented)
-  Glasses = "Glasses",
-  // (undocumented)
-  Glimmer = "Glimmer",
-  // (undocumented)
-  GlobalNavButton = "GlobalNavButton",
-  // (undocumented)
-  Globe = "Globe",
-  // (undocumented)
-  Globe2 = "Globe2",
-  // (undocumented)
-  GlobeFavorite = "GlobeFavorite",
-  // (undocumented)
-  Go = "Go",
-  // (undocumented)
-  Golf = "Golf",
-  // (undocumented)
-  GoMirrored = "GoMirrored",
-  // (undocumented)
-  GotoToday = "GotoToday",
-  // (undocumented)
-  GridViewLarge = "GridViewLarge",
-  // (undocumented)
-  GridViewMedium = "GridViewMedium",
-  // (undocumented)
-  GridViewSmall = "GridViewSmall",
-  // (undocumented)
-  GripperBarHorizontal = "GripperBarHorizontal",
-  // (undocumented)
-  GripperBarVertical = "GripperBarVertical",
-  // (undocumented)
-  GripperDotsVertical = "GripperDotsVertical",
-  // (undocumented)
-  GripperTool = "GripperTool",
-  // (undocumented)
-  Group = "Group",
-  // (undocumented)
-  GroupedAscending = "GroupedAscending",
-  // (undocumented)
-  GroupedDescending = "GroupedDescending",
-  // (undocumented)
-  GroupedList = "GroupedList",
-  // (undocumented)
-  GroupObject = "GroupObject",
-  // (undocumented)
-  GUID = "GUID",
-  // (undocumented)
-  Guitar = "Guitar",
-  // (undocumented)
-  HailDay = "HailDay",
-  // (undocumented)
-  HailNight = "HailNight",
-  // (undocumented)
-  HalfAlpha = "HalfAlpha",
-  // (undocumented)
-  HalfCircle = "HalfCircle",
-  // (undocumented)
-  HandsFree = "HandsFree",
-  // (undocumented)
-  Handwriting = "Handwriting",
-  // (undocumented)
-  HardDrive = "HardDrive",
-  // (undocumented)
-  HardDriveGroup = "HardDriveGroup",
-  // (undocumented)
-  HardDriveLock = "HardDriveLock",
-  // (undocumented)
-  HardDriveUnlock = "HardDriveUnlock",
-  // (undocumented)
-  Header = "Header",
-  // (undocumented)
-  Header1 = "Header1",
-  // (undocumented)
-  Header2 = "Header2",
-  // (undocumented)
-  Header3 = "Header3",
-  // (undocumented)
-  Header4 = "Header4",
-  // (undocumented)
-  Headset = "Headset",
-  // (undocumented)
-  HeadsetSolid = "HeadsetSolid",
-  // (undocumented)
-  Health = "Health",
-  // (undocumented)
-  HealthSolid = "HealthSolid",
-  // (undocumented)
-  Heart = "Heart",
-  // (undocumented)
-  HeartBroken = "HeartBroken",
-  // (undocumented)
-  HeartFill = "HeartFill",
-  // (undocumented)
-  Help = "Help",
-  // (undocumented)
-  HelpMirrored = "HelpMirrored",
-  // (undocumented)
-  Hexagon = "Hexagon",
-  // (undocumented)
-  Hide = "Hide",
-  // (undocumented)
-  Hide2 = "Hide2",
-  // (undocumented)
-  Highlight = "Highlight",
-  // (undocumented)
-  HighlightMappedShapes = "HighlightMappedShapes",
-  // (undocumented)
-  HintText = "HintText",
-  // (undocumented)
-  HistoricalWeather = "HistoricalWeather",
-  // (undocumented)
-  History = "History",
-  // (undocumented)
-  Home = "Home",
-  // (undocumented)
-  HomeGroup = "HomeGroup",
-  // (undocumented)
-  HomeSolid = "HomeSolid",
-  // (undocumented)
-  HorizontalDistributeCenter = "HorizontalDistributeCenter",
-  // (undocumented)
-  Hospital = "Hospital",
-  // (undocumented)
-  Hotel = "Hotel",
-  // (undocumented)
-  HourGlass = "HourGlass",
-  // (undocumented)
-  IconSetsFlag = "IconSetsFlag",
-  // (undocumented)
-  IDBadge = "IDBadge",
-  // (undocumented)
-  ImageCrosshair = "ImageCrosshair",
-  // (undocumented)
-  ImageDiff = "ImageDiff",
-  // (undocumented)
-  ImagePixel = "ImagePixel",
-  // (undocumented)
-  ImageSearch = "ImageSearch",
-  // (undocumented)
-  Import = "Import",
-  // (undocumented)
-  ImportAllMirrored = "ImportAllMirrored",
-  // (undocumented)
-  Important = "Important",
-  // (undocumented)
-  ImportMirrored = "ImportMirrored",
-  // (undocumented)
-  Inbox = "Inbox",
-  // (undocumented)
-  InboxCheck = "InboxCheck",
-  // (undocumented)
-  IncidentTriangle = "IncidentTriangle",
-  // (undocumented)
-  IncreaseIndentArrow = "IncreaseIndentArrow",
-  // (undocumented)
-  IncreaseIndentArrowMirrored = "IncreaseIndentArrowMirrored",
-  // (undocumented)
-  IncreaseIndentLegacy = "IncreaseIndentLegacy",
-  // (undocumented)
-  IncreaseIndentText = "IncreaseIndentText",
-  // (undocumented)
-  IncreaseIndentTextMirrored = "IncreaseIndentTextMirrored",
-  // (undocumented)
-  Info = "Info",
-  // (undocumented)
-  Info2 = "Info2",
-  // (undocumented)
-  InfoSolid = "InfoSolid",
-  // (undocumented)
-  InsertColumnsLeft = "InsertColumnsLeft",
-  // (undocumented)
-  InsertColumnsRight = "InsertColumnsRight",
-  // (undocumented)
-  InsertRowsAbove = "InsertRowsAbove",
-  // (undocumented)
-  InsertRowsBelow = "InsertRowsBelow",
-  // (undocumented)
-  InsertSignatureLine = "InsertSignatureLine",
-  // (undocumented)
-  InsertTextBox = "InsertTextBox",
-  // (undocumented)
-  InstallToDrive = "InstallToDrive",
-  // (undocumented)
-  InternetSharing = "InternetSharing",
-  // (undocumented)
-  IRMForward = "IRMForward",
-  // (undocumented)
-  IRMForwardMirrored = "IRMForwardMirrored",
-  // (undocumented)
-  IRMReply = "IRMReply",
-  // (undocumented)
-  IRMReplyMirrored = "IRMReplyMirrored",
-  // (undocumented)
-  IssueSolid = "IssueSolid",
-  // (undocumented)
-  IssueTracking = "IssueTracking",
-  // (undocumented)
-  IssueTrackingMirrored = "IssueTrackingMirrored",
-  // (undocumented)
-  Italic = "Italic",
-  // (undocumented)
-  JavaScriptLanguage = "JavaScriptLanguage",
-  // (undocumented)
-  JoinOnlineMeeting = "JoinOnlineMeeting",
-  // (undocumented)
-  JS = "JS",
-  // (undocumented)
-  KaizalaLogo = "KaizalaLogo",
-  // (undocumented)
-  KeyboardClassic = "KeyboardClassic",
-  // (undocumented)
-  KnowledgeArticle = "KnowledgeArticle",
-  // (undocumented)
-  Label = "Label",
-  // (undocumented)
-  LadybugSolid = "LadybugSolid",
-  // (undocumented)
-  Lamp = "Lamp",
-  // (undocumented)
-  LandscapeOrientation = "LandscapeOrientation",
-  // (undocumented)
-  LaptopSecure = "LaptopSecure",
-  // (undocumented)
-  LaptopSelected = "LaptopSelected",
-  // (undocumented)
-  LargeGrid = "LargeGrid",
-  // (undocumented)
-  Leave = "Leave",
-  // (undocumented)
-  Library = "Library",
-  // (undocumented)
-  Lifesaver = "Lifesaver",
-  // (undocumented)
-  LifesaverLock = "LifesaverLock",
-  // (undocumented)
-  Light = "Light",
-  // (undocumented)
-  Lightbulb = "Lightbulb",
-  // (undocumented)
-  LightningBolt = "LightningBolt",
-  // (undocumented)
-  LightWeight = "LightWeight",
-  // (undocumented)
-  Like = "Like",
-  // (undocumented)
-  LikeSolid = "LikeSolid",
-  // (undocumented)
-  Line = "Line",
-  // (undocumented)
-  LineChart = "LineChart",
-  // (undocumented)
-  LineSpacing = "LineSpacing",
-  // (undocumented)
-  LineStyle = "LineStyle",
-  // (undocumented)
-  LineThickness = "LineThickness",
-  // (undocumented)
-  Link = "Link",
-  // (undocumented)
-  Link12 = "Link12",
-  // (undocumented)
-  LinkedDatabase = "LinkedDatabase",
-  // (undocumented)
-  LinkedInLogo = "LinkedInLogo",
-  // (undocumented)
-  List = "List",
-  // (undocumented)
-  ListMirrored = "ListMirrored",
-  // (undocumented)
-  LocaleLanguage = "LocaleLanguage",
-  // (undocumented)
-  Location = "Location",
-  // (undocumented)
-  LocationCircle = "LocationCircle",
-  // (undocumented)
-  LocationDot = "LocationDot",
-  // (undocumented)
-  LocationFill = "LocationFill",
-  // (undocumented)
-  LocationOutline = "LocationOutline",
-  // (undocumented)
-  Lock = "Lock",
-  // (undocumented)
-  Lock12 = "Lock12",
-  // (undocumented)
-  LockSolid = "LockSolid",
-  // (undocumented)
-  LogRemove = "LogRemove",
-  // (undocumented)
-  LookupEntities = "LookupEntities",
-  // (undocumented)
-  LowerBrightness = "LowerBrightness",
-  // (undocumented)
-  LyncLogo = "LyncLogo",
-  // (undocumented)
-  M365InvoicingLogo = "M365InvoicingLogo",
-  // (undocumented)
-  Mail = "Mail",
-  // (undocumented)
-  MailAlert = "MailAlert",
-  // (undocumented)
-  MailAttached = "MailAttached",
-  // (undocumented)
-  MailCheck = "MailCheck",
-  // (undocumented)
-  MailFill = "MailFill",
-  // (undocumented)
-  MailForward = "MailForward",
-  // (undocumented)
-  MailForwardMirrored = "MailForwardMirrored",
-  // (undocumented)
-  MailLowImportance = "MailLowImportance",
-  // (undocumented)
-  MailOptions = "MailOptions",
-  // (undocumented)
-  MailPause = "MailPause",
-  // (undocumented)
-  MailReminder = "MailReminder",
-  // (undocumented)
-  MailRepeat = "MailRepeat",
-  // (undocumented)
-  MailReply = "MailReply",
-  // (undocumented)
-  MailReplyAll = "MailReplyAll",
-  // (undocumented)
-  MailReplyAllMirrored = "MailReplyAllMirrored",
-  // (undocumented)
-  MailReplyMirrored = "MailReplyMirrored",
-  // (undocumented)
-  MailSchedule = "MailSchedule",
-  // (undocumented)
-  MailSolid = "MailSolid",
-  // (undocumented)
-  MailTentative = "MailTentative",
-  // (undocumented)
-  MailTentativeMirrored = "MailTentativeMirrored",
-  // (undocumented)
-  MailUndelivered = "MailUndelivered",
-  // (undocumented)
-  ManagerSelfService = "ManagerSelfService",
-  // (undocumented)
-  Manufacturing = "Manufacturing",
-  // (undocumented)
-  MapDirections = "MapDirections",
-  // (undocumented)
-  MapLayers = "MapLayers",
-  // (undocumented)
-  MapPin = "MapPin",
-  // (undocumented)
-  MapPinSolid = "MapPinSolid",
-  // (undocumented)
-  MarkDownLanguage = "MarkDownLanguage",
-  // (undocumented)
-  Market = "Market",
-  // (undocumented)
-  MarketDown = "MarketDown",
-  // (undocumented)
-  MasterDatabase = "MasterDatabase",
-  // (undocumented)
-  MaximumValue = "MaximumValue",
-  // (undocumented)
-  Medal = "Medal",
-  // (undocumented)
-  Media = "Media",
-  // (undocumented)
-  MediaAdd = "MediaAdd",
-  // (undocumented)
-  Medical = "Medical",
-  // (undocumented)
-  Megaphone = "Megaphone",
-  // (undocumented)
-  MegaphoneSolid = "MegaphoneSolid",
-  // (undocumented)
-  Memo = "Memo",
-  // (undocumented)
-  Merge = "Merge",
-  // (undocumented)
-  MergeDuplicate = "MergeDuplicate",
-  // (undocumented)
-  Message = "Message",
-  // (undocumented)
-  MessageFill = "MessageFill",
-  // (undocumented)
-  MicOff = "MicOff",
-  // (undocumented)
-  Microphone = "Microphone",
-  // (undocumented)
-  MicrosoftFlowLogo = "MicrosoftFlowLogo",
-  // (undocumented)
-  MicrosoftStaffhubLogo = "MicrosoftStaffhubLogo",
-  // (undocumented)
-  MiniContract = "MiniContract",
-  // (undocumented)
-  MiniContractMirrored = "MiniContractMirrored",
-  // (undocumented)
-  MiniExpand = "MiniExpand",
-  // (undocumented)
-  MiniExpandMirrored = "MiniExpandMirrored",
-  // (undocumented)
-  MiniLink = "MiniLink",
-  // (undocumented)
-  MinimumValue = "MinimumValue",
-  // (undocumented)
-  MobileReport = "MobileReport",
-  // (undocumented)
-  MobileSelected = "MobileSelected",
-  // (undocumented)
-  Money = "Money",
-  // (undocumented)
-  More = "More",
-  // (undocumented)
-  MoreSports = "MoreSports",
-  // (undocumented)
-  MoreVertical = "MoreVertical",
-  // (undocumented)
-  MountainClimbing = "MountainClimbing",
-  // (undocumented)
-  Move = "Move",
-  // (undocumented)
-  Movers = "Movers",
-  // (undocumented)
-  MoveToFolder = "MoveToFolder",
-  // (undocumented)
-  MSNLogo = "MSNLogo",
-  // (undocumented)
-  MSNVideos = "MSNVideos",
-  // (undocumented)
-  MSNVideosSolid = "MSNVideosSolid",
-  // (undocumented)
-  MultiSelect = "MultiSelect",
-  // (undocumented)
-  MultiSelectMirrored = "MultiSelectMirrored",
-  // (undocumented)
-  MusicInCollection = "MusicInCollection",
-  // (undocumented)
-  MusicInCollectionFill = "MusicInCollectionFill",
-  // (undocumented)
-  MusicNote = "MusicNote",
-  // (undocumented)
-  MyMoviesTV = "MyMoviesTV",
-  // (undocumented)
-  Nav2DMapView = "Nav2DMapView",
-  // (undocumented)
-  NavigateBack = "NavigateBack",
-  // (undocumented)
-  NavigateBackMirrored = "NavigateBackMirrored",
-  // (undocumented)
-  NavigateExternalInline = "NavigateExternalInline",
-  // (undocumented)
-  NavigateForward = "NavigateForward",
-  // (undocumented)
-  NavigateForwardMirrored = "NavigateForwardMirrored",
-  // (undocumented)
-  NavigationFlipper = "NavigationFlipper",
-  // (undocumented)
-  NetworkTower = "NetworkTower",
-  // (undocumented)
-  NewAnalyticsQuery = "NewAnalyticsQuery",
-  // (undocumented)
-  NewFolder = "NewFolder",
-  // (undocumented)
-  NewMail = "NewMail",
-  // (undocumented)
-  News = "News",
-  // (undocumented)
-  NewsSearch = "NewsSearch",
-  // (undocumented)
-  NewTeamProject = "NewTeamProject",
-  // (undocumented)
-  Next = "Next",
-  // (undocumented)
-  NormalWeight = "NormalWeight",
-  // (undocumented)
-  NoteForward = "NoteForward",
-  // (undocumented)
-  NotePinned = "NotePinned",
-  // (undocumented)
-  NoteReply = "NoteReply",
-  // (undocumented)
-  NotExecuted = "NotExecuted",
-  // (undocumented)
-  NotImpactedSolid = "NotImpactedSolid",
-  // (undocumented)
-  NugetLogo = "NugetLogo",
-  // (undocumented)
-  NumberedList = "NumberedList",
-  // (undocumented)
-  NumberedListNumber = "NumberedListNumber",
-  // (undocumented)
-  NumberedListNumberMirrored = "NumberedListNumberMirrored",
-  // (undocumented)
-  NumberedListText = "NumberedListText",
-  // (undocumented)
-  NumberedListTextMirrored = "NumberedListTextMirrored",
-  // (undocumented)
-  NumberField = "NumberField",
-  // (undocumented)
-  NumberSequence = "NumberSequence",
-  // (undocumented)
-  NumberSymbol = "NumberSymbol",
-  // (undocumented)
-  Octagon = "Octagon",
-  // (undocumented)
-  OEM = "OEM",
-  // (undocumented)
-  OfficeAddinsLogo = "OfficeAddinsLogo",
-  // (undocumented)
-  OfficeAssistantLogo = "OfficeAssistantLogo",
-  // (undocumented)
-  OfficeChat = "OfficeChat",
-  // (undocumented)
-  OfficeChatSolid = "OfficeChatSolid",
-  // (undocumented)
-  OfficeFormsLogo = "OfficeFormsLogo",
-  // (undocumented)
-  OfficeFormsLogo16 = "OfficeFormsLogo16",
-  // (undocumented)
-  OfficeFormsLogo24 = "OfficeFormsLogo24",
-  // (undocumented)
-  OfficeFormsLogoFill = "OfficeFormsLogoFill",
-  // (undocumented)
-  OfficeFormsLogoFill16 = "OfficeFormsLogoFill16",
-  // (undocumented)
-  OfficeFormsLogoFill24 = "OfficeFormsLogoFill24",
-  // (undocumented)
-  OfficeFormsLogoInverse = "OfficeFormsLogoInverse",
-  // (undocumented)
-  OfficeFormsLogoInverse16 = "OfficeFormsLogoInverse16",
-  // (undocumented)
-  OfficeFormsLogoInverse24 = "OfficeFormsLogoInverse24",
-  // (undocumented)
-  OfficeLogo = "OfficeLogo",
-  // (undocumented)
-  OfficeStoreLogo = "OfficeStoreLogo",
-  // (undocumented)
-  OfficeVideoLogo = "OfficeVideoLogo",
-  // (undocumented)
-  OfficeVideoLogoFill = "OfficeVideoLogoFill",
-  // (undocumented)
-  OfficeVideoLogoInverse = "OfficeVideoLogoInverse",
-  // (undocumented)
-  OfflineOneDriveParachute = "OfflineOneDriveParachute",
-  // (undocumented)
-  OfflineOneDriveParachuteDisabled = "OfflineOneDriveParachuteDisabled",
-  // (undocumented)
-  OfflineStorage = "OfflineStorage",
-  // (undocumented)
-  OfflineStorageSolid = "OfflineStorageSolid",
-  // (undocumented)
-  Onboarding = "Onboarding",
-  // (undocumented)
-  OneDriveAdd = "OneDriveAdd",
-  // (undocumented)
-  OneDriveFolder16 = "OneDriveFolder16",
-  // (undocumented)
-  OneDriveLogo = "OneDriveLogo",
-  // (undocumented)
-  OneNoteEduLogoInverse = "OneNoteEduLogoInverse",
-  // (undocumented)
-  OneNoteLogo = "OneNoteLogo",
-  // (undocumented)
-  OneNoteLogo16 = "OneNoteLogo16",
-  // (undocumented)
-  OneNoteLogoFill = "OneNoteLogoFill",
-  // (undocumented)
-  OneNoteLogoFill16 = "OneNoteLogoFill16",
-  // (undocumented)
-  OneNoteLogoInverse = "OneNoteLogoInverse",
-  // (undocumented)
-  OneNoteLogoInverse16 = "OneNoteLogoInverse16",
-  // (undocumented)
-  OpenEnrollment = "OpenEnrollment",
-  // (undocumented)
-  OpenFile = "OpenFile",
-  // (undocumented)
-  OpenFolderHorizontal = "OpenFolderHorizontal",
-  // (undocumented)
-  OpenInNewWindow = "OpenInNewWindow",
-  // (undocumented)
-  OpenPane = "OpenPane",
-  // (undocumented)
-  OpenPaneMirrored = "OpenPaneMirrored",
-  // (undocumented)
-  OpenSource = "OpenSource",
-  // (undocumented)
-  Org = "Org",
-  // (undocumented)
-  Orientation = "Orientation",
-  // (undocumented)
-  Orientation2 = "Orientation2",
-  // (undocumented)
-  OutlookLogo = "OutlookLogo",
-  // (undocumented)
-  OutlookLogo16 = "OutlookLogo16",
-  // (undocumented)
-  OutlookLogoFill = "OutlookLogoFill",
-  // (undocumented)
-  OutlookLogoFill16 = "OutlookLogoFill16",
-  // (undocumented)
-  OutlookLogoInverse = "OutlookLogoInverse",
-  // (undocumented)
-  OutlookLogoInverse16 = "OutlookLogoInverse16",
-  // (undocumented)
-  OutOfOffice = "OutOfOffice",
-  // (undocumented)
-  Package = "Package",
-  // (undocumented)
-  Packages = "Packages",
-  // (undocumented)
-  Padding = "Padding",
-  // (undocumented)
-  PaddingBottom = "PaddingBottom",
-  // (undocumented)
-  PaddingLeft = "PaddingLeft",
-  // (undocumented)
-  PaddingRight = "PaddingRight",
-  // (undocumented)
-  PaddingTop = "PaddingTop",
-  // (undocumented)
-  Page = "Page",
-  // (undocumented)
-  PageAdd = "PageAdd",
-  // (undocumented)
-  PageArrowRight = "PageArrowRight",
-  // (undocumented)
-  PageCheckedin = "PageCheckedin",
-  // (undocumented)
-  PageCheckedOut = "PageCheckedOut",
-  // (undocumented)
-  PageEdit = "PageEdit",
-  // (undocumented)
-  PageHeader = "PageHeader",
-  // (undocumented)
-  PageLeft = "PageLeft",
-  // (undocumented)
-  PageList = "PageList",
-  // (undocumented)
-  PageListFilter = "PageListFilter",
-  // (undocumented)
-  PageListMirroredSolid = "PageListMirroredSolid",
-  // (undocumented)
-  PageListSolid = "PageListSolid",
-  // (undocumented)
-  PageLock = "PageLock",
-  // (undocumented)
-  PageRemove = "PageRemove",
-  // (undocumented)
-  PageRight = "PageRight",
-  // (undocumented)
-  PageSolid = "PageSolid",
-  // (undocumented)
-  PanoIndicator = "PanoIndicator",
-  // (undocumented)
-  Parachute = "Parachute",
-  // (undocumented)
-  ParachuteSolid = "ParachuteSolid",
-  // (undocumented)
-  Parameter = "Parameter",
-  // (undocumented)
-  ParkingLocation = "ParkingLocation",
-  // (undocumented)
-  ParkingLocationMirrored = "ParkingLocationMirrored",
-  // (undocumented)
-  ParkingMirroredSolid = "ParkingMirroredSolid",
-  // (undocumented)
-  ParkingSolid = "ParkingSolid",
-  // (undocumented)
-  PartlyCloudyDay = "PartlyCloudyDay",
-  // (undocumented)
-  PartlyCloudyNight = "PartlyCloudyNight",
-  // (undocumented)
-  PartyLeader = "PartyLeader",
-  // (undocumented)
-  PassiveAuthentication = "PassiveAuthentication",
-  // (undocumented)
-  Paste = "Paste",
-  // (undocumented)
-  PasteAsCode = "PasteAsCode",
-  // (undocumented)
-  PasteAsText = "PasteAsText",
-  // (undocumented)
-  Pause = "Pause",
-  // (undocumented)
-  PaymentCard = "PaymentCard",
-  // (undocumented)
-  PC1 = "PC1",
-  // (undocumented)
-  PDF = "PDF",
-  // (undocumented)
-  PencilReply = "PencilReply",
-  // (undocumented)
-  Pentagon = "Pentagon",
-  // (undocumented)
-  PenWorkspace = "PenWorkspace",
-  // (undocumented)
-  People = "People",
-  // (undocumented)
-  PeopleAdd = "PeopleAdd",
-  // (undocumented)
-  PeopleAlert = "PeopleAlert",
-  // (undocumented)
-  PeopleBlock = "PeopleBlock",
-  // (undocumented)
-  PeoplePause = "PeoplePause",
-  // (undocumented)
-  PeopleRepeat = "PeopleRepeat",
-  // (undocumented)
-  Permissions = "Permissions",
-  // (undocumented)
-  PermissionsSolid = "PermissionsSolid",
-  // (undocumented)
-  Personalize = "Personalize",
-  // (undocumented)
-  Phishing = "Phishing",
-  // (undocumented)
-  Phone = "Phone",
-  // (undocumented)
-  Photo = "Photo",
-  // (undocumented)
-  Photo2 = "Photo2",
-  // (undocumented)
-  Photo2Add = "Photo2Add",
-  // (undocumented)
-  Photo2Fill = "Photo2Fill",
-  // (undocumented)
-  Photo2Remove = "Photo2Remove",
-  // (undocumented)
-  PhotoCollection = "PhotoCollection",
-  // (undocumented)
-  Picture = "Picture",
-  // (undocumented)
-  PictureCenter = "PictureCenter",
-  // (undocumented)
-  PictureFill = "PictureFill",
-  // (undocumented)
-  PictureLibrary = "PictureLibrary",
-  // (undocumented)
-  PicturePosition = "PicturePosition",
-  // (undocumented)
-  PictureStretch = "PictureStretch",
-  // (undocumented)
-  PictureTile = "PictureTile",
-  // (undocumented)
-  PieDouble = "PieDouble",
-  // (undocumented)
-  PieSingle = "PieSingle",
-  // (undocumented)
-  PieSingleSolid = "PieSingleSolid",
-  // (undocumented)
-  Pill = "Pill",
-  // (undocumented)
-  Pin = "Pin",
-  // (undocumented)
-  Pinned = "Pinned",
-  // (undocumented)
-  PinnedFill = "PinnedFill",
-  // (undocumented)
-  PivotChart = "PivotChart",
-  // (undocumented)
-  PlainText = "PlainText",
-  // (undocumented)
-  PlannerLogo = "PlannerLogo",
-  // (undocumented)
-  PlanView = "PlanView",
-  // (undocumented)
-  Play = "Play",
-  // (undocumented)
-  PlayerSettings = "PlayerSettings",
-  // (undocumented)
-  PlayResume = "PlayResume",
-  // (undocumented)
-  Plug = "Plug",
-  // (undocumented)
-  PlugConnected = "PlugConnected",
-  // (undocumented)
-  PlugDisconnected = "PlugDisconnected",
-  // (undocumented)
-  PlugSolid = "PlugSolid",
-  // (undocumented)
-  POI = "POI",
-  // (undocumented)
-  POISolid = "POISolid",
-  // (undocumented)
-  PostUpdate = "PostUpdate",
-  // (undocumented)
-  PowerApps = "PowerApps",
-  // (undocumented)
-  PowerApps2Logo = "PowerApps2Logo",
-  // (undocumented)
-  PowerAppsLogo = "PowerAppsLogo",
-  // (undocumented)
-  PowerBILogo = "PowerBILogo",
-  // (undocumented)
-  PowerBILogo16 = "PowerBILogo16",
-  // (undocumented)
-  PowerBILogoBackplate16 = "PowerBILogoBackplate16",
-  // (undocumented)
-  PowerButton = "PowerButton",
-  // (undocumented)
-  PowerPointDocument = "PowerPointDocument",
-  // (undocumented)
-  PowerPointLogo = "PowerPointLogo",
-  // (undocumented)
-  PowerPointLogo16 = "PowerPointLogo16",
-  // (undocumented)
-  PowerPointLogoFill = "PowerPointLogoFill",
-  // (undocumented)
-  PowerPointLogoFill16 = "PowerPointLogoFill16",
-  // (undocumented)
-  PowerPointLogoInverse = "PowerPointLogoInverse",
-  // (undocumented)
-  PowerPointLogoInverse16 = "PowerPointLogoInverse16",
-  // (undocumented)
-  Precipitation = "Precipitation",
-  // (undocumented)
-  PresenceChickletVideo = "PresenceChickletVideo",
-  // (undocumented)
-  Presentation = "Presentation",
-  // (undocumented)
-  Presentation12 = "Presentation12",
-  // (undocumented)
-  Preview = "Preview",
-  // (undocumented)
-  PreviewLink = "PreviewLink",
-  // (undocumented)
-  Previous = "Previous",
-  // (undocumented)
-  PrimaryCalendar = "PrimaryCalendar",
-  // (undocumented)
-  Print = "Print",
-  // (undocumented)
-  PrintfaxPrinterFile = "PrintfaxPrinterFile",
-  // (undocumented)
-  Processing = "Processing",
-  // (undocumented)
-  ProcessMetaTask = "ProcessMetaTask",
-  // (undocumented)
-  Product = "Product",
-  // (undocumented)
-  ProductRelease = "ProductRelease",
-  // (undocumented)
-  ProfileSearch = "ProfileSearch",
-  // (undocumented)
-  ProFootball = "ProFootball",
-  // (undocumented)
-  ProgressLoopInner = "ProgressLoopInner",
-  // (undocumented)
-  ProgressLoopOuter = "ProgressLoopOuter",
-  // (undocumented)
-  ProgressRingDots = "ProgressRingDots",
-  // (undocumented)
-  ProHockey = "ProHockey",
-  // (undocumented)
-  ProjectCollection = "ProjectCollection",
-  // (undocumented)
-  ProjectDocument = "ProjectDocument",
-  // (undocumented)
-  ProjectLogo16 = "ProjectLogo16",
-  // (undocumented)
-  ProjectLogo32 = "ProjectLogo32",
-  // (undocumented)
-  ProjectLogoFill16 = "ProjectLogoFill16",
-  // (undocumented)
-  ProjectLogoFill32 = "ProjectLogoFill32",
-  // (undocumented)
-  ProjectLogoInverse = "ProjectLogoInverse",
-  // (undocumented)
-  PromotedDatabase = "PromotedDatabase",
-  // (undocumented)
-  ProtectedDocument = "ProtectedDocument",
-  // (undocumented)
-  ProtectionCenterLogo32 = "ProtectionCenterLogo32",
-  // (undocumented)
-  ProtectRestrict = "ProtectRestrict",
-  // (undocumented)
-  PublicCalendar = "PublicCalendar",
-  // (undocumented)
-  PublicContactCard = "PublicContactCard",
-  // (undocumented)
-  PublicContactCardMirrored = "PublicContactCardMirrored",
-  // (undocumented)
-  PublicEmail = "PublicEmail",
-  // (undocumented)
-  PublicFolder = "PublicFolder",
-  // (undocumented)
-  PublishContent = "PublishContent",
-  // (undocumented)
-  PublishCourse = "PublishCourse",
-  // (undocumented)
-  PublisherLogo = "PublisherLogo",
-  // (undocumented)
-  PublisherLogo16 = "PublisherLogo16",
-  // (undocumented)
-  PublisherLogoFill = "PublisherLogoFill",
-  // (undocumented)
-  PublisherLogoFill16 = "PublisherLogoFill16",
-  // (undocumented)
-  PublisherLogoInverse16 = "PublisherLogoInverse16",
-  // (undocumented)
-  Puzzle = "Puzzle",
-  // (undocumented)
-  PY = "PY",
-  // (undocumented)
-  PythonLanguage = "PythonLanguage",
-  // (undocumented)
-  QRCode = "QRCode",
-  // (undocumented)
-  QuadColumn = "QuadColumn",
-  // (undocumented)
-  Quantity = "Quantity",
-  // (undocumented)
-  QuarterCircle = "QuarterCircle",
-  // (undocumented)
-  QueryList = "QueryList",
-  // (undocumented)
-  Questionnaire = "Questionnaire",
-  // (undocumented)
-  QuestionnaireMirrored = "QuestionnaireMirrored",
-  // (undocumented)
-  QuickNote = "QuickNote",
-  // (undocumented)
-  QuickNoteSolid = "QuickNoteSolid",
-  // (undocumented)
-  R = "R",
-  // (undocumented)
-  RadioBtnOff = "RadioBtnOff",
-  // (undocumented)
-  RadioBtnOn = "RadioBtnOn",
-  // (undocumented)
-  RadioBullet = "RadioBullet",
-  // (undocumented)
-  Rain = "Rain",
-  // (undocumented)
-  RainShowersDay = "RainShowersDay",
-  // (undocumented)
-  RainShowersNight = "RainShowersNight",
-  // (undocumented)
-  RainSnow = "RainSnow",
-  // (undocumented)
-  RawSource = "RawSource",
-  // (undocumented)
-  Read = "Read",
-  // (undocumented)
-  ReadingMode = "ReadingMode",
-  // (undocumented)
-  ReadingModeSolid = "ReadingModeSolid",
-  // (undocumented)
-  ReadOutLoud = "ReadOutLoud",
-  // (undocumented)
-  RealEstate = "RealEstate",
-  // (undocumented)
-  ReceiptCheck = "ReceiptCheck",
-  // (undocumented)
-  ReceiptForward = "ReceiptForward",
-  // (undocumented)
-  ReceiptReply = "ReceiptReply",
-  // (undocumented)
-  ReceiptTentative = "ReceiptTentative",
-  // (undocumented)
-  ReceiptTentativeMirrored = "ReceiptTentativeMirrored",
-  // (undocumented)
-  ReceiptUndelivered = "ReceiptUndelivered",
-  // (undocumented)
-  Recent = "Recent",
-  // (undocumented)
-  Record2 = "Record2",
-  // (undocumented)
-  RecruitmentManagement = "RecruitmentManagement",
-  // (undocumented)
-  RectangleShape = "RectangleShape",
-  // (undocumented)
-  RectangleShapeSolid = "RectangleShapeSolid",
-  // (undocumented)
-  RectangularClipping = "RectangularClipping",
-  // (undocumented)
-  RecurringEvent = "RecurringEvent",
-  // (undocumented)
-  RecurringTask = "RecurringTask",
-  // (undocumented)
-  RecycleBin = "RecycleBin",
-  // (undocumented)
-  Redeploy = "Redeploy",
-  // (undocumented)
-  RedEye = "RedEye",
-  // (undocumented)
-  Redo = "Redo",
-  // (undocumented)
-  Refresh = "Refresh",
-  // (undocumented)
-  Relationship = "Relationship",
-  // (undocumented)
-  ReleaseDefinition = "ReleaseDefinition",
-  // (undocumented)
-  ReleaseGate = "ReleaseGate",
-  // (undocumented)
-  ReleaseGateCheck = "ReleaseGateCheck",
-  // (undocumented)
-  ReleaseGateError = "ReleaseGateError",
-  // (undocumented)
-  ReminderGroup = "ReminderGroup",
-  // (undocumented)
-  ReminderPerson = "ReminderPerson",
-  // (undocumented)
-  Remote = "Remote",
-  // (undocumented)
-  Remove = "Remove",
-  // (undocumented)
-  RemoveEvent = "RemoveEvent",
-  // (undocumented)
-  RemoveFilter = "RemoveFilter",
-  // (undocumented)
-  RemoveFromTrash = "RemoveFromTrash",
-  // (undocumented)
-  RemoveLink = "RemoveLink",
-  // (undocumented)
-  RemoveLinkChain = "RemoveLinkChain",
-  // (undocumented)
-  RemoveLinkX = "RemoveLinkX",
-  // (undocumented)
-  RemoveOccurrence = "RemoveOccurrence",
-  // (undocumented)
-  Rename = "Rename",
-  // (undocumented)
-  RenewalCurrent = "RenewalCurrent",
-  // (undocumented)
-  RenewalFuture = "RenewalFuture",
-  // (undocumented)
-  ReopenPages = "ReopenPages",
-  // (undocumented)
-  Repair = "Repair",
-  // (undocumented)
-  RepeatAll = "RepeatAll",
-  // (undocumented)
-  Reply = "Reply",
-  // (undocumented)
-  ReplyAll = "ReplyAll",
-  // (undocumented)
-  ReplyAllAlt = "ReplyAllAlt",
-  // (undocumented)
-  ReplyAllMirrored = "ReplyAllMirrored",
-  // (undocumented)
-  ReplyAlt = "ReplyAlt",
-  // (undocumented)
-  ReplyMirrored = "ReplyMirrored",
-  // (undocumented)
-  Repo = "Repo",
-  // (undocumented)
-  ReportAdd = "ReportAdd",
-  // (undocumented)
-  ReportDocument = "ReportDocument",
-  // (undocumented)
-  ReportHacked = "ReportHacked",
-  // (undocumented)
-  ReportLibrary = "ReportLibrary",
-  // (undocumented)
-  ReportLibraryMirrored = "ReportLibraryMirrored",
-  // (undocumented)
-  RepoSolid = "RepoSolid",
-  // (undocumented)
-  ResponsesMenu = "ResponsesMenu",
-  // (undocumented)
-  ReturnToSession = "ReturnToSession",
-  // (undocumented)
-  ReviewRequestMirroredSolid = "ReviewRequestMirroredSolid",
-  // (undocumented)
-  ReviewRequestSolid = "ReviewRequestSolid",
-  // (undocumented)
-  ReviewResponseSolid = "ReviewResponseSolid",
-  // (undocumented)
-  ReviewSolid = "ReviewSolid",
-  // (undocumented)
-  RevToggleKey = "RevToggleKey",
-  // (undocumented)
-  Rewind = "Rewind",
-  // (undocumented)
-  Ribbon = "Ribbon",
-  // (undocumented)
-  RibbonSolid = "RibbonSolid",
-  // (undocumented)
-  RightDoubleQuote = "RightDoubleQuote",
-  // (undocumented)
-  RightTriangle = "RightTriangle",
-  // (undocumented)
-  Ringer = "Ringer",
-  // (undocumented)
-  RingerOff = "RingerOff",
-  // (undocumented)
-  RingerRemove = "RingerRemove",
-  // (undocumented)
-  Robot = "Robot",
-  // (undocumented)
-  Rocket = "Rocket",
-  // (undocumented)
-  Room = "Room",
-  // (undocumented)
-  Rotate = "Rotate",
-  // (undocumented)
-  RowsChild = "RowsChild",
-  // (undocumented)
-  RowsGroup = "RowsGroup",
-  // (undocumented)
-  Rugby = "Rugby",
-  // (undocumented)
-  Running = "Running",
-  // (undocumented)
-  Sad = "Sad",
-  // (undocumented)
-  SadSolid = "SadSolid",
-  // (undocumented)
-  Save = "Save",
-  // (undocumented)
-  SaveAll = "SaveAll",
-  // (undocumented)
-  SaveAndClose = "SaveAndClose",
-  // (undocumented)
-  SaveAs = "SaveAs",
-  // (undocumented)
-  SaveTemplate = "SaveTemplate",
-  // (undocumented)
-  SaveToMobile = "SaveToMobile",
-  // (undocumented)
-  Savings = "Savings",
-  // (undocumented)
-  ScaleUp = "ScaleUp",
-  // (undocumented)
-  ScaleVolume = "ScaleVolume",
-  // (undocumented)
-  ScheduleEventAction = "ScheduleEventAction",
-  // (undocumented)
-  ScopeTemplate = "ScopeTemplate",
-  // (undocumented)
-  ScreenCast = "ScreenCast",
-  // (undocumented)
-  Script = "Script",
-  // (undocumented)
-  ScrollUpDown = "ScrollUpDown",
-  // (undocumented)
-  Search = "Search",
-  // (undocumented)
-  SearchAndApps = "SearchAndApps",
-  // (undocumented)
-  SearchBookmark = "SearchBookmark",
-  // (undocumented)
-  SearchCalendar = "SearchCalendar",
-  // (undocumented)
-  SearchIssue = "SearchIssue",
-  // (undocumented)
-  SearchIssueMirrored = "SearchIssueMirrored",
-  // (undocumented)
-  SearchNearby = "SearchNearby",
-  // (undocumented)
-  SecondaryNav = "SecondaryNav",
-  // (undocumented)
-  Section = "Section",
-  // (undocumented)
-  Sections = "Sections",
-  // (undocumented)
-  SecurityGroup = "SecurityGroup",
-  // (undocumented)
-  SeeDo = "SeeDo",
-  // (undocumented)
-  SelectAll = "SelectAll",
-  // (undocumented)
-  Sell = "Sell",
-  // (undocumented)
-  SemiboldWeight = "SemiboldWeight",
-  // (undocumented)
-  Send = "Send",
-  // (undocumented)
-  SendMirrored = "SendMirrored",
-  // (undocumented)
-  Separator = "Separator",
-  // (undocumented)
-  Server = "Server",
-  // (undocumented)
-  ServerEnviroment = "ServerEnviroment",
-  // (undocumented)
-  ServerProcesses = "ServerProcesses",
-  // (undocumented)
-  SetAction = "SetAction",
-  // (undocumented)
-  Settings = "Settings",
-  // (undocumented)
-  Shapes = "Shapes",
-  // (undocumented)
-  Share = "Share",
-  // (undocumented)
-  ShareiOS = "ShareiOS",
-  // (undocumented)
-  SharepointLogo = "SharepointLogo",
-  // (undocumented)
-  SharepointLogoFill = "SharepointLogoFill",
-  // (undocumented)
-  SharepointLogoInverse = "SharepointLogoInverse",
-  // (undocumented)
-  Shield = "Shield",
-  // (undocumented)
-  ShieldSolid = "ShieldSolid",
-  // (undocumented)
-  Shirt = "Shirt",
-  // (undocumented)
-  Shop = "Shop",
-  // (undocumented)
-  ShoppingCart = "ShoppingCart",
-  // (undocumented)
-  ShoppingCartSolid = "ShoppingCartSolid",
-  // (undocumented)
-  ShopServer = "ShopServer",
-  // (undocumented)
-  ShowGrid = "ShowGrid",
-  // (undocumented)
-  ShowResults = "ShowResults",
-  // (undocumented)
-  ShowResultsMirrored = "ShowResultsMirrored",
-  // (undocumented)
-  ShowTimeAs = "ShowTimeAs",
-  // (undocumented)
-  SidePanel = "SidePanel",
-  // (undocumented)
-  SidePanelMirrored = "SidePanelMirrored",
-  // (undocumented)
-  SignOut = "SignOut",
-  // (undocumented)
-  SingleBookmark = "SingleBookmark",
-  // (undocumented)
-  SingleBookmarkSolid = "SingleBookmarkSolid",
-  // (undocumented)
-  SingleColumn = "SingleColumn",
-  // (undocumented)
-  SingleColumnEdit = "SingleColumnEdit",
-  // (undocumented)
-  SIPMove = "SIPMove",
-  // (undocumented)
-  SiteScan = "SiteScan",
-  // (undocumented)
-  SixPointStar = "SixPointStar",
-  // (undocumented)
-  SizeLegacy = "SizeLegacy",
-  // (undocumented)
-  SkiResorts = "SkiResorts",
-  // (undocumented)
-  SkypeArrow = "SkypeArrow",
-  // (undocumented)
-  SkypeCheck = "SkypeCheck",
-  // (undocumented)
-  SkypeCircleArrow = "SkypeCircleArrow",
-  // (undocumented)
-  SkypeCircleCheck = "SkypeCircleCheck",
-  // (undocumented)
-  SkypeCircleClock = "SkypeCircleClock",
-  // (undocumented)
-  SkypeCircleMinus = "SkypeCircleMinus",
-  // (undocumented)
-  SkypeCircleSlash = "SkypeCircleSlash",
-  // (undocumented)
-  SkypeClock = "SkypeClock",
-  // (undocumented)
-  SkypeForBusinessLogo = "SkypeForBusinessLogo",
-  // (undocumented)
-  SkypeForBusinessLogo16 = "SkypeForBusinessLogo16",
-  // (undocumented)
-  SkypeForBusinessLogoFill = "SkypeForBusinessLogoFill",
-  // (undocumented)
-  SkypeForBusinessLogoFill16 = "SkypeForBusinessLogoFill16",
-  // (undocumented)
-  SkypeLogo = "SkypeLogo",
-  // (undocumented)
-  SkypeLogo16 = "SkypeLogo16",
-  // (undocumented)
-  SkypeMessage = "SkypeMessage",
-  // (undocumented)
-  SkypeMinus = "SkypeMinus",
-  // (undocumented)
-  SkypeSlash = "SkypeSlash",
-  // (undocumented)
-  Slider = "Slider",
-  // (undocumented)
-  SliderHandleSize = "SliderHandleSize",
-  // (undocumented)
-  SliderThumb = "SliderThumb",
-  // (undocumented)
-  Slideshow = "Slideshow",
-  // (undocumented)
-  SnapToGrid = "SnapToGrid",
-  // (undocumented)
-  Snooze = "Snooze",
-  // (undocumented)
-  Snow = "Snow",
-  // (undocumented)
-  Snowflake = "Snowflake",
-  // (undocumented)
-  SnowShowerDay = "SnowShowerDay",
-  // (undocumented)
-  SnowShowerNight = "SnowShowerNight",
-  // (undocumented)
-  Soccer = "Soccer",
-  // (undocumented)
-  SocialListeningLogo = "SocialListeningLogo",
-  // (undocumented)
-  Sort = "Sort",
-  // (undocumented)
-  SortDown = "SortDown",
-  // (undocumented)
-  SortLines = "SortLines",
-  // (undocumented)
-  SortUp = "SortUp",
-  // (undocumented)
-  Source = "Source",
-  // (undocumented)
-  Spacer = "Spacer",
-  // (undocumented)
-  Speakers = "Speakers",
-  // (undocumented)
-  SpecialEvent = "SpecialEvent",
-  // (undocumented)
-  SpeedHigh = "SpeedHigh",
-  // (undocumented)
-  Split = "Split",
-  // (undocumented)
-  SplitObject = "SplitObject",
-  // (undocumented)
-  Sprint = "Sprint",
-  // (undocumented)
-  Squalls = "Squalls",
-  // (undocumented)
-  SquareShapeSolid = "SquareShapeSolid",
-  // (undocumented)
-  Stack = "Stack",
-  // (undocumented)
-  StackColumnChart = "StackColumnChart",
-  // (undocumented)
-  StackedBarChart = "StackedBarChart",
-  // (undocumented)
-  StackedColumnChart2 = "StackedColumnChart2",
-  // (undocumented)
-  StackedColumnChart2Fill = "StackedColumnChart2Fill",
-  // (undocumented)
-  StackedLineChart = "StackedLineChart",
-  // (undocumented)
-  StackIndicator = "StackIndicator",
-  // (undocumented)
-  StaffNotebookLogo16 = "StaffNotebookLogo16",
-  // (undocumented)
-  StaffNotebookLogo32 = "StaffNotebookLogo32",
-  // (undocumented)
-  StaffNotebookLogoFill16 = "StaffNotebookLogoFill16",
-  // (undocumented)
-  StaffNotebookLogoFill32 = "StaffNotebookLogoFill32",
-  // (undocumented)
-  StaffNotebookLogoInverted16 = "StaffNotebookLogoInverted16",
-  // (undocumented)
-  StaffNotebookLogoInverted32 = "StaffNotebookLogoInverted32",
-  // (undocumented)
-  Starburst = "Starburst",
-  // (undocumented)
-  StarburstSolid = "StarburstSolid",
-  // (undocumented)
-  StatusCircleBlock = "StatusCircleBlock",
-  // (undocumented)
-  StatusCircleBlock2 = "StatusCircleBlock2",
-  // (undocumented)
-  StatusCircleCheckmark = "StatusCircleCheckmark",
-  // (undocumented)
-  StatusCircleErrorX = "StatusCircleErrorX",
-  // (undocumented)
-  StatusCircleExclamation = "StatusCircleExclamation",
-  // (undocumented)
-  StatusCircleInfo = "StatusCircleInfo",
-  // (undocumented)
-  StatusCircleInner = "StatusCircleInner",
-  // (undocumented)
-  StatusCircleOuter = "StatusCircleOuter",
-  // (undocumented)
-  StatusCircleQuestionMark = "StatusCircleQuestionMark",
-  // (undocumented)
-  StatusCircleRing = "StatusCircleRing",
-  // (undocumented)
-  StatusCircleSync = "StatusCircleSync",
-  // (undocumented)
-  StatusErrorFull = "StatusErrorFull",
-  // (undocumented)
-  StatusTriangle = "StatusTriangle",
-  // (undocumented)
-  StatusTriangleExclamation = "StatusTriangleExclamation",
-  // (undocumented)
-  StatusTriangleInner = "StatusTriangleInner",
-  // (undocumented)
-  StatusTriangleOuter = "StatusTriangleOuter",
-  // (undocumented)
-  Step = "Step",
-  // (undocumented)
-  StepInsert = "StepInsert",
-  // (undocumented)
-  StepShared = "StepShared",
-  // (undocumented)
-  StepSharedAdd = "StepSharedAdd",
-  // (undocumented)
-  StepSharedInsert = "StepSharedInsert",
-  // (undocumented)
-  StockDown = "StockDown",
-  // (undocumented)
-  StockUp = "StockUp",
-  // (undocumented)
-  Stop = "Stop",
-  // (undocumented)
-  StopSolid = "StopSolid",
-  // (undocumented)
-  Stopwatch = "Stopwatch",
-  // (undocumented)
-  StorageOptical = "StorageOptical",
-  // (undocumented)
-  StoreLogo16 = "StoreLogo16",
-  // (undocumented)
-  StoreLogoMed20 = "StoreLogoMed20",
-  // (undocumented)
-  Storyboard = "Storyboard",
-  // (undocumented)
-  Streaming = "Streaming",
-  // (undocumented)
-  StreamingOff = "StreamingOff",
-  // (undocumented)
-  StreamLogo = "StreamLogo",
-  // (undocumented)
-  Street = "Street",
-  // (undocumented)
-  StreetsideSplitMinimize = "StreetsideSplitMinimize",
-  // (undocumented)
-  Strikethrough = "Strikethrough",
-  // (undocumented)
-  Subscribe = "Subscribe",
-  // (undocumented)
-  Subscript = "Subscript",
-  // (undocumented)
-  SubstitutionsIn = "SubstitutionsIn",
-  // (undocumented)
-  Suitcase = "Suitcase",
-  // (undocumented)
-  SunAdd = "SunAdd",
-  // (undocumented)
-  Sunny = "Sunny",
-  // (undocumented)
-  SunQuestionMark = "SunQuestionMark",
-  // (undocumented)
-  Superscript = "Superscript",
-  // (undocumented)
-  SurveyQuestions = "SurveyQuestions",
-  // (undocumented)
-  SwayLogo16 = "SwayLogo16",
-  // (undocumented)
-  SwayLogo32 = "SwayLogo32",
-  // (undocumented)
-  SwayLogoFill16 = "SwayLogoFill16",
-  // (undocumented)
-  SwayLogoFill32 = "SwayLogoFill32",
-  // (undocumented)
-  SwayLogoInverse = "SwayLogoInverse",
-  // (undocumented)
-  Switch = "Switch",
-  // (undocumented)
-  SwitcherStartEnd = "SwitcherStartEnd",
-  // (undocumented)
-  Sync = "Sync",
-  // (undocumented)
-  SyncFolder = "SyncFolder",
-  // (undocumented)
-  SyncOccurence = "SyncOccurence",
-  // (undocumented)
-  SyncStatus = "SyncStatus",
-  // (undocumented)
-  SyncStatusSolid = "SyncStatusSolid",
-  // (undocumented)
-  SyncToPC = "SyncToPC",
-  // (undocumented)
-  System = "System",
-  // (undocumented)
-  Tab = "Tab",
-  // (undocumented)
-  TabCenter = "TabCenter",
-  // (undocumented)
-  Table = "Table",
-  // (undocumented)
-  TableGroup = "TableGroup",
-  // (undocumented)
-  Tablet = "Tablet",
-  // (undocumented)
-  TabletMode = "TabletMode",
-  // (undocumented)
-  TabletSelected = "TabletSelected",
-  // (undocumented)
-  TabOneColumn = "TabOneColumn",
-  // (undocumented)
-  TabThreeColumn = "TabThreeColumn",
-  // (undocumented)
-  TabTwoColumn = "TabTwoColumn",
-  // (undocumented)
-  Tag = "Tag",
-  // (undocumented)
-  TagSolid = "TagSolid",
-  // (undocumented)
-  TagUnknown = "TagUnknown",
-  // (undocumented)
-  TagUnknown12 = "TagUnknown12",
-  // (undocumented)
-  TagUnknown12Mirror = "TagUnknown12Mirror",
-  // (undocumented)
-  TagUnknownMirror = "TagUnknownMirror",
-  // (undocumented)
-  Taskboard = "Taskboard",
-  // (undocumented)
-  TaskGroup = "TaskGroup",
-  // (undocumented)
-  TaskGroupMirrored = "TaskGroupMirrored",
-  // (undocumented)
-  TaskLogo = "TaskLogo",
-  // (undocumented)
-  TaskManager = "TaskManager",
-  // (undocumented)
-  TaskManagerMirrored = "TaskManagerMirrored",
-  // (undocumented)
-  TaskSolid = "TaskSolid",
-  // (undocumented)
-  Taxi = "Taxi",
-  // (undocumented)
-  TeamFavorite = "TeamFavorite",
-  // (undocumented)
-  TeamsLogo = "TeamsLogo",
-  // (undocumented)
-  TeamsLogo16 = "TeamsLogo16",
-  // (undocumented)
-  TeamsLogoFill = "TeamsLogoFill",
-  // (undocumented)
-  TeamsLogoFill16 = "TeamsLogoFill16",
-  // (undocumented)
-  TeamsLogoInverse = "TeamsLogoInverse",
-  // (undocumented)
-  Teamwork = "Teamwork",
-  // (undocumented)
-  Teeth = "Teeth",
-  // (undocumented)
-  Telemarketer = "Telemarketer",
-  // (undocumented)
-  TemporaryUser = "TemporaryUser",
-  // (undocumented)
-  Tennis = "Tennis",
-  // (undocumented)
-  TestAutoSolid = "TestAutoSolid",
-  // (undocumented)
-  TestBeaker = "TestBeaker",
-  // (undocumented)
-  TestBeakerSolid = "TestBeakerSolid",
-  // (undocumented)
-  TestCase = "TestCase",
-  // (undocumented)
-  TestExploreSolid = "TestExploreSolid",
-  // (undocumented)
-  TestImpactSolid = "TestImpactSolid",
-  // (undocumented)
-  TestParameter = "TestParameter",
-  // (undocumented)
-  TestPlan = "TestPlan",
-  // (undocumented)
-  TestStep = "TestStep",
-  // (undocumented)
-  TestSuite = "TestSuite",
-  // (undocumented)
-  TestUserSolid = "TestUserSolid",
-  // (undocumented)
-  TextBox = "TextBox",
-  // (undocumented)
-  TextCallout = "TextCallout",
-  // (undocumented)
-  TextDocument = "TextDocument",
-  // (undocumented)
-  TextDocumentShared = "TextDocumentShared",
-  // (undocumented)
-  TextField = "TextField",
-  // (undocumented)
-  TextOverflow = "TextOverflow",
-  // (undocumented)
-  TFVCLogo = "TFVCLogo",
-  // (undocumented)
-  ThisPC = "ThisPC",
-  // (undocumented)
-  ThreeQuarterCircle = "ThreeQuarterCircle",
-  // (undocumented)
-  ThumbnailView = "ThumbnailView",
-  // (undocumented)
-  ThumbnailViewMirrored = "ThumbnailViewMirrored",
-  // (undocumented)
-  Thunderstorms = "Thunderstorms",
-  // (undocumented)
-  Ticket = "Ticket",
-  // (undocumented)
-  Tiles = "Tiles",
-  // (undocumented)
-  Tiles2 = "Tiles2",
-  // (undocumented)
-  TimeEntry = "TimeEntry",
-  // (undocumented)
-  Timeline = "Timeline",
-  // (undocumented)
-  TimelineDelivery = "TimelineDelivery",
-  // (undocumented)
-  TimelineMatrixView = "TimelineMatrixView",
-  // (undocumented)
-  TimelineProgress = "TimelineProgress",
-  // (undocumented)
-  Timer = "Timer",
-  // (undocumented)
-  TimeSheet = "TimeSheet",
-  // (undocumented)
-  ToDoLogoBottom = "ToDoLogoBottom",
-  // (undocumented)
-  ToDoLogoInverse = "ToDoLogoInverse",
-  // (undocumented)
-  ToDoLogoOutline = "ToDoLogoOutline",
-  // (undocumented)
-  ToDoLogoTop = "ToDoLogoTop",
-  // (undocumented)
-  ToggleBorder = "ToggleBorder",
-  // (undocumented)
-  ToggleFilled = "ToggleFilled",
-  // (undocumented)
-  ToggleLeft = "ToggleLeft",
-  // (undocumented)
-  ToggleRight = "ToggleRight",
-  // (undocumented)
-  ToggleThumb = "ToggleThumb",
-  // (undocumented)
-  Toll = "Toll",
-  // (undocumented)
-  Touch = "Touch",
-  // (undocumented)
-  TouchPointer = "TouchPointer",
-  // (undocumented)
-  Trackers = "Trackers",
-  // (undocumented)
-  TrackersMirrored = "TrackersMirrored",
-  // (undocumented)
-  Train = "Train",
-  // (undocumented)
-  TrainSolid = "TrainSolid",
-  // (undocumented)
-  TransferCall = "TransferCall",
-  // (undocumented)
-  Transition = "Transition",
-  // (undocumented)
-  TransitionEffect = "TransitionEffect",
-  // (undocumented)
-  TransitionPop = "TransitionPop",
-  // (undocumented)
-  TransitionPush = "TransitionPush",
-  // (undocumented)
-  Translate = "Translate",
-  // (undocumented)
-  Trending12 = "Trending12",
-  // (undocumented)
-  TriangleDown12 = "TriangleDown12",
-  // (undocumented)
-  TriangleLeft12 = "TriangleLeft12",
-  // (undocumented)
-  TriangleRight12 = "TriangleRight12",
-  // (undocumented)
-  TriangleShape = "TriangleShape",
-  // (undocumented)
-  TriangleShapeSolid = "TriangleShapeSolid",
-  // (undocumented)
-  TriangleSolid = "TriangleSolid",
-  // (undocumented)
-  TriangleSolidDown12 = "TriangleSolidDown12",
-  // (undocumented)
-  TriangleSolidLeft12 = "TriangleSolidLeft12",
-  // (undocumented)
-  TriangleSolidRight12 = "TriangleSolidRight12",
-  // (undocumented)
-  TriangleSolidUp12 = "TriangleSolidUp12",
-  // (undocumented)
-  TriangleUp12 = "TriangleUp12",
-  // (undocumented)
-  TriggerApproval = "TriggerApproval",
-  // (undocumented)
-  TriggerAuto = "TriggerAuto",
-  // (undocumented)
-  TriggerUser = "TriggerUser",
-  // (undocumented)
-  TripleColumn = "TripleColumn",
-  // (undocumented)
-  TripleColumnEdit = "TripleColumnEdit",
-  // (undocumented)
-  TripleColumnWide = "TripleColumnWide",
-  // (undocumented)
-  Trophy = "Trophy",
-  // (undocumented)
-  Trophy2 = "Trophy2",
-  // (undocumented)
-  Trophy2Solid = "Trophy2Solid",
-  // (undocumented)
-  TurnRight = "TurnRight",
-  // (undocumented)
-  TVMonitor = "TVMonitor",
-  // (undocumented)
-  TVMonitorSelected = "TVMonitorSelected",
-  // (undocumented)
-  TwelvePointStar = "TwelvePointStar",
-  // (undocumented)
-  TypeScriptLanguage = "TypeScriptLanguage",
-  // (undocumented)
-  Umbrella = "Umbrella",
-  // (undocumented)
-  Underline = "Underline",
-  // (undocumented)
-  Undo = "Undo",
-  // (undocumented)
-  Uneditable = "Uneditable",
-  // (undocumented)
-  UneditableMirrored = "UneditableMirrored",
-  // (undocumented)
-  UneditableSolid12 = "UneditableSolid12",
-  // (undocumented)
-  UneditableSolidMirrored12 = "UneditableSolidMirrored12",
-  // (undocumented)
-  Unfavorite = "Unfavorite",
-  // (undocumented)
-  UngroupObject = "UngroupObject",
-  // (undocumented)
-  Unknown = "Unknown",
-  // (undocumented)
-  UnknownCall = "UnknownCall",
-  // (undocumented)
-  UnknownMirrored = "UnknownMirrored",
-  // (undocumented)
-  UnknownMirroredSolid = "UnknownMirroredSolid",
-  // (undocumented)
-  UnknownSolid = "UnknownSolid",
-  // (undocumented)
-  Unlock = "Unlock",
-  // (undocumented)
-  UnlockSolid = "UnlockSolid",
-  // (undocumented)
-  Unpin = "Unpin",
-  // (undocumented)
-  UnSetColor = "UnSetColor",
-  // (undocumented)
-  UnstackSelected = "UnstackSelected",
-  // (undocumented)
-  Unsubscribe = "Unsubscribe",
-  // (undocumented)
-  UnsyncFolder = "UnsyncFolder",
-  // (undocumented)
-  UnsyncOccurence = "UnsyncOccurence",
-  // (undocumented)
-  Up = "Up",
-  // (undocumented)
-  UpgradeAnalysis = "UpgradeAnalysis",
-  // (undocumented)
-  Upload = "Upload",
-  // (undocumented)
-  UserEvent = "UserEvent",
-  // (undocumented)
-  UserFollowed = "UserFollowed",
-  // (undocumented)
-  UserGauge = "UserGauge",
-  // (undocumented)
-  UserOptional = "UserOptional",
-  // (undocumented)
-  UserPause = "UserPause",
-  // (undocumented)
-  UserRemove = "UserRemove",
-  // (undocumented)
-  UserSync = "UserSync",
-  // (undocumented)
-  Vacation = "Vacation",
-  // (undocumented)
-  Variable = "Variable",
-  // (undocumented)
-  VariableGroup = "VariableGroup",
-  // (undocumented)
-  VB = "VB",
-  // (undocumented)
-  VennDiagram = "VennDiagram",
-  // (undocumented)
-  VerifiedBrand = "VerifiedBrand",
-  // (undocumented)
-  VersionControlPush = "VersionControlPush",
-  // (undocumented)
-  VerticalDistributeCenter = "VerticalDistributeCenter",
-  // (undocumented)
-  Video = "Video",
-  // (undocumented)
-  Video360Generic = "Video360Generic",
-  // (undocumented)
-  VideoLightOff = "VideoLightOff",
-  // (undocumented)
-  VideoOff = "VideoOff",
-  // (undocumented)
-  VideoSearch = "VideoSearch",
-  // (undocumented)
-  VideoSolid = "VideoSolid",
-  // (undocumented)
-  View = "View",
-  // (undocumented)
-  ViewAll = "ViewAll",
-  // (undocumented)
-  ViewAll2 = "ViewAll2",
-  // (undocumented)
-  ViewDashboard = "ViewDashboard",
-  // (undocumented)
-  ViewList = "ViewList",
-  // (undocumented)
-  ViewListGroup = "ViewListGroup",
-  // (undocumented)
-  ViewListTree = "ViewListTree",
-  // (undocumented)
-  VisioDiagram = "VisioDiagram",
-  // (undocumented)
-  VisioDiagramSync = "VisioDiagramSync",
-  // (undocumented)
-  VisioDocument = "VisioDocument",
-  // (undocumented)
-  VisioLogo = "VisioLogo",
-  // (undocumented)
-  VisioLogo16 = "VisioLogo16",
-  // (undocumented)
-  VisioLogoFill = "VisioLogoFill",
-  // (undocumented)
-  VisioLogoFill16 = "VisioLogoFill16",
-  // (undocumented)
-  VisioLogoInverse = "VisioLogoInverse",
-  // (undocumented)
-  VisioLogoInverse16 = "VisioLogoInverse16",
-  // (undocumented)
-  VisioOnlineLogo32 = "VisioOnlineLogo32",
-  // (undocumented)
-  VisioOnlineLogoCloud32 = "VisioOnlineLogoCloud32",
-  // (undocumented)
-  VisioOnlineLogoFill32 = "VisioOnlineLogoFill32",
-  // (undocumented)
-  VisualBasicLanguage = "VisualBasicLanguage",
-  // (undocumented)
-  VisualsFolder = "VisualsFolder",
-  // (undocumented)
-  VisualsStore = "VisualsStore",
-  // (undocumented)
-  VisualStudioIDELogo32 = "VisualStudioIDELogo32",
-  // (undocumented)
-  VisualStudioLogo = "VisualStudioLogo",
-  // (undocumented)
-  VoicemailForward = "VoicemailForward",
-  // (undocumented)
-  VoicemailIRM = "VoicemailIRM",
-  // (undocumented)
-  VoicemailReply = "VoicemailReply",
-  // (undocumented)
-  Volume0 = "Volume0",
-  // (undocumented)
-  Volume1 = "Volume1",
-  // (undocumented)
-  Volume2 = "Volume2",
-  // (undocumented)
-  Volume3 = "Volume3",
-  // (undocumented)
-  VolumeDisabled = "VolumeDisabled",
-  // (undocumented)
-  VSTSAltLogo1 = "VSTSAltLogo1",
-  // (undocumented)
-  VSTSAltLogo2 = "VSTSAltLogo2",
-  // (undocumented)
-  VSTSLogo = "VSTSLogo",
-  // (undocumented)
-  Waffle = "Waffle",
-  // (undocumented)
-  WaffleOffice365 = "WaffleOffice365",
-  // (undocumented)
-  WaitlistConfirm = "WaitlistConfirm",
-  // (undocumented)
-  WaitlistConfirmMirrored = "WaitlistConfirmMirrored",
-  // (undocumented)
-  Warning = "Warning",
-  // (undocumented)
-  Warning12 = "Warning12",
-  // (undocumented)
-  WarningSolid = "WarningSolid",
-  // (undocumented)
-  WebComponents = "WebComponents",
-  // (undocumented)
-  WebPublish = "WebPublish",
-  // (undocumented)
-  Website = "Website",
-  // (undocumented)
-  Weights = "Weights",
-  // (undocumented)
-  WhiteBoardApp16 = "WhiteBoardApp16",
-  // (undocumented)
-  WhiteBoardApp32 = "WhiteBoardApp32",
-  // (undocumented)
-  WifiEthernet = "WifiEthernet",
-  // (undocumented)
-  WifiWarning4 = "WifiWarning4",
-  // (undocumented)
-  WindDirection = "WindDirection",
-  // (undocumented)
-  WindowEdit = "WindowEdit",
-  // (undocumented)
-  WindowsLogo = "WindowsLogo",
-  // (undocumented)
-  Wines = "Wines",
-  // (undocumented)
-  WipePhone = "WipePhone",
-  // (undocumented)
-  WordDocument = "WordDocument",
-  // (undocumented)
-  WordLogo = "WordLogo",
-  // (undocumented)
-  WordLogo16 = "WordLogo16",
-  // (undocumented)
-  WordLogoFill = "WordLogoFill",
-  // (undocumented)
-  WordLogoFill16 = "WordLogoFill16",
-  // (undocumented)
-  WordLogoInverse = "WordLogoInverse",
-  // (undocumented)
-  WordLogoInverse16 = "WordLogoInverse16",
-  // (undocumented)
-  Work = "Work",
-  // (undocumented)
-  WorkFlow = "WorkFlow",
-  // (undocumented)
-  WorkforceManagement = "WorkforceManagement",
-  // (undocumented)
-  WorkItem = "WorkItem",
-  // (undocumented)
-  WorkItemAlert = "WorkItemAlert",
-  // (undocumented)
-  WorkItemBar = "WorkItemBar",
-  // (undocumented)
-  WorkItemBarSolid = "WorkItemBarSolid",
-  // (undocumented)
-  WorkItemBug = "WorkItemBug",
-  // (undocumented)
-  World = "World",
-  // (undocumented)
-  WorldClock = "WorldClock",
-  // (undocumented)
-  YammerLogo = "YammerLogo",
-  // (undocumented)
-  ZipFolder = "ZipFolder",
-  // (undocumented)
-  Zoom = "Zoom",
-  // (undocumented)
-  ZoomIn = "ZoomIn",
-  // (undocumented)
-  ZoomOut = "ZoomOut",
-  // (undocumented)
-  ZoomToFit = "ZoomToFit"
-}
-
-// @public (undocumented)
-interface IContextualMenu {
-}
-
-// @public (undocumented)
-interface IContextualMenuItem {
-  [propertyName: string]: any;
-  ariaLabel?: string;
-  canCheck?: boolean;
-  checked?: boolean;
-  className?: string;
-  componentRef?: IRefObject<IContextualMenuRenderItem>;
-  customOnRenderListLength?: number;
-  data?: any;
-  disabled?: boolean;
-  // @deprecated
-  getItemClassNames?: (theme: ITheme, disabled: boolean, expanded: boolean, checked: boolean, isAnchorLink: boolean, knownIcon: boolean, itemClassName?: string, dividerClassName?: string, iconClassName?: string, subMenuClassName?: string, primaryDisabled?: boolean) => IMenuItemClassNames;
-  getSplitButtonVerticalDividerClassNames?: (theme: ITheme) => IVerticalDividerClassNames;
-  href?: string;
-  iconProps?: IIconProps;
-  // @deprecated
-  inactive?: boolean;
-  itemProps?: Partial<IContextualMenuItemProps>;
-  // (undocumented)
-  itemType?: ContextualMenuItemType;
-  key: string;
-  keytipProps?: IKeytipProps;
-  // @deprecated
-  name?: string;
-  onClick?: (ev?: React.MouseEvent<HTMLElement> | React.KeyboardEvent<HTMLElement>, item?: IContextualMenuItem) => boolean | void;
-  onMouseDown?: (item: IContextualMenuItem, event: any) => void;
-  onRender?: (item: any, dismissMenu: (ev?: any, dismissAll?: boolean) => void) => React.ReactNode;
-  onRenderIcon?: IRenderFunction<IContextualMenuItemProps>;
-  primaryDisabled?: boolean;
-  rel?: string;
-  role?: string;
-  secondaryText?: string;
-  sectionProps?: IContextualMenuSection;
-  shortCut?: string;
-  split?: boolean;
-  // @deprecated
-  style?: React.CSSProperties;
-  submenuIconProps?: IIconProps;
-  subMenuProps?: IContextualMenuProps;
-  target?: string;
-  text?: string;
-  title?: string;
-}
-
-// @public (undocumented)
-interface IContextualMenuItemProps extends React.HTMLAttributes<IContextualMenuItemProps> {
-  className?: string;
-  classNames: IMenuItemClassNames;
-  componentRef?: IRefObject<IContextualMenuRenderItem>;
-  dismissMenu?: (ev?: any, dismissAll?: boolean) => void;
-  dismissSubMenu?: () => void;
-  getSubmenuTarget?: () => HTMLElement | undefined;
-  hasIcons: boolean | undefined;
-  index: number;
-  item: IContextualMenuItem;
-  onCheckmarkClick?: ((item: IContextualMenuItem, ev: React.MouseEvent<HTMLElement>) => void);
-  openSubMenu?: (item: any, target: HTMLElement) => void;
-  styles?: IStyleFunctionOrObject<IContextualMenuItemStyleProps, IContextualMenuItemStyles>;
-  theme?: ITheme;
-}
-
-// @public (undocumented)
-interface IContextualMenuItemStyleProps {
-  checked: boolean;
-  className?: string;
-  disabled: boolean;
-  dividerClassName?: string;
-  expanded: boolean;
-  iconClassName?: string;
-  isAnchorLink: boolean;
-  itemClassName?: string;
-  knownIcon: boolean;
-  primaryDisabled?: boolean;
-  subMenuClassName?: string;
-  theme: ITheme;
-}
-
-// @public (undocumented)
-interface IContextualMenuItemStyles extends IButtonStyles {
-  anchorLink: IStyle;
-  checkmarkIcon: IStyle;
-  divider: IStyle;
-  icon: IStyle;
-  iconColor: IStyle;
-  item: IStyle;
-  label: IStyle;
-  linkContent: IStyle;
-  linkContentMenu: IStyle;
-  root: IStyle;
-  secondaryText: IStyle;
-  splitContainer: IStyle;
-  splitMenu: IStyle;
-  splitPrimary: IStyle;
-  subMenuIcon: IStyle;
-}
-
-// @public (undocumented)
-interface IContextualMenuListProps {
-  // (undocumented)
-  hasCheckmarks: boolean;
-  // (undocumented)
-  hasIcons: boolean;
-  // (undocumented)
-  items: IContextualMenuItem[];
-  // (undocumented)
-  totalItemCount: number;
-}
-
-// @public
-interface IContextualMenuProps extends IBaseProps<IContextualMenu>, IWithResponsiveModeState {
-  alignTargetEdge?: boolean;
-  ariaLabel?: string;
-  beakWidth?: number;
-  bounds?: IRectangle;
-  calloutProps?: ICalloutProps;
-  className?: string;
-  componentRef?: IRefObject<IContextualMenu>;
-  contextualMenuItemAs?: React.ComponentClass<IContextualMenuItemProps> | React.StatelessComponent<IContextualMenuItemProps>;
-  coverTarget?: boolean;
-  delayUpdateFocusOnHover?: boolean;
-  directionalHint?: DirectionalHint;
-  directionalHintFixed?: boolean;
-  directionalHintForRTL?: DirectionalHint;
-  doNotLayer?: boolean;
-  focusZoneProps?: IFocusZoneProps;
-  gapSpace?: number;
-  // @deprecated
-  getMenuClassNames?: (theme: ITheme, className?: string) => IContextualMenuClassNames;
-  hidden?: boolean;
-  id?: string;
-  isBeakVisible?: boolean;
-  isSubMenu?: boolean;
-  items: IContextualMenuItem[];
-  labelElementId?: string;
-  onDismiss?: (ev?: any, dismissAll?: boolean) => void;
-  onItemClick?: (ev?: React.MouseEvent<HTMLElement> | React.KeyboardEvent<HTMLElement>, item?: IContextualMenuItem) => boolean | void;
-  onMenuDismissed?: (contextualMenu?: IContextualMenuProps) => void;
-  onMenuOpened?: (contextualMenu?: IContextualMenuProps) => void;
-  onRenderMenuList?: IRenderFunction<IContextualMenuListProps>;
-  onRenderSubMenu?: IRenderFunction<IContextualMenuProps>;
-  shouldFocusOnContainer?: boolean;
-  shouldFocusOnMount?: boolean;
-  styles?: IStyleFunctionOrObject<IContextualMenuStyleProps, IContextualMenuStyles>;
-  subMenuHoverDelay?: number;
-  target?: Element | string | MouseEvent | IPoint | null;
-  theme?: ITheme;
-  title?: string;
-  useTargetAsMinWidth?: boolean;
-  useTargetWidth?: boolean;
-}
-
-// @public (undocumented)
-interface IContextualMenuRenderItem {
-  dismissMenu: (dismissAll?: boolean) => void;
-  dismissSubMenu: () => void;
-  openSubMenu: () => void;
-}
-
-// @public
-interface IContextualMenuSection extends React.ClassAttributes<any> {
-  bottomDivider?: boolean;
-  items: IContextualMenuItem[];
-  title?: string;
-  topDivider?: boolean;
-}
-
-// @public (undocumented)
-interface IContextualMenuState {
-  // (undocumented)
-  contextualMenuItems?: IContextualMenuItem[];
-  // (undocumented)
-  contextualMenuTarget?: Element;
-  // (undocumented)
-  dismissedMenuItemKey?: string;
-  expandedByMouseClick?: boolean;
-  // (undocumented)
-  expandedMenuItemKey?: string;
-  // (undocumented)
-  positions?: any;
-  // (undocumented)
-  slideDirectionalClassName?: string;
-  // (undocumented)
-  submenuDirection?: DirectionalHint;
-  // (undocumented)
-  subMenuId?: string;
-  // (undocumented)
-  submenuTarget?: Element;
-}
-
-// @public (undocumented)
-interface IContextualMenuStyleProps {
-  className?: string;
-  theme: ITheme;
-}
-
-// @public (undocumented)
-interface IContextualMenuStyles {
-  container: IStyle;
-  header: IStyle;
-  list: IStyle;
-  root: IStyle;
-  subComponentStyles: IContextualMenuSubComponentStyles;
-  title: IStyle;
-}
-
-// @public (undocumented)
-interface IContextualMenuSubComponentStyles {
-  callout: IStyleFunctionOrObject<ICalloutContentStyleProps, any>;
-  menuItem: IStyleFunctionOrObject<IContextualMenuItemStyleProps, any>;
-}
-
-// @public (undocumented)
-enum IconType {
-  default = 0,
-  // @deprecated
-  Default = 100000,
-  image = 1,
-  // @deprecated
-  Image = 100001
-}
-
-// @public (undocumented)
-interface ICustomizableProps {
-  fields?: string[];
-  scope: string;
-}
-
-// @public (undocumented)
-interface ICustomizations {
-  // (undocumented)
-  inCustomizerContext?: boolean;
-  // (undocumented)
-  scopedSettings: {
-    [key: string]: ISettings;
-  }
-  // (undocumented)
-  settings: ISettings;
-}
-
-// @public (undocumented)
-interface ICustomizerContext {
-  // (undocumented)
-  customizations: ICustomizations;
-}
-
-// @public (undocumented)
-interface IDatePicker {
-  focus(): void;
-  reset(): void;
-}
-
-// @public (undocumented)
-interface IDatePickerProps extends IBaseProps<IDatePicker>, React.HTMLAttributes<HTMLElement> {
-  allFocusable?: boolean;
-  allowTextInput?: boolean;
-  ariaLabel?: string;
-  borderless?: boolean;
-  calendarAs?: IComponentAs<ICalendarProps>;
-  calendarProps?: ICalendarProps;
-  calloutProps?: ICalloutProps;
-  className?: string;
-  componentRef?: IRefObject<IDatePicker>;
-  dateTimeFormatter?: ICalendarFormatDateCallbacks;
-  disableAutoFocus?: boolean;
-  disabled?: boolean;
-  firstDayOfWeek?: DayOfWeek;
-  firstWeekOfYear?: FirstWeekOfYear;
-  formatDate?: (date?: Date) => string;
-  highlightCurrentMonth?: boolean;
-  highlightSelectedMonth?: boolean;
-  initialPickerDate?: Date;
-  isMonthPickerVisible?: boolean;
-  isRequired?: boolean;
-  label?: string;
-  maxDate?: Date;
-  minDate?: Date;
-  onAfterMenuDismiss?: () => void;
-  onSelectDate?: (date: Date | null | undefined) => void;
-  parseDateFromString?: (dateStr: string) => Date | null;
-  pickerAriaLabel?: string;
-  placeholder?: string;
-  showCloseButton?: boolean;
-  showGoToToday?: boolean;
-  showMonthPickerAsOverlay?: boolean;
-  showWeekNumbers?: boolean;
-  strings?: IDatePickerStrings;
-  styles?: IStyleFunction<IDatePickerStyleProps, IDatePickerStyles>;
-  tabIndex?: number;
-  textField?: ITextFieldProps;
-  theme?: ITheme;
-  today?: Date;
-  underlined?: boolean;
-  value?: Date;
-}
-
-// @public (undocumented)
-interface IDatePickerState {
-  // (undocumented)
-  errorMessage?: string;
-  // (undocumented)
-  formattedDate?: string;
-  // (undocumented)
-  isDatePickerShown?: boolean;
-  // (undocumented)
-  selectedDate?: Date;
-}
-
-// @public (undocumented)
-interface IDatePickerStrings {
-  closeButtonAriaLabel?: string;
-  days: string[];
-  goToToday: string;
-  invalidInputErrorMessage?: string;
-  isOutOfBoundsErrorMessage?: string;
-  isRequiredErrorMessage?: string;
-  months: string[];
-  nextMonthAriaLabel?: string;
-  nextYearAriaLabel?: string;
-  prevMonthAriaLabel?: string;
-  prevYearAriaLabel?: string;
-  shortDays: string[];
-  shortMonths: string[];
-}
-
-// @public (undocumented)
-interface IDatePickerStyleProps {
-  className?: string;
-  // (undocumented)
-  disabled?: boolean;
-  // (undocumented)
-  isDatePickerShown?: boolean;
-  // (undocumented)
-  label?: boolean;
-  theme: ITheme;
-}
-
-// @public (undocumented)
-interface IDatePickerStyles {
-  // (undocumented)
-  callout: IStyle;
-  // (undocumented)
-  icon: IStyle;
-  root: IStyle;
-  // (undocumented)
-  textField: IStyle;
-}
-
-// WARNING: Because this definition is explicitly marked as @internal, an underscore prefix ("_") should be added to its name
-// @internal
-interface IDeclaredEventsByName {
-  // (undocumented)
-  [eventName: string]: boolean;
-}
-
-// @public
-interface IDelayedRenderProps extends React.Props<{}> {
-  delay?: number;
-}
-
-// WARNING: Because this definition is explicitly marked as @internal, an underscore prefix ("_") should be added to its name
-// @internal
-interface IDelayedRenderState {
-  isRendered: boolean;
-}
-
-// @public (undocumented)
-interface IDetailsFooterBaseProps extends IDetailsItemProps {
-}
-
-// @public (undocumented)
-interface IDetailsFooterProps extends IDetailsFooterBaseProps {
-  columns: IColumn[];
-  selection: ISelection;
-  selectionMode: SelectionMode;
-}
-
-// @public (undocumented)
-interface IDetailsGroupDividerProps extends IGroupDividerProps, IDetailsItemProps {
-}
-
-// @public (undocumented)
-interface IDetailsGroupRenderProps extends IGroupRenderProps {
-  // (undocumented)
-  onRenderFooter?: IRenderFunction<IDetailsGroupDividerProps>;
-  // (undocumented)
-  onRenderHeader?: IRenderFunction<IDetailsGroupDividerProps>;
-}
-
-// WARNING: The type "DetailsHeaderBase" needs to be exported by the package (e.g. added to index.ts)
-// @public (undocumented)
-interface IDetailsHeaderBaseProps extends React.ClassAttributes<DetailsHeaderBase>, IDetailsItemProps {
-  ariaLabel?: string;
-  ariaLabelForSelectAllCheckbox?: string;
-  ariaLabelForSelectionColumn?: string;
-  className?: string;
-  collapseAllVisibility?: CollapseAllVisibility;
-  columnReorderOptions?: IColumnReorderOptions;
-  columnReorderProps?: IColumnReorderHeaderProps;
-  componentRef?: IRefObject<IDetailsHeader>;
-  isAllCollapsed?: boolean;
-  layoutMode: DetailsListLayoutMode;
-  minimumPixelsForDrag?: number;
-  onColumnAutoResized?: (column: IColumn, columnIndex: number) => void;
-  onColumnClick?: (ev: React.MouseEvent<HTMLElement>, column: IColumn) => void;
-  onColumnContextMenu?: (column: IColumn, ev: React.MouseEvent<HTMLElement>) => void;
-  onColumnIsSizingChanged?: (column: IColumn, isSizing: boolean) => void;
-  onColumnResized?: (column: IColumn, newWidth: number, columnIndex: number) => void;
-  onRenderColumnHeaderTooltip?: IRenderFunction<ITooltipHostProps>;
-  onToggleCollapseAll?: (isAllCollapsed: boolean) => void;
-  selectAllVisibility?: SelectAllVisibility;
-  styles?: IStyleFunctionOrObject<IDetailsHeaderStyleProps, IDetailsHeaderStyles>;
-  theme?: ITheme;
-}
-
-// @public (undocumented)
-interface IDetailsHeaderProps extends IDetailsHeaderBaseProps {
-  columns: IColumn[];
-  selection: ISelection;
-  selectionMode: SelectionMode;
-}
-
-// @public (undocumented)
-interface IDetailsItemProps {
-  cellStyleProps?: ICellStyleProps;
-  checkboxVisibility?: CheckboxVisibility | undefined;
-  columns?: IColumn[];
-  groupNestingDepth?: number;
-  indentWidth?: number | undefined;
-  selection?: ISelection | undefined;
-  selectionMode?: SelectionMode | undefined;
-  viewport?: IViewport | undefined;
-}
-
-// @public (undocumented)
-interface IDetailsList extends IList {
-  focusIndex: (index: number, forceIntoFirstElement?: boolean, measureItem?: (itemIndex: number) => number, scrollToMode?: ScrollToMode) => void;
-  forceUpdate: () => void;
-  getStartItemIndexInView: () => number;
-}
-
-// @public (undocumented)
-interface IDetailsListProps extends IBaseProps<IDetailsList>, IWithViewportProps {
-  ariaLabel?: string;
-  ariaLabelForGrid?: string;
-  ariaLabelForListHeader?: string;
-  ariaLabelForSelectAllCheckbox?: string;
-  ariaLabelForSelectionColumn?: string;
-  cellStyleProps?: ICellStyleProps;
-  checkboxCellClassName?: string;
-  checkboxVisibility?: CheckboxVisibility;
-  checkButtonAriaLabel?: string;
-  className?: string;
-  columnReorderOptions?: IColumnReorderOptions;
-  columns?: IColumn[];
-  compact?: boolean;
-  componentRef?: IRefObject<IDetailsList>;
-  constrainMode?: ConstrainMode;
-  disableSelectionZone?: boolean;
-  dragDropEvents?: IDragDropEvents;
-  enableShimmer?: boolean;
-  enterModalSelectionOnTouch?: boolean;
-  getGroupHeight?: IGroupedListProps['getGroupHeight'];
-  getKey?: (item: any, index?: number) => string;
-  getRowAriaDescribedBy?: (item: any) => string;
-  getRowAriaLabel?: (item: any) => string;
-  groupProps?: IDetailsGroupRenderProps;
-  groups?: IGroup[];
-  indentWidth?: number;
-  initialFocusedIndex?: number;
-  isHeaderVisible?: boolean;
-  items: any[];
-  layoutMode?: DetailsListLayoutMode;
-  listProps?: IListProps;
-  minimumPixelsForDrag?: number;
-  onActiveItemChanged?: (item?: any, index?: number, ev?: React.FocusEvent<HTMLElement>) => void;
-  onColumnHeaderClick?: (ev?: React.MouseEvent<HTMLElement>, column?: IColumn) => void;
-  onColumnHeaderContextMenu?: (column?: IColumn, ev?: React.MouseEvent<HTMLElement>) => void;
-  onColumnResize?: (column?: IColumn, newWidth?: number, columnIndex?: number) => void;
-  onDidUpdate?: (detailsList?: DetailsListBase) => void;
-  onItemContextMenu?: (item?: any, index?: number, ev?: Event) => void | boolean;
-  onItemInvoked?: (item?: any, index?: number, ev?: Event) => void;
-  onRenderDetailsFooter?: IRenderFunction<IDetailsFooterProps>;
-  onRenderDetailsHeader?: IRenderFunction<IDetailsHeaderProps>;
-  onRenderItemColumn?: (item?: any, index?: number, column?: IColumn) => React.ReactNode;
-  onRenderMissingItem?: (index?: number, rowProps?: IDetailsRowProps) => React.ReactNode;
-  onRenderRow?: IRenderFunction<IDetailsRowProps>;
-  onRowDidMount?: (item?: any, index?: number) => void;
-  onRowWillUnmount?: (item?: any, index?: number) => void;
-  onShouldVirtualize?: (props: IListProps) => boolean;
-  rowElementEventMap?: {
-          eventName: string;
-          callback: (context: IDragDropContext, event?: any) => void;
-      }[];
-  selection?: ISelection;
-  selectionMode?: SelectionMode;
-  selectionPreservedOnEmptyClick?: boolean;
-  selectionZoneProps?: ISelectionZoneProps;
-  setKey?: string;
-  shouldApplyApplicationRole?: boolean;
-  styles?: IStyleFunctionOrObject<IDetailsListStyleProps, IDetailsListStyles>;
-  theme?: ITheme;
-  usePageCache?: boolean;
-  useReducedRowRenderer?: boolean;
-  viewport?: IViewport;
-}
-
-// @public (undocumented)
-interface IDetailsListState {
-  // (undocumented)
-  adjustedColumns: IColumn[];
-  // (undocumented)
-  focusedItemIndex: number;
-  // (undocumented)
-  isCollapsed?: boolean;
-  // (undocumented)
-  isDropping?: boolean;
-  // (undocumented)
-  isSizing?: boolean;
-  // (undocumented)
-  isSomeGroupExpanded?: boolean;
-  // (undocumented)
-  lastSelectionMode?: SelectionMode;
-  // (undocumented)
-  lastWidth?: number;
-}
-
-// @public (undocumented)
-interface IDetailsListStyles {
-  // (undocumented)
-  contentWrapper: IStyle;
-  // (undocumented)
-  focusZone: IStyle;
-  // (undocumented)
-  headerWrapper: IStyle;
-  // (undocumented)
-  root: IStyle;
-}
-
-// @public (undocumented)
-interface IDetailsRow {
-}
-
-// @public (undocumented)
-interface IDetailsRowBaseProps extends Pick<IDetailsListProps, 'onRenderItemColumn'>, IBaseProps<IDetailsRow>, IDetailsItemProps {
-  checkboxCellClassName?: string;
-  checkButtonAriaLabel?: string;
-  className?: string;
-  collapseAllVisibility?: CollapseAllVisibility;
-  compact?: boolean;
-  componentRef?: IRefObject<IDetailsRow>;
-  dragDropEvents?: IDragDropEvents;
-  dragDropHelper?: IDragDropHelper;
-  eventsToRegister?: {
-          eventName: string;
-          callback: (item?: any, index?: number, event?: any) => void;
-      }[];
-  getRowAriaDescribedBy?: (item: any) => string;
-  getRowAriaLabel?: (item: any) => string;
-  item: any;
-  itemIndex: number;
-  onDidMount?: (row?: DetailsRowBase) => void;
-  onRenderCheck?: (props: IDetailsRowCheckProps) => JSX.Element;
-  onWillUnmount?: (row?: DetailsRowBase) => void;
-  rowFieldsAs?: React.StatelessComponent<IDetailsRowFieldsProps> | React.ComponentClass<IDetailsRowFieldsProps>;
-  shimmer?: boolean;
-  styles?: IStyleFunctionOrObject<IDetailsRowStyleProps, IDetailsRowStyles>;
-  theme?: ITheme;
-  useReducedRowRenderer?: boolean;
-}
-
-// @public (undocumented)
-interface IDetailsRowCheckProps extends React.HTMLAttributes<HTMLElement> {
-  anySelected?: boolean;
-  canSelect: boolean;
-  checkClassName?: string;
-  className?: string;
-  compact?: boolean;
-  isHeader?: boolean;
-  // @deprecated
-  isSelected?: boolean;
-  isVisible?: boolean;
-  selected?: boolean;
-  styles?: IStyleFunctionOrObject<IDetailsRowCheckStyleProps, IDetailsRowCheckStyles>;
-  theme?: ITheme;
-}
-
-// @public (undocumented)
-interface IDetailsRowCheckStyles {
-  // (undocumented)
-  check: IStyle;
-  // (undocumented)
-  isDisabled: IStyle;
-  // (undocumented)
-  root: IStyle;
-}
-
-// @public (undocumented)
-interface IDetailsRowProps extends IDetailsRowBaseProps {
-  columns: IColumn[];
-  selection: ISelection;
-  selectionMode: SelectionMode;
-}
-
-// @public (undocumented)
-interface IDetailsRowSelectionState {
-  // (undocumented)
-  isSelected: boolean;
-  // (undocumented)
-  isSelectionModal: boolean;
-}
-
-// @public (undocumented)
-interface IDetailsRowState {
-  // (undocumented)
-  columnMeasureInfo?: {
-    column: IColumn;
-    index: number;
-    onMeasureDone: (measuredWidth: number) => void;
-  }
-  // (undocumented)
-  groupNestingDepth?: number;
-  // (undocumented)
-  isDropping?: boolean;
-  // (undocumented)
-  selectionState?: IDetailsRowSelectionState;
-}
-
-// @public (undocumented)
-interface IDetailsRowStyles {
-  // (undocumented)
-  cell: IStyle;
-  // (undocumented)
-  cellMeasurer: IStyle;
-  // (undocumented)
-  cellPadded: IStyle;
-  // (undocumented)
-  cellUnpadded: IStyle;
-  // (undocumented)
-  check: IStyle;
-  // (undocumented)
-  checkCell: IStyle;
-  // (undocumented)
-  checkCover: IStyle;
-  // (undocumented)
-  fields: IStyle;
-  // (undocumented)
-  isMultiline: IStyle;
-  // (undocumented)
-  isRowHeader: IStyle;
-  // (undocumented)
-  root: IStyle;
-  // (undocumented)
-  shimmer: IStyle;
-  // (undocumented)
-  shimmerBottomBorder: IStyle;
-  // (undocumented)
-  shimmerIconPlaceholder: IStyle;
-  // (undocumented)
-  shimmerLeftBorder: IStyle;
-}
-
-// @public (undocumented)
-interface IDialog {
-}
-
-// @public (undocumented)
-interface IDialogContent {
-}
-
-// @public (undocumented)
-interface IDialogContentProps extends React.ClassAttributes<DialogContentBase> {
-  children?: any;
-  className?: string;
-  closeButtonAriaLabel?: string;
-  componentRef?: IRefObject<IDialogContent>;
-  isMultiline?: boolean;
-  onDismiss?: (ev?: React.MouseEvent<HTMLButtonElement>) => any;
-  responsiveMode?: ResponsiveMode;
-  showCloseButton?: boolean;
-  styles?: IStyleFunctionOrObject<IDialogContentStyleProps, IDialogContentStyles>;
-  subText?: string;
-  subTextId?: string;
-  theme?: ITheme;
-  title?: string;
-  titleId?: string;
-  topButtonsProps?: IButtonProps[];
-  type?: DialogType;
-}
-
-// @public (undocumented)
-interface IDialogContentStyleProps {
-  className?: string;
-  // (undocumented)
-  hidden?: boolean;
-  // (undocumented)
-  isClose?: boolean;
-  // (undocumented)
-  isLargeHeader?: boolean;
-  isMultiline?: boolean;
-  theme: ITheme;
-}
-
-// @public (undocumented)
-interface IDialogContentStyles {
-  // (undocumented)
-  button: IStyle;
-  content: IStyle;
-  // (undocumented)
-  header: IStyle;
-  // (undocumented)
-  inner: IStyle;
-  // (undocumented)
-  innerContent: IStyle;
-  // (undocumented)
-  subText: IStyle;
-  // (undocumented)
-  title: IStyle;
-  // (undocumented)
-  topButton: IStyle;
-}
-
-// @public (undocumented)
-interface IDialogFooter {
-}
-
-// @public (undocumented)
-interface IDialogFooterProps extends React.Props<DialogFooterBase> {
-  className?: string;
-  componentRef?: IRefObject<IDialogFooter>;
-  styles?: IStyleFunctionOrObject<IDialogFooterStyleProps, IDialogFooterStyles>;
-  theme?: ITheme;
-}
-
-// @public (undocumented)
-interface IDialogFooterStyleProps {
-  className?: string;
-  theme: ITheme;
-}
-
-// @public (undocumented)
-interface IDialogFooterStyles {
-  // (undocumented)
-  action: IStyle;
-  actions: IStyle;
-  // (undocumented)
-  actionsRight: IStyle;
-}
-
-// @public (undocumented)
-interface IDialogProps extends React.ClassAttributes<DialogBase>, IWithResponsiveModeState, IAccessiblePopupProps {
-  // @deprecated
-  ariaDescribedById?: string;
-  // @deprecated
-  ariaLabelledById?: string;
-  // @deprecated
-  className?: string;
-  componentRef?: IRefObject<IDialog>;
-  // @deprecated
-  containerClassName?: string;
-  // @deprecated
-  contentClassName?: string;
-  dialogContentProps?: IDialogContentProps;
-  hidden?: boolean;
-  // @deprecated
-  isBlocking?: boolean;
-  // @deprecated
-  isDarkOverlay?: boolean;
-  // @deprecated
-  isOpen?: boolean;
-  maxWidth?: ICSSRule | ICSSPixelUnitRule;
-  minWidth?: ICSSRule | ICSSPixelUnitRule;
-  modalProps?: IModalProps;
-  onDismiss?: (ev?: React.MouseEvent<HTMLButtonElement>) => any;
-  // @deprecated
-  onDismissed?: () => any;
-  // @deprecated
-  onLayerDidMount?: () => void;
-  // @deprecated
-  onLayerMounted?: () => void;
-  styles?: IStyleFunctionOrObject<IDialogStyleProps, IDialogStyles>;
-  // @deprecated
-  subText?: string;
-  theme?: ITheme;
-  // @deprecated
-  title?: string;
-  // @deprecated
-  topButtonsProps?: IButtonProps[];
-  // @deprecated
-  type?: DialogType;
-}
-
-// @public (undocumented)
-interface IDialogState {
-  // (undocumented)
-  hasBeenOpened?: boolean;
-  // (undocumented)
-  id?: string;
-  // (undocumented)
-  isOpen?: boolean;
-  // (undocumented)
-  isVisible?: boolean;
-  // (undocumented)
-  isVisibleClose?: boolean;
-  // (undocumented)
-  modalRectangleTop?: number;
-}
-
-// @public (undocumented)
-interface IDialogStyleProps {
-  className?: string;
-  // @deprecated
-  containerClassName?: string;
-  // @deprecated
-  contentClassName?: string;
-  dialogDefaultMaxWidth?: string | ICSSRule | ICSSPixelUnitRule;
-  dialogDefaultMinWidth?: string | ICSSRule | ICSSPixelUnitRule;
-  hidden?: boolean;
-  theme: ITheme;
-}
-
-// @public (undocumented)
-interface IDialogStyles {
-  // (undocumented)
-  main: IStyle;
-  root: IStyle;
-}
-
-// WARNING: Because this definition is explicitly marked as @internal, an underscore prefix ("_") should be added to its name
-// @internal
-interface IDictionary {
-  // (undocumented)
-  [className: string]: boolean;
-}
-
-// @public
-interface IDisposable {
-  // (undocumented)
-  dispose: () => void;
-}
-
-// @public (undocumented)
-interface IDividerAsProps extends IIconProps {
-  item?: IBreadcrumbItem;
-}
-
-// @public (undocumented)
-interface IDocumentCard {
-  focus: () => void;
-}
-
-// @public (undocumented)
-interface IDocumentCardActions {
-}
-
-// WARNING: The type "DocumentCardActionsBase" needs to be exported by the package (e.g. added to index.ts)
-// @public (undocumented)
-interface IDocumentCardActionsProps extends React.ClassAttributes<DocumentCardActionsBase> {
-  actions: IButtonProps[];
-  className?: string;
-  componentRef?: IRefObject<IDocumentCardActions>;
-  styles?: IStyleFunctionOrObject<IDocumentCardActionsStyleProps, IDocumentCardActionsStyles>;
-  theme?: ITheme;
-  views?: Number;
-}
-
-// @public (undocumented)
-interface IDocumentCardActionsStyleProps {
-  className?: string;
-  theme: ITheme;
-}
-
-// @public (undocumented)
-interface IDocumentCardActionsStyles {
-  // (undocumented)
-  action: IStyle;
-  // (undocumented)
-  root: IStyle;
-  // (undocumented)
-  views: IStyle;
-  // (undocumented)
-  viewsIcon: IStyle;
-}
-
-// @public (undocumented)
-interface IDocumentCardActivity {
-}
-
-// @public (undocumented)
-interface IDocumentCardActivityPerson {
-  allowPhoneInitials?: boolean;
-  initials?: string;
-  initialsColor?: PersonaInitialsColor;
-  name: string;
-  profileImageSrc: string;
-}
-
-// WARNING: The type "DocumentCardActivityBase" needs to be exported by the package (e.g. added to index.ts)
-// @public (undocumented)
-interface IDocumentCardActivityProps extends React.ClassAttributes<DocumentCardActivityBase> {
-  activity: string;
-  className?: string;
-  componentRef?: IRefObject<IDocumentCardActivity>;
-  people: IDocumentCardActivityPerson[];
-  styles?: IStyleFunctionOrObject<IDocumentCardActivityStyleProps, IDocumentCardActivityStyles>;
-  theme?: ITheme;
-}
-
-// @public (undocumented)
-interface IDocumentCardActivityStyleProps {
-  className?: string;
-  multiplePeople?: boolean;
-  theme: ITheme;
-}
-
-// @public (undocumented)
-interface IDocumentCardActivityStyles {
-  // (undocumented)
-  activity: IStyle;
-  // (undocumented)
-  avatar: IStyle;
-  // (undocumented)
-  avatars: IStyle;
-  // (undocumented)
-  details: IStyle;
-  // (undocumented)
-  name: IStyle;
-  // (undocumented)
-  root: IStyle;
-}
-
-// @public (undocumented)
-interface IDocumentCardDetails {
-}
-
-// WARNING: The type "DocumentCardDetailsBase" needs to be exported by the package (e.g. added to index.ts)
-// @public (undocumented)
-interface IDocumentCardDetailsProps extends React.Props<DocumentCardDetailsBase> {
-  className?: string;
-  componentRef?: IRefObject<IDocumentCardDetails>;
-  styles?: IStyleFunctionOrObject<IDocumentCardDetailsStyleProps, IDocumentCardDetailsStyles>;
-  theme?: ITheme;
-}
-
-// @public (undocumented)
-interface IDocumentCardDetailsStyleProps {
-  className?: string;
-  theme: ITheme;
-}
-
-// @public (undocumented)
-interface IDocumentCardDetailsStyles {
-  // (undocumented)
-  root: IStyle;
-}
-
-// @public (undocumented)
-interface IDocumentCardImage {
-}
-
-// @public (undocumented)
-interface IDocumentCardImageProps extends IBaseProps<{}> {
-  className?: string;
-  componentRef?: IRefObject<IDocumentCardImage>;
-  height?: number;
-  iconProps?: IIconProps;
-  imageFit?: ImageFit;
-  imageSrc?: string;
-  styles?: IStyleFunctionOrObject<IDocumentCardImageStyleProps, IDocumentCardImageStyles>;
-  theme?: ITheme;
-  width?: number;
-}
-
-// @public (undocumented)
-interface IDocumentCardImageStyleProps extends IDocumentCardImageProps {
-}
-
-// @public (undocumented)
-interface IDocumentCardImageStyles {
-  // (undocumented)
-  centeredIcon: IStyle;
-  // (undocumented)
-  centeredIconWrapper: IStyle;
-  // (undocumented)
-  cornerIcon: IStyle;
-  // (undocumented)
-  root: IStyle;
-}
-
-// @public (undocumented)
-interface IDocumentCardLocation {
-}
-
-// WARNING: The type "DocumentCardLocationBase" needs to be exported by the package (e.g. added to index.ts)
-// @public (undocumented)
-interface IDocumentCardLocationProps extends React.ClassAttributes<DocumentCardLocationBase> {
-  ariaLabel?: string;
-  className?: string;
-  componentRef?: IRefObject<IDocumentCardLocation>;
-  location: string;
-  locationHref?: string;
-  onClick?: (ev?: React.MouseEvent<HTMLElement>) => void;
-  styles?: IStyleFunctionOrObject<IDocumentCardLocationStyleProps, IDocumentCardLocationStyles>;
-  theme?: ITheme;
-}
-
-// @public (undocumented)
-interface IDocumentCardLocationStyleProps {
-  className?: string;
-  theme: ITheme;
-}
-
-// @public (undocumented)
-interface IDocumentCardLocationStyles {
-  // (undocumented)
-  root: IStyle;
-}
-
-// @public (undocumented)
-interface IDocumentCardLogo {
-}
-
-// WARNING: The type "DocumentCardLogoBase" needs to be exported by the package (e.g. added to index.ts)
-// @public (undocumented)
-interface IDocumentCardLogoProps extends React.ClassAttributes<DocumentCardLogoBase> {
-  className?: string;
-  componentRef?: IRefObject<IDocumentCardLogo>;
-  logoIcon: string;
-  logoName?: string;
-  styles?: IStyleFunctionOrObject<IDocumentCardLogoStyleProps, IDocumentCardLogoStyles>;
-  theme?: ITheme;
-}
-
-// @public (undocumented)
-interface IDocumentCardLogoStyleProps {
-  className?: string;
-  theme: ITheme;
-}
-
-// @public (undocumented)
-interface IDocumentCardLogoStyles {
-  // (undocumented)
-  root: IStyle;
-}
-
-// @public (undocumented)
-interface IDocumentCardPreview {
-}
-
-// @public (undocumented)
-interface IDocumentCardPreviewImage {
-  // @deprecated
-  accentColor?: string;
-  componentRef?: IRefObject<{}>;
-  // @deprecated
-  errorImageSrc?: string;
-  height?: number;
-  iconSrc?: string;
-  imageFit?: ImageFit;
-  linkProps?: ILinkProps;
-  name?: string;
-  previewIconContainerClass?: string;
-  previewIconProps?: IIconProps;
-  previewImageSrc?: string;
-  // @deprecated
-  url?: string;
-  width?: number;
-}
-
-// @public (undocumented)
-interface IDocumentCardPreviewProps extends IBaseProps<{}> {
-  className?: string;
-  componentRef?: IRefObject<IDocumentCardPreview>;
-  getOverflowDocumentCountText?: (overflowCount: number) => string;
-  previewImages: IDocumentCardPreviewImage[];
-  styles?: IStyleFunctionOrObject<IDocumentCardPreviewStyleProps, IDocumentCardPreviewStyles>;
-  theme?: ITheme;
-}
-
-// @public (undocumented)
-interface IDocumentCardPreviewStyleProps {
-  className?: string;
-  isFileList?: boolean;
-  theme: ITheme;
-}
-
-// @public (undocumented)
-interface IDocumentCardPreviewStyles {
-  // (undocumented)
-  fileList: IStyle;
-  // (undocumented)
-  fileListIcon: IStyle;
-  // (undocumented)
-  fileListOverflowText: IStyle;
-  // (undocumented)
-  icon: IStyle;
-  // (undocumented)
-  previewIcon: IStyle;
-  // (undocumented)
-  root: IStyle;
-}
-
-// @public (undocumented)
-interface IDocumentCardProps extends IBaseProps<IDocumentCard>, React.HTMLAttributes<HTMLDivElement> {
-  // @deprecated
-  accentColor?: string;
-  children?: React.ReactNode;
-  className?: string;
-  componentRef?: IRefObject<IDocumentCard>;
-  onClick?: (ev?: React.SyntheticEvent<HTMLElement>) => void;
-  onClickHref?: string;
-  role?: string;
-  styles?: IStyleFunctionOrObject<IDocumentCardStyleProps, IDocumentCardStyles>;
-  theme?: ITheme;
-  type?: DocumentCardType;
-}
-
-// @public (undocumented)
-interface IDocumentCardStatus {
-}
-
-// WARNING: The type "DocumentCardStatusBase" needs to be exported by the package (e.g. added to index.ts)
-// @public (undocumented)
-interface IDocumentCardStatusProps extends React.Props<DocumentCardStatusBase> {
-  className?: string;
-  componentRef?: IRefObject<IDocumentCardStatus>;
-  status: string;
-  statusIcon?: string;
-  styles?: IStyleFunctionOrObject<IDocumentCardStatusStyleProps, IDocumentCardStatusStyles>;
-  theme?: ITheme;
-}
-
-// @public (undocumented)
-interface IDocumentCardStatusStyleProps {
-  className?: string;
-  theme: ITheme;
-}
-
-// @public (undocumented)
-interface IDocumentCardStatusStyles {
-  // (undocumented)
-  root: IStyle;
-}
-
-// @public (undocumented)
-interface IDocumentCardStyleProps {
-  actionable?: boolean;
-  className?: string;
-  compact?: boolean;
-  theme: ITheme;
-}
-
-// @public (undocumented)
-interface IDocumentCardStyles {
-  // (undocumented)
-  root: IStyle;
-}
-
-// @public (undocumented)
-interface IDocumentCardTitle {
-}
-
-// WARNING: The type "DocumentCardTitleBase" needs to be exported by the package (e.g. added to index.ts)
-// @public (undocumented)
-interface IDocumentCardTitleProps extends React.ClassAttributes<DocumentCardTitleBase> {
-  className?: string;
-  componentRef?: IRefObject<IDocumentCardTitle>;
-  shouldTruncate?: boolean;
-  showAsSecondaryTitle?: boolean;
-  styles?: IStyleFunctionOrObject<IDocumentCardTitleStyleProps, IDocumentCardTitleStyles>;
-  theme?: ITheme;
-  title: string;
-}
-
-// @public (undocumented)
-interface IDocumentCardTitleStyleProps {
-  className?: string;
-  showAsSecondaryTitle?: boolean;
-  theme: ITheme;
-}
-
-// @public (undocumented)
-interface IDocumentCardTitleStyles {
-  // (undocumented)
-  root: IStyle;
-}
-
-// @public (undocumented)
-interface IDropdown {
-  // (undocumented)
-  focus: (shouldOpenOnFocus?: boolean) => void;
-}
-
-// @public
-interface IDropdownInternalProps extends IDropdownProps, IWithResponsiveModeState {
-}
-
-// @public (undocumented)
-interface IDropdownOption extends ISelectableOption {
-  // @deprecated
-  isSelected?: boolean;
-}
-
-// @public (undocumented)
-interface IDropdownProps extends ISelectableDroppableTextProps<IDropdown, HTMLDivElement> {
-  defaultSelectedKeys?: string[] | number[];
-  dropdownWidth?: number;
-  // @deprecated
-  isDisabled?: boolean;
-  keytipProps?: IKeytipProps;
-  multiSelect?: boolean;
-  multiSelectDelimiter?: string;
-  notifyOnReselect?: boolean;
-  onChange?: (event: React.FormEvent<HTMLDivElement>, option?: IDropdownOption, index?: number) => void;
-  // @deprecated (undocumented)
-  onChanged?: (option: IDropdownOption, index?: number) => void;
-  onDismiss?: () => void;
-  onRenderCaretDown?: IRenderFunction<IDropdownProps>;
-  onRenderPlaceHolder?: IRenderFunction<IDropdownProps>;
-  onRenderTitle?: IRenderFunction<IDropdownOption | IDropdownOption[]>;
-  options: IDropdownOption[];
-  // @deprecated
-  placeHolder?: string;
-  responsiveMode?: ResponsiveMode;
-  selectedKeys?: string[] | number[] | null;
-  styles?: IStyleFunctionOrObject<IDropdownStyleProps, IDropdownStyles>;
-  theme?: ITheme;
-}
-
-// @public (undocumented)
-interface IDropdownState {
-  // (undocumented)
-  calloutRenderEdge?: RectangleEdge;
-  hasFocus: boolean;
-  // (undocumented)
-  isOpen: boolean;
-  // (undocumented)
-  selectedIndices: number[];
-}
-
-// @public
-interface IDropdownStyles {
-  callout: IStyle;
-  caretDown: IStyle;
-  caretDownWrapper: IStyle;
-  dropdown: IStyle;
-  dropdownDivider: IStyle;
-  dropdownItem: IStyle;
-  dropdownItemDisabled: IStyle;
-  dropdownItemHeader: IStyle;
-  dropdownItems: IStyle;
-  dropdownItemSelected: IStyle;
-  dropdownItemSelectedAndDisabled: IStyle;
-  dropdownItemsWrapper: IStyle;
-  dropdownOptionText: IStyle;
-  errorMessage: IStyle;
-  label: IStyle;
-  panel: IStyle;
-  root: IStyle;
-  subComponentStyles: IDropdownSubComponentStyles;
-  title: IStyle;
-}
-
-// @public (undocumented)
-interface IDropdownSubComponentStyles {
-  label: IStyleFunctionOrObject<ILabelStyleProps, any>;
-  panel: IStyleFunctionOrObject<IPanelStyleProps, any>;
-}
-
-// WARNING: Because this definition is explicitly marked as @internal, an underscore prefix ("_") should be added to its name
-// @internal
-interface IEffects {
-  elevation16: string;
-  elevation4: string;
-  elevation64: string;
-  elevation8: string;
-  roundedCorner2: string;
-}
-
-// @public
-interface IEntityRect {
-  // (undocumented)
-  height: number;
-  // (undocumented)
-  width: number;
-}
-
-// WARNING: Because this definition is explicitly marked as @internal, an underscore prefix ("_") should be added to its name
-// @internal
-interface IEventRecord {
-  // (undocumented)
-  callback: (args?: any) => void;
-  // (undocumented)
-  elementCallback?: (...args: any[]) => void;
-  // (undocumented)
-  eventName: string;
-  // (undocumented)
-  objectCallback?: (args?: any) => void;
-  // (undocumented)
-  options?: boolean | AddEventListenerOptions;
-  // (undocumented)
-  parent: any;
-  // (undocumented)
-  target: any;
-}
-
-// WARNING: Because this definition is explicitly marked as @internal, an underscore prefix ("_") should be added to its name
-// @internal
-interface IEventRecordList {
-  // (undocumented)
-  [id: string]: IEventRecord[] | number;
-  // (undocumented)
-  count: number;
-}
-
-// WARNING: Because this definition is explicitly marked as @internal, an underscore prefix ("_") should be added to its name
-// @internal
-interface IEventRecordsByName {
-  // (undocumented)
-  [eventName: string]: IEventRecordList;
-}
-
-// @public (undocumented)
-interface IExpandingCard {
-}
-
-// @public
-interface IExpandingCardProps extends IBaseCardProps<IExpandingCard, IExpandingCardStyles, IExpandingCardStyleProps> {
-  compactCardHeight?: number;
-  expandedCardHeight?: number;
-  mode?: ExpandingCardMode;
-  onRenderCompactCard?: IRenderFunction<any>;
-  onRenderExpandedCard?: IRenderFunction<any>;
-}
-
-// @public (undocumented)
-interface IExpandingCardState {
-  // (undocumented)
-  firstFrameRendered: boolean;
-  // (undocumented)
-  needsScroll: boolean;
-}
-
-// @public (undocumented)
-interface IExpandingCardStyleProps extends IBaseCardStyleProps {
-  compactCardHeight?: number;
-  expandedCardFirstFrameRendered?: boolean;
-  expandedCardHeight?: number;
-  needsScroll?: boolean;
-}
-
-// @public (undocumented)
-interface IExpandingCardStyles extends IBaseCardStyles {
-  compactCard?: IStyle;
-  expandedCard?: IStyle;
-  expandedCardScroll?: IStyle;
-}
-
-// @public (undocumented)
-interface IExtendedPeoplePickerProps extends IBaseExtendedPickerProps<IPersonaProps> {
-}
-
-// @public (undocumented)
-interface IExtendedPersonaProps extends IPersonaProps {
-  // (undocumented)
-  blockRecipientRemoval?: boolean;
-  // (undocumented)
-  canExpand?: boolean;
-  // (undocumented)
-  isEditing?: boolean;
-  // (undocumented)
-  isValid: boolean;
-  // (undocumented)
-  shouldBlockSelection?: boolean;
-}
-
-// @public (undocumented)
-interface IFabricProps extends React.HTMLAttributes<HTMLDivElement> {
-  // (undocumented)
-  componentRef?: IRefObject<{}>;
-  // (undocumented)
-  styles?: IStyleFunctionOrObject<IFabricStyleProps, IFabricStyles>;
-  // (undocumented)
-  theme?: ITheme;
-}
-
-// @public (undocumented)
-interface IFabricStyleProps extends IFabricProps {
-  // (undocumented)
-  isFocusVisible: boolean;
-  // (undocumented)
-  theme: ITheme;
-}
-
-// @public (undocumented)
-interface IFabricStyles {
-  // (undocumented)
-  root: IStyle;
-}
-
-// @public (undocumented)
-interface IFacepile {
-}
-
-// @public (undocumented)
-interface IFacepilePersona extends React.ButtonHTMLAttributes<HTMLButtonElement | HTMLDivElement> {
-  allowPhoneInitials?: boolean;
-  data?: any;
-  imageInitials?: string;
-  imageUrl?: string;
-  initialsColor?: PersonaInitialsColor;
-  keytipProps?: IKeytipProps;
-  onClick?: (ev?: React.MouseEvent<HTMLElement>, persona?: IFacepilePersona) => void;
-  onMouseMove?: (ev?: React.MouseEvent<HTMLElement>, persona?: IFacepilePersona) => void;
-  onMouseOut?: (ev?: React.MouseEvent<HTMLElement>, persona?: IFacepilePersona) => void;
-  personaName?: string;
-}
-
-// @public (undocumented)
-interface IFacepileProps extends React.ClassAttributes<FacepileBase> {
-  addButtonProps?: IButtonProps;
-  ariaDescription?: string;
-  // @deprecated
-  chevronButtonProps?: IButtonProps;
-  className?: string;
-  componentRef?: IRefObject<IFacepile>;
-  getPersonaProps?: (persona: IFacepilePersona) => IPersonaSharedProps;
-  maxDisplayablePersonas?: number;
-  overflowButtonProps?: IButtonProps;
-  overflowButtonType?: OverflowButtonType;
-  overflowPersonas?: IFacepilePersona[];
-  personas: IFacepilePersona[];
-  personaSize?: PersonaSize;
-  showAddButton?: boolean;
-  styles?: IStyleFunctionOrObject<IFacepileStyleProps, IFacepileStyles>;
-  theme?: ITheme;
-}
-
-// @public (undocumented)
-interface IFacepileStyleProps {
-  className?: string;
-  spacingAroundItemButton?: number;
-  theme: ITheme;
-}
-
-// @public (undocumented)
-interface IFacepileStyles {
-  // (undocumented)
-  addButton: IStyle;
-  // (undocumented)
-  descriptiveOverflowButton: IStyle;
-  // (undocumented)
-  itemButton: IStyle;
-  // (undocumented)
-  itemContainer: IStyle;
-  // (undocumented)
-  member: IStyle;
-  // (undocumented)
-  members: IStyle;
-  // (undocumented)
-  overflowButton: IStyle;
-  // (undocumented)
-  overflowInitialsIcon: IStyle;
-  root: IStyle;
-  // (undocumented)
-  screenReaderOnly: IStyle;
-}
-
-// @public
-interface IFitContentToBoundsOptions {
-  boundsSize: ISize;
-  contentSize: ISize;
-  maxScale?: number;
-  mode: FitMode;
-}
-
-// @public (undocumented)
-interface IFocusTrapCalloutProps extends ICalloutProps {
-  focusTrapProps?: IFocusTrapZoneProps;
-}
-
-// @public (undocumented)
-interface IFocusTrapZone {
-  focus: () => void;
-}
-
-// @public (undocumented)
-interface IFocusTrapZoneProps extends React.HTMLAttributes<HTMLDivElement> {
-  ariaLabelledBy?: string;
-  componentRef?: IRefObject<IFocusTrapZone>;
-  disableFirstFocus?: boolean;
-  elementToFocusOnDismiss?: HTMLElement;
-  firstFocusableSelector?: string | (() => string);
-  focusPreviouslyFocusedInnerElement?: boolean;
-  forceFocusInsideTrap?: boolean;
-  ignoreExternalFocusing?: boolean;
-  isClickableOutsideFocusTrap?: boolean;
-}
-
-// @public
-interface IFocusZone {
-  focus(forceIntoFirstElement?: boolean): boolean;
-  focusElement(childElement?: HTMLElement): boolean;
-}
-
-// @public
-interface IFocusZoneProps extends React.HTMLAttributes<HTMLElement | FocusZone> {
-  allowFocusRoot?: boolean;
-  // @deprecated
-  allowTabKey?: boolean;
-  ariaDescribedBy?: string;
-  ariaLabelledBy?: string;
-  as?: React.ReactType;
-  checkForNoWrap?: boolean;
-  className?: string;
-  componentRef?: IRefObject<IFocusZone>;
-  defaultActiveElement?: string;
-  direction?: FocusZoneDirection;
-  disabled?: boolean;
-  doNotAllowFocusEventToPropagate?: boolean;
-<<<<<<< HEAD
-  elementType?: any;
-=======
-  // @deprecated
-  elementType?: keyof React.ReactHTML;
->>>>>>> 69a0b2bb
-  handleTabKey?: FocusZoneTabbableElements;
-  isCircularNavigation?: boolean;
-  isInnerZoneKeystroke?: (ev: React.KeyboardEvent<HTMLElement>) => boolean;
-  onActiveElementChanged?: (element?: HTMLElement, ev?: React.FocusEvent<HTMLElement>) => void;
-  onBeforeFocus?: (childElement?: HTMLElement) => boolean;
-  onFocusNotification?: () => void;
-  // @deprecated
-  rootProps?: React.HTMLAttributes<HTMLDivElement>;
-  shouldInputLoseFocusOnArrowKey?: (inputElement: HTMLInputElement) => boolean;
-}
-
-// @public
-interface IFontFace extends IRawFontStyle {
-  fontFeatureSettings?: string;
-  src?: string;
-  unicodeRange?: ICSSRule | string;
-}
-
-// @public
-interface IFontStyles {
-  // (undocumented)
-  large: IRawStyle;
-  // (undocumented)
-  medium: IRawStyle;
-  // (undocumented)
-  mediumPlus: IRawStyle;
-  // (undocumented)
-  mega: IRawStyle;
-  // (undocumented)
-  small: IRawStyle;
-  // (undocumented)
-  smallPlus: IRawStyle;
-  // (undocumented)
-  superLarge: IRawStyle;
-  // (undocumented)
-  tiny: IRawStyle;
-  // (undocumented)
-  xLarge: IRawStyle;
-  // (undocumented)
-  xSmall: IRawStyle;
-  // (undocumented)
-  xxLarge: IRawStyle;
-}
-
-// @public (undocumented)
-interface IGap extends IShimmerElement {
-  height?: number;
-  width?: number | string;
-}
-
-// @public (undocumented)
-interface IGenericItem {
-  // (undocumented)
-  imageInitials: string;
-  // (undocumented)
-  primaryText: string;
-  // (undocumented)
-  ValidationState: ValidationState;
-}
-
-// @public (undocumented)
-interface IGrid {
-}
-
-// @public (undocumented)
-interface IGridCellProps<T> {
-  cellDisabledStyle?: string[];
-  cellIsSelectedStyle?: string[];
-  className?: string;
-  disabled?: boolean;
-  getClassNames?: (theme: ITheme, className: string, variantClassName: string, iconClassName: string | undefined, menuIconClassName: string | undefined, disabled: boolean, checked: boolean, expanded: boolean, isSplit: boolean | undefined) => IButtonClassNames;
-  id: string;
-  index?: number;
-  item: T;
-  label?: string;
-  onClick?: (item: T) => void;
-  onFocus?: (item: T) => void;
-  onHover?: (item?: T) => void;
-  onKeyDown?: (ev: React.KeyboardEvent<HTMLButtonElement>) => void;
-  onMouseEnter?: (ev: React.MouseEvent<HTMLButtonElement>) => boolean;
-  onMouseLeave?: (ev: React.MouseEvent<HTMLButtonElement>) => void;
-  onMouseMove?: (ev: React.MouseEvent<HTMLButtonElement>) => boolean;
-  onRenderItem: (item: T) => JSX.Element;
-  onWheel?: (ev: React.MouseEvent<HTMLButtonElement>) => void;
-  role?: string;
-  selected?: boolean;
-}
-
-// @public (undocumented)
-interface IGridProps {
-  columnCount: number;
-  componentRef?: IRefObject<IGrid>;
-  // @deprecated
-  containerClassName?: string;
-  doNotContainWithinFocusZone?: boolean;
-  items: any[];
-  onBlur?: () => void;
-  onRenderItem: (item: any, index: number) => JSX.Element;
-  positionInSet?: number;
-  setSize?: number;
-  shouldFocusCircularNavigate?: boolean;
-  styles?: IStyleFunctionOrObject<IGridStyleProps, IGridStyles>;
-  theme?: ITheme;
-}
-
-// @public
-interface IGridStyleProps {
-  theme: ITheme;
-}
-
-// @public
-interface IGridStyles {
-  focusedContainer?: IStyle;
-  root: IStyle;
-  tableCell: IStyle;
-}
-
-// @public (undocumented)
-interface IGroup {
-  ariaLabel?: string;
-  children?: IGroup[];
-  count: number;
-  data?: any;
-  hasMoreData?: boolean;
-  isCollapsed?: boolean;
-  isDropEnabled?: boolean;
-  // @deprecated
-  isSelected?: boolean;
-  isShowingAll?: boolean;
-  key: string;
-  level?: number;
-  name: string;
-  startIndex: number;
-}
-
-// @public (undocumented)
-interface IGroupDividerProps {
-  className?: string;
-  compact?: boolean;
-  // (undocumented)
-  componentRef?: IRefObject<{}>;
-  // @deprecated
-  expandButtonProps?: React.HTMLAttributes<HTMLButtonElement>;
-  footerText?: string;
-  group?: IGroup;
-  groupIndex?: number;
-  groupLevel?: number;
-  groups?: IGroup[];
-  indentWidth?: number;
-  isCollapsedGroupSelectVisible?: boolean;
-  isGroupLoading?: (group: IGroup) => boolean;
-  // @deprecated
-  isSelected?: boolean;
-  loadingText?: string;
-  onGroupHeaderClick?: (group: IGroup) => void;
-  onRenderTitle?: IRenderFunction<IGroupHeaderProps>;
-  onToggleCollapse?: (group: IGroup) => void;
-  onToggleSelectGroup?: (group: IGroup) => void;
-  onToggleSummarize?: (group: IGroup) => void;
-  selected?: boolean;
-  selectionMode?: SelectionMode;
-  showAllLinkText?: string;
-  theme?: ITheme;
-  viewport?: IViewport;
-}
-
-// @public (undocumented)
-interface IGroupedList extends IList {
-  forceUpdate: () => void;
-  toggleCollapseAll: (allCollapsed: boolean) => void;
-}
-
-// @public (undocumented)
-interface IGroupedListProps extends React.ClassAttributes<GroupedListBase> {
-  className?: string;
-  compact?: boolean;
-  componentRef?: IRefObject<IGroupedList>;
-  dragDropEvents?: IDragDropEvents;
-  dragDropHelper?: IDragDropHelper;
-  eventsToRegister?: {
-          eventName: string;
-          callback: (context: IDragDropContext, event?: any) => void;
-      }[];
-  getGroupHeight?: (group: IGroup, groupIndex: number) => number;
-  groupProps?: IGroupRenderProps;
-  groups?: IGroup[];
-  items: any[];
-  listProps?: IListProps;
-  onGroupExpandStateChanged?: (isSomeGroupExpanded: boolean) => void;
-  onRenderCell: (nestingDepth?: number, item?: any, index?: number) => React.ReactNode;
-  onShouldVirtualize?: (props: IListProps) => boolean;
-  selection?: ISelection;
-  selectionMode?: SelectionMode;
-  styles?: IStyleFunctionOrObject<IGroupedListStyleProps, IGroupedListStyles>;
-  theme?: ITheme;
-  usePageCache?: boolean;
-  viewport?: IViewport;
-}
-
-// @public (undocumented)
-interface IGroupedListState {
-  // (undocumented)
-  groups?: IGroup[];
-  // (undocumented)
-  lastSelectionMode?: SelectionMode;
-  // (undocumented)
-  lastWidth?: number;
-}
-
-// @public (undocumented)
-interface IGroupedListStyles {
-  // (undocumented)
-  group: IStyle;
-  // (undocumented)
-  groupIsDropping: IStyle;
-  // (undocumented)
-  root: IStyle;
-}
-
-// @public (undocumented)
-interface IGroupFooterProps extends IGroupDividerProps {
-  styles?: IStyleFunctionOrObject<IGroupFooterStyleProps, IGroupFooterStyles>;
-}
-
-// @public (undocumented)
-interface IGroupFooterStyles {
-  // (undocumented)
-  root: IStyle;
-}
-
-// @public (undocumented)
-interface IGroupHeaderProps extends IGroupDividerProps {
-  expandButtonProps?: React.HTMLAttributes<HTMLButtonElement>;
-  groupedListId?: string;
-  selectAllButtonProps?: React.HTMLAttributes<HTMLButtonElement>;
-  styles?: IStyleFunctionOrObject<IGroupHeaderStyleProps, IGroupHeaderStyles>;
-}
-
-// @public (undocumented)
-interface IGroupHeaderStyles {
-  // (undocumented)
-  check: IStyle;
-  // (undocumented)
-  dropIcon: IStyle;
-  // (undocumented)
-  expand: IStyle;
-  // (undocumented)
-  expandIsCollapsed: IStyle;
-  // (undocumented)
-  groupHeaderContainer: IStyle;
-  // (undocumented)
-  headerCount: IStyle;
-  // (undocumented)
-  root: IStyle;
-  // (undocumented)
-  title: IStyle;
-}
-
-// @public (undocumented)
-interface IGroupRenderProps {
-  collapseAllVisibility?: CollapseAllVisibility;
-  footerProps?: IGroupFooterProps;
-  getGroupItemLimit?: (group: IGroup) => number;
-  headerProps?: IGroupHeaderProps;
-  isAllGroupsCollapsed?: boolean;
-  onRenderFooter?: IRenderFunction<IGroupFooterProps>;
-  onRenderHeader?: IRenderFunction<IGroupHeaderProps>;
-  onRenderShowAll?: IRenderFunction<IGroupShowAllProps>;
-  onToggleCollapseAll?: (isAllCollapsed: boolean) => void;
-  showAllProps?: IGroupShowAllProps;
-  showEmptyGroups?: boolean;
-}
-
-// @public (undocumented)
-interface IGroupShowAllProps extends IGroupDividerProps {
-  showAllLinkText?: string;
-  styles?: IStyleFunctionOrObject<IGroupShowAllStyleProps, IGroupShowAllStyles>;
-}
-
-// @public (undocumented)
-interface IGroupShowAllStyles {
-  // (undocumented)
-  root: IStyle;
-}
-
-// @public (undocumented)
-interface IGroupSpacerProps {
-  count: number;
-  indentWidth?: number;
-  styles?: IStyleFunctionOrObject<IGroupSpacerStyleProps, IGroupSpacerStyles>;
-  theme?: ITheme;
-}
-
-// @public (undocumented)
-interface IGroupSpacerStyles {
-  // (undocumented)
-  root: IStyle;
-}
-
-// @public (undocumented)
-interface IHoverCard {
-}
-
-// @public
-interface IHoverCardProps extends React.HTMLAttributes<HTMLDivElement> {
-  cardDismissDelay?: number;
-  cardOpenDelay?: number;
-  className?: string;
-  componentRef?: IRefObject<IHoverCard>;
-  expandedCardOpenDelay?: number;
-  expandingCardProps?: IExpandingCardProps;
-  instantOpenOnClick?: boolean;
-  onCardExpand?: () => void;
-  onCardHide?: () => void;
-  onCardVisible?: () => void;
-  openHotKey?: KeyCodes;
-  plainCardProps?: IPlainCardProps;
-  setAriaDescribedBy?: boolean;
-  setInitialFocus?: boolean;
-  shouldBlockHoverCard?: () => void;
-  sticky?: boolean;
-  styles?: IStyleFunctionOrObject<IHoverCardStyleProps, IHoverCardStyles>;
-  target?: HTMLElement | string;
-  theme?: ITheme;
-  trapFocus?: boolean;
-  type?: HoverCardType;
-}
-
-// @public (undocumented)
-interface IHoverCardState {
-  // (undocumented)
-  isHoverCardVisible?: boolean;
-  // (undocumented)
-  mode?: ExpandingCardMode;
-  // (undocumented)
-  openMode?: OpenCardMode;
-}
-
-// @public (undocumented)
-interface IHoverCardStyleProps {
-  className?: string;
-  theme: ITheme;
-}
-
-// @public (undocumented)
-interface IHoverCardStyles {
-  host?: IStyle;
-}
-
-// @public (undocumented)
-interface IHSL {
-  h: number;
-  l: number;
-  s: number;
-}
-
-// @public (undocumented)
-interface IHSV {
-  h: number;
-  s: number;
-  v: number;
-}
-
-// @public (undocumented)
-interface IIconOptions {
-  disableWarnings: boolean;
-  // @deprecated (undocumented)
-  warnOnMissingIcons?: boolean;
-}
-
-// @public (undocumented)
-interface IIconProps extends IBaseProps, React.HTMLAttributes<HTMLElement> {
-  ariaLabel?: string;
-  iconName?: string;
-  iconType?: IconType;
-  imageErrorAs?: React.StatelessComponent<IImageProps> | React.ComponentClass<IImageProps>;
-  imageProps?: IImageProps;
-  styles?: IStyleFunctionOrObject<IIconStyleProps, IIconStyles>;
-  // (undocumented)
-  theme?: ITheme;
-}
-
-// @public (undocumented)
-interface IIconRecord {
-  // (undocumented)
-  code: string | undefined;
-  // (undocumented)
-  subset: IIconSubsetRecord;
-}
-
-// @public (undocumented)
-interface IIconState {
-  // (undocumented)
-  imageLoadError: boolean;
-}
-
-// @public (undocumented)
-interface IIconStyleProps {
-  // (undocumented)
-  className?: string;
-  // (undocumented)
-  iconClassName?: string;
-  // (undocumented)
-  isImage: boolean;
-  // (undocumented)
-  isPlaceholder: boolean;
-  // (undocumented)
-  styles?: Partial<IIconStyles>;
-  // (undocumented)
-  theme?: ITheme;
-}
-
-// @public (undocumented)
-interface IIconStyles {
-  // @deprecated
-  imageContainer?: IStyle;
-  // (undocumented)
-  root?: IStyle;
-}
-
-// @public (undocumented)
-interface IIconSubset {
-  // (undocumented)
-  fontFace?: IFontFace;
-  // (undocumented)
-  icons: {
-    [key: string]: string | JSX.Element;
-  }
-  // (undocumented)
-  style?: IRawStyle;
-}
-
-// @public (undocumented)
-interface IImage {
-}
-
-// @public (undocumented)
-interface IImageProps extends React.ImgHTMLAttributes<HTMLImageElement> {
-  className?: string;
-  componentRef?: IRefObject<IImage>;
-  coverStyle?: ImageCoverStyle;
-  // @deprecated
-  errorSrc?: string;
-  imageFit?: ImageFit;
-  maximizeFrame?: boolean;
-  onLoadingStateChange?: (loadState: ImageLoadState) => void;
-  shouldFadeIn?: boolean;
-  shouldStartVisible?: boolean;
-  styles?: IStyleFunctionOrObject<IImageStyleProps, IImageStyles>;
-  theme?: ITheme;
-}
-
-// @public (undocumented)
-interface IImageState {
-  // (undocumented)
-  loadState?: ImageLoadState;
-}
-
-// @public (undocumented)
-interface IImageStyleProps {
-  className?: string;
-  height?: number | string;
-  isCenter?: boolean;
-  // (undocumented)
-  isCenterCover?: boolean;
-  // (undocumented)
-  isContain?: boolean;
-  // (undocumented)
-  isCover?: boolean;
-  isError?: boolean;
-  isLandscape?: boolean;
-  isLoaded?: boolean;
-  // (undocumented)
-  isNone?: boolean;
-  isNotImageFit?: boolean;
-  maximizeFrame?: boolean;
-  shouldFadeIn?: boolean;
-  shouldStartVisible?: boolean;
-  theme: ITheme;
-  width?: number | string;
-}
-
-// @public (undocumented)
-interface IImageStyles {
-  image: IStyle;
-  root: IStyle;
-}
-
-// @public
-interface IInputProps extends React.InputHTMLAttributes<HTMLInputElement> {
-  // WARNING: The name "aria-label" contains unsupported characters; API names should use only letters, numbers, and underscores
-  aria-label?: string;
-  defaultVisibleValue?: string;
-}
-
-// @public (undocumented)
-interface IKeytip {
-}
-
-// @public (undocumented)
-interface IKeytipLayer {
-}
-
-// @public (undocumented)
-interface IKeytipLayerProps extends React.ClassAttributes<IKeytipLayer> {
-  componentRef?: IRefObject<IKeytipLayer>;
-  content: string;
-  keytipExitSequences?: IKeytipTransitionKey[];
-  keytipReturnSequences?: IKeytipTransitionKey[];
-  keytipStartSequences?: IKeytipTransitionKey[];
-  onEnterKeytipMode?: () => void;
-  onExitKeytipMode?: (ev?: React.KeyboardEvent<HTMLElement> | React.MouseEvent<HTMLElement>) => void;
-  styles?: IStyleFunctionOrObject<IKeytipLayerStyleProps, IKeytipLayerStyles>;
-}
-
-// @public (undocumented)
-interface IKeytipLayerState {
-  // (undocumented)
-  inKeytipMode: boolean;
-  // (undocumented)
-  keytips: IKeytipProps[];
-  // (undocumented)
-  visibleKeytips: IKeytipProps[];
-}
-
-// @public (undocumented)
-interface IKeytipLayerStyleProps {
-}
-
-// @public (undocumented)
-interface IKeytipLayerStyles {
-  // (undocumented)
-  innerContent: IStyle;
-}
-
-// @public (undocumented)
-interface IKeytipProps {
-  calloutProps?: ICalloutProps;
-  componentRef?: IRefObject<IKeytip>;
-  content: string;
-  disabled?: boolean;
-  hasDynamicChildren?: boolean;
-  hasMenu?: boolean;
-  keySequences: string[];
-  offset?: IPoint;
-  onExecute?: (executeTarget: HTMLElement | null, target: HTMLElement | null) => void;
-  onReturn?: (executeTarget: HTMLElement | null, target: HTMLElement | null) => void;
-  overflowSetSequence?: string[];
-  styles?: IStyleFunctionOrObject<IKeytipStyleProps, IKeytipStyles>;
-  theme?: ITheme;
-  visible?: boolean;
-}
-
-// @public
-interface IKeytipStyleProps {
-  disabled?: boolean;
-  theme: ITheme;
-  visible?: boolean;
-}
-
-// @public (undocumented)
-interface IKeytipStyles {
-  container: IStyle;
-  root: IStyle;
-}
-
-// @public (undocumented)
-interface ILabel {
-}
-
-// @public (undocumented)
-interface ILabelProps extends React.LabelHTMLAttributes<HTMLLabelElement> {
-  as?: IComponentAs<React.AllHTMLAttributes<HTMLElement>>;
-  componentRef?: IRefObject<ILabel>;
-  disabled?: boolean;
-  required?: boolean;
-  styles?: IStyleFunctionOrObject<ILabelStyleProps, ILabelStyles>;
-  theme?: ITheme;
-}
-
-// @public (undocumented)
-interface ILabelStyleProps {
-  // (undocumented)
-  className?: string;
-  // (undocumented)
-  disabled?: boolean;
-  // (undocumented)
-  required?: boolean;
-  // (undocumented)
-  theme: ITheme;
-}
-
-// @public (undocumented)
-interface ILabelStyles {
-  root: IStyle;
-}
-
-// @public (undocumented)
-interface ILayer {
-}
-
-// @public (undocumented)
-interface ILayerProps extends React.HTMLAttributes<HTMLDivElement | LayerBase> {
-  className?: string;
-  componentRef?: IRefObject<ILayer>;
-  eventBubblingEnabled?: boolean;
-  hostId?: string;
-  insertFirst?: boolean;
-  onLayerDidMount?: () => void;
-  onLayerMounted?: () => void;
-  onLayerWillUnmount?: () => void;
-  styles?: IStyleFunctionOrObject<ILayerStyleProps, ILayerStyles>;
-  theme?: ITheme;
-}
-
-// @public (undocumented)
-interface ILayerStyleProps {
-  className?: string;
-  isNotHost?: boolean;
-  theme: ITheme;
-}
-
-// @public (undocumented)
-interface ILayerStyles {
-  content?: IStyle;
-  root?: IStyle;
-}
-
-// @public (undocumented)
-interface ILine extends IShimmerElement {
-  height?: number;
-  width?: number | string;
-}
-
-// @public (undocumented)
-interface ILink {
-  focus(): void;
-}
-
-// @public (undocumented)
-interface ILinkHTMLAttributes<T> extends React.HTMLAttributes<T> {
-  // (undocumented)
-  [index: string]: any;
-  // (undocumented)
-  autoFocus?: boolean;
-  // (undocumented)
-  disabled?: boolean;
-  // (undocumented)
-  download?: any;
-  // (undocumented)
-  form?: string;
-  // (undocumented)
-  formAction?: string;
-  // (undocumented)
-  formEncType?: string;
-  // (undocumented)
-  formMethod?: string;
-  // (undocumented)
-  formNoValidate?: boolean;
-  // (undocumented)
-  formTarget?: string;
-  // (undocumented)
-  href?: string;
-  // (undocumented)
-  hrefLang?: string;
-  // (undocumented)
-  media?: string;
-  // (undocumented)
-  name?: string;
-  // (undocumented)
-  rel?: string;
-  // (undocumented)
-  target?: string;
-  // (undocumented)
-  type?: string;
-  // (undocumented)
-  value?: string | string[] | number;
-}
-
-// @public (undocumented)
-interface ILinkProps extends ILinkHTMLAttributes<HTMLAnchorElement | HTMLButtonElement | HTMLElement | LinkBase> {
-  as?: string | React.ComponentClass | React.StatelessComponent;
-  componentRef?: IRefObject<ILink>;
-  disabled?: boolean;
-  keytipProps?: IKeytipProps;
-  styles?: IStyleFunctionOrObject<ILinkStyleProps, ILinkStyles>;
-  theme?: ITheme;
-}
-
-// @public (undocumented)
-interface ILinkStyleProps {
-  // (undocumented)
-  className?: string;
-  // (undocumented)
-  isButton?: boolean;
-  // (undocumented)
-  isDisabled?: boolean;
-  // (undocumented)
-  theme: ITheme;
-}
-
-// @public (undocumented)
-interface ILinkStyles {
-  // (undocumented)
-  root: IStyle;
-}
-
-// @public (undocumented)
-interface IList {
-  forceUpdate: () => void;
-  getStartItemIndexInView: () => number;
-  scrollToIndex: (index: number, measureItem?: (itemIndex: number) => number, scrollToMode?: ScrollToMode) => void;
-}
-
-// @public (undocumented)
-interface IListProps extends React.HTMLAttributes<List | HTMLDivElement> {
-  className?: string;
-  componentRef?: IRefObject<IList>;
-  getItemCountForPage?: (itemIndex?: number, visibleRect?: IRectangle) => number;
-  getKey?: (item: any, index?: number) => string;
-  getPageHeight?: (itemIndex?: number, visibleRect?: IRectangle) => number;
-  getPageSpecification?: (itemIndex?: number, visibleRect?: IRectangle) => IPageSpecification;
-  getPageStyle?: (page: IPage) => any;
-  items?: any[];
-  onPageAdded?: (page: IPage) => void;
-  onPageRemoved?: (page: IPage) => void;
-  onPagesUpdated?: (pages: IPage[]) => void;
-  onRenderCell?: (item?: any, index?: number, isScrolling?: boolean) => React.ReactNode;
-  onRenderPage?: (pageProps: IPageProps, defaultRender?: IRenderFunction<IPageProps>) => React.ReactNode;
-  onShouldVirtualize?: (props: IListProps) => boolean;
-  renderCount?: number;
-  renderedWindowsAhead?: number;
-  renderedWindowsBehind?: number;
-  role?: string;
-  startIndex?: number;
-  usePageCache?: boolean;
-}
-
-// @public (undocumented)
-interface IListState {
-  // (undocumented)
-  isScrolling?: boolean;
-  measureVersion?: number;
-  // (undocumented)
-  pages?: IPage[];
-}
-
-// @public (undocumented)
-class ImageBase extends BaseComponent<IImageProps, IImageState> {
-  constructor(props: IImageProps);
-  // (undocumented)
-  componentDidUpdate(prevProps: IImageProps, prevState: IImageState): void;
-  // (undocumented)
-  componentWillReceiveProps(nextProps: IImageProps): void;
-  // (undocumented)
-  static defaultProps: {
-    shouldFadeIn: boolean;
-  }
-  // (undocumented)
-  render(): JSX.Element;
-}
-
-// @public
-enum ImageCoverStyle {
-  landscape = 0,
-  portrait = 1
-}
-
-// @public
-enum ImageFit {
-  center = 0,
-  centerCover = 4,
-  contain = 1,
-  cover = 2,
-  none = 3
-}
-
-// @public (undocumented)
-enum ImageLoadState {
-  error = 2,
-  // @deprecated
-  errorLoaded = 3,
-  loaded = 1,
-  notLoaded = 0
-}
-
-// @public (undocumented)
-interface IMarqueeSelection {
-}
-
-// @public (undocumented)
-interface IMarqueeSelectionProps extends React.HTMLAttributes<HTMLDivElement> {
-  className?: string;
-  componentRef?: IRefObject<IMarqueeSelection>;
-  isDraggingConstrainedToRoot?: boolean;
-  isEnabled?: boolean;
-  onShouldStartSelection?: (ev: MouseEvent) => boolean;
-  rootProps?: React.HTMLAttributes<HTMLDivElement>;
-  selection: ISelection;
-  styles?: IStyleFunction<IMarqueeSelectionStyleProps, IMarqueeSelectionStyles>;
-  theme?: ITheme;
-}
-
-// @public (undocumented)
-interface IMarqueeSelectionStyleProps {
-  // (undocumented)
-  className?: string;
-  // (undocumented)
-  theme: ITheme;
-}
-
-// @public (undocumented)
-interface IMarqueeSelectionStyles {
-  // (undocumented)
-  box?: IStyle;
-  // (undocumented)
-  boxFill?: IStyle;
-  // (undocumented)
-  dragMask?: IStyle;
-  // (undocumented)
-  root?: IStyle;
-}
-
-// @public
-interface IMaskedTextFieldState {
-  displayValue: string;
-  maskCursorPosition?: number;
-}
-
-// @public (undocumented)
-interface IMenuItemStyles extends IButtonStyles {
-  anchorLink: IStyle;
-  checkmarkIcon: IStyle;
-  divider: IStyle;
-  iconColor: IStyle;
-  item: IStyle;
-  linkContent: IStyle;
-  subMenuIcon: IStyle;
-}
-
-// @public (undocumented)
-interface IMessageBar {
-}
-
-// @public (undocumented)
-interface IMessageBarProps extends React.HTMLAttributes<HTMLElement> {
-  actions?: JSX.Element;
-  // @deprecated
-  ariaLabel?: string;
-  className?: string;
-  componentRef?: IRefObject<IMessageBar>;
-  dismissButtonAriaLabel?: string;
-  isMultiline?: boolean;
-  messageBarType?: MessageBarType;
-  onDismiss?: (ev?: React.MouseEvent<HTMLButtonElement | BaseButton | HTMLAnchorElement | HTMLDivElement | Button>) => any;
-  overflowButtonAriaLabel?: string;
-  styles?: IStyleFunctionOrObject<IMessageBarStyleProps, IMessageBarStyles>;
-  theme?: ITheme;
-  truncated?: boolean;
-}
-
-// @public (undocumented)
-interface IMessageBarState {
-  // (undocumented)
-  expandSingleLine?: boolean;
-  // (undocumented)
-  labelId?: string;
-  // (undocumented)
-  showContent?: boolean;
-}
-
-// @public (undocumented)
-interface IMessageBarStyleProps {
-  actions?: boolean;
-  className?: string;
-  expandSingleLine?: boolean;
-  isMultiline?: boolean;
-  messageBarType?: MessageBarType;
-  onDismiss?: boolean;
-  theme: ITheme;
-  truncated?: boolean;
-}
-
-// @public (undocumented)
-interface IMessageBarStyles {
-  actions?: IStyle;
-  content?: IStyle;
-  dismissal?: IStyle;
-  dismissSingleLine?: IStyle;
-  expand?: IStyle;
-  expandSingleLine?: IStyle;
-  icon?: IStyle;
-  iconContainer?: IStyle;
-  innerText?: IStyle;
-  root?: IStyle;
-  text?: IStyle;
-}
-
-// @public (undocumented)
-interface IModal {
-  focus: () => void;
-}
-
-// @public (undocumented)
-interface IModalProps extends React.ClassAttributes<ModalBase>, IWithResponsiveModeState, IAccessiblePopupProps {
-  children?: any;
-  className?: string;
-  componentRef?: IRefObject<IModal>;
-  containerClassName?: string;
-  isBlocking?: boolean;
-  isDarkOverlay?: boolean;
-  isModeless?: boolean;
-  isOpen?: boolean;
-  layerProps?: ILayerProps;
-  onDismiss?: (ev?: React.MouseEvent<HTMLButtonElement>) => any;
-  onDismissed?: () => any;
-  // @deprecated
-  onLayerDidMount?: () => void;
-  scrollableContentClassName?: string;
-  styles?: IStyleFunctionOrObject<IModalStyleProps, IModalStyles>;
-  subtitleAriaId?: string;
-  theme?: ITheme;
-  titleAriaId?: string;
-  topOffsetFixed?: boolean;
-}
-
-// @public (undocumented)
-interface IModalStyles {
-  // (undocumented)
-  layer: IStyle;
-  // (undocumented)
-  main: IStyle;
-  // (undocumented)
-  root: IStyle;
-  // (undocumented)
-  scrollableContent: IStyle;
-}
-
-// @public (undocumented)
-interface INav {
-  selectedKey: string | undefined;
-}
-
-// @public (undocumented)
-interface INavLink {
-  [propertyName: string]: any;
-  // @deprecated
-  altText?: string;
-  ariaLabel?: string;
-  automationId?: string;
-  disabled?: boolean;
-  // @deprecated
-  engagementName?: string;
-  forceAnchor?: boolean;
-  icon?: string;
-  // @deprecated
-  iconClassName?: string;
-  iconProps?: IIconProps;
-  isExpanded?: boolean;
-  key?: string;
-  links?: INavLink[];
-  name: string;
-  onClick?: (ev?: React.MouseEvent<HTMLElement>, item?: INavLink) => void;
-  // @deprecated (undocumented)
-  parentId?: string;
-  target?: string;
-  title?: string;
-  url: string;
-}
-
-// @public (undocumented)
-interface INavLinkGroup {
-  automationId?: string;
-  collapseByDefault?: boolean;
-  links: INavLink[];
-  name?: string;
-  onHeaderClick?: (ev?: React.MouseEvent<HTMLElement>, isCollapsing?: boolean) => void;
-}
-
-// @public (undocumented)
-interface INavProps {
-  ariaLabel?: string;
-  className?: string;
-  // @deprecated
-  collapsedStateText?: string;
-  componentRef?: IRefObject<INav>;
-  expandButtonAriaLabel?: string;
-  // @deprecated
-  expandedStateText?: string;
-  groups: INavLinkGroup[] | null;
-  initialSelectedKey?: string;
-  isOnTop?: boolean;
-  linkAs?: IComponentAs<IButtonProps>;
-  onLinkClick?: (ev?: React.MouseEvent<HTMLElement>, item?: INavLink) => void;
-  onLinkExpandClick?: (ev?: React.MouseEvent<HTMLElement>, item?: INavLink) => void;
-  onRenderGroupHeader?: IRenderFunction<INavLinkGroup>;
-  onRenderLink?: IRenderFunction<INavLink>;
-  selectedKey?: string;
-  styles?: IStyleFunctionOrObject<INavStyleProps, INavStyles>;
-  theme?: ITheme;
-}
-
-// @public (undocumented)
-interface INavState {
-  // (undocumented)
-  isGroupCollapsed?: {
-    [key: string]: boolean;
-  }
-  // (undocumented)
-  isLinkExpandStateChanged?: boolean;
-  // (undocumented)
-  selectedKey?: string;
-}
-
-// @public (undocumented)
-interface INavStyleProps {
-  className?: string;
-  groups: INavLinkGroup[] | null;
-  // (undocumented)
-  isButtonEntry?: boolean;
-  isDisabled?: boolean;
-  isExpanded?: boolean;
-  isGroup?: boolean;
-  isLink?: boolean;
-  isOnTop?: boolean;
-  isSelected?: boolean;
-  leftPadding?: number;
-  leftPaddingExpanded?: number;
-  navHeight?: number;
-  position?: number;
-  rightPadding?: number;
-  theme: ITheme;
-}
-
-// @public (undocumented)
-interface INavStyles {
-  chevronButton: IStyle;
-  chevronIcon: IStyle;
-  compositeLink: IStyle;
-  group: IStyle;
-  groupContent: IStyle;
-  link: IStyle;
-  linkText: IStyle;
-  navItem: IStyle;
-  navItems: IStyle;
-  root: IStyle;
-}
-
-// @public
-export function initializeComponentRef<TProps extends IBaseProps, TState>(obj: React.Component<TProps, TState>): void;
-
-// @public
-export function initializeFocusRects(window?: Window): void;
-
-// @public (undocumented)
-export function initializeIcons(baseUrl?: string, options?: IIconOptions): void;
-
-// @public (undocumented)
-interface IObjectWithKey {
-  // (undocumented)
-  key?: string | number;
-}
-
-// @public (undocumented)
-interface IOverflowSet {
-  focus(forceIntoFirstElement?: boolean): boolean;
-  focusElement(childElement?: HTMLElement): boolean;
-}
-
-// @public (undocumented)
-interface IOverflowSetItemProps {
-  [propertyName: string]: any;
-  key: string;
-  keytipProps?: IKeytipProps;
-}
-
-// @public (undocumented)
-interface IOverflowSetProps extends React.ClassAttributes<OverflowSetBase> {
-  // (undocumented)
-  className?: string;
-  componentRef?: IRefObject<IOverflowSet>;
-  doNotContainWithinFocusZone?: boolean;
-  focusZoneProps?: IFocusZoneProps;
-  items?: IOverflowSetItemProps[];
-  itemSubMenuProvider?: (item: IOverflowSetItemProps) => any[] | undefined;
-  keytipSequences?: string[];
-  onRenderItem: (item: IOverflowSetItemProps) => any;
-  onRenderOverflowButton: IRenderFunction<any[]>;
-  overflowItems?: IOverflowSetItemProps[];
-  role?: string;
-  styles?: IStyleFunctionOrObject<IOverflowSetProps, IOverflowSetStyles>;
-  vertical?: boolean;
-}
-
-// @public (undocumented)
-interface IOverflowSetStyles {
-  item?: IStyle;
-  overflowButton?: IStyle;
-  root?: IStyle;
-}
-
-// @public (undocumented)
-interface IOverlay {
-}
-
-// @public (undocumented)
-interface IOverlayProps extends React.HTMLAttributes<HTMLElement> {
-  className?: string;
-  componentRef?: IRefObject<IOverlay>;
-  isDarkThemed?: boolean;
-  // (undocumented)
-  onClick?: () => void;
-  styles?: IStyleFunctionOrObject<IOverlayStyleProps, IOverlayStyles>;
-  theme?: ITheme;
-}
-
-// @public (undocumented)
-interface IOverlayStyleProps {
-  className?: string;
-  isDark?: boolean;
-  isNone?: boolean;
-  theme: ITheme;
-}
-
-// @public (undocumented)
-interface IOverlayStyles {
-  root: IStyle;
-}
-
-// @public (undocumented)
-interface IPage {
-  // (undocumented)
-  data?: any;
-  // (undocumented)
-  height: number;
-  // (undocumented)
-  isSpacer?: boolean;
-  // (undocumented)
-  itemCount: number;
-  // (undocumented)
-  items: any[] | undefined;
-  // (undocumented)
-  key: string;
-  // (undocumented)
-  startIndex: number;
-  // (undocumented)
-  style: React.CSSProperties;
-  // (undocumented)
-  top: number;
-}
-
-// @public (undocumented)
-interface IPageProps extends React.HTMLAttributes<HTMLDivElement>, React.ClassAttributes<HTMLDivElement> {
-  page: IPage;
-  role?: string;
-}
-
-// @public (undocumented)
-interface IPageSpecification {
-  data?: any;
-  height?: number;
-  itemCount?: number;
-  key?: string;
-}
-
-// @public
-interface IPalette {
-  accent: string;
-  black: string;
-  blackTranslucent40: string;
-  blue: string;
-  blueDark: string;
-  blueLight: string;
-  blueMid: string;
-  green: string;
-  greenDark: string;
-  greenLight: string;
-  magenta: string;
-  magentaDark: string;
-  magentaLight: string;
-  neutralDark: string;
-  neutralLight: string;
-  neutralLighter: string;
-  neutralLighterAlt: string;
-  neutralPrimary: string;
-  neutralPrimaryAlt: string;
-  neutralQuaternary: string;
-  neutralQuaternaryAlt: string;
-  neutralSecondary: string;
-  neutralSecondaryAlt: string;
-  neutralTertiary: string;
-  neutralTertiaryAlt: string;
-  orange: string;
-  orangeLight: string;
-  orangeLighter: string;
-  purple: string;
-  purpleDark: string;
-  purpleLight: string;
-  red: string;
-  redDark: string;
-  teal: string;
-  tealDark: string;
-  tealLight: string;
-  themeDark: string;
-  themeDarkAlt: string;
-  themeDarker: string;
-  themeLight: string;
-  themeLighter: string;
-  themeLighterAlt: string;
-  themePrimary: string;
-  themeSecondary: string;
-  themeTertiary: string;
-  white: string;
-  whiteTranslucent40: string;
-  yellow: string;
-  yellowDark: string;
-  yellowLight: string;
-}
-
-// @public (undocumented)
-interface IPanel {
-  dismiss: (ev?: React.KeyboardEvent<HTMLElement>) => void;
-  open: () => void;
-}
-
-// @public
-interface IPanelHeaderRenderer extends IRenderFunction<IPanelProps> {
-  // (undocumented)
-  (props?: IPanelProps, defaultRender?: IPanelHeaderRenderer, headerTextId?: string | undefined): JSX.Element | null;
-}
-
-// WARNING: The type "PanelBase" needs to be exported by the package (e.g. added to index.ts)
-// @public (undocumented)
-interface IPanelProps extends React.HTMLAttributes<PanelBase> {
-  className?: string;
-  closeButtonAriaLabel?: string;
-  // @deprecated
-  componentId?: string;
-  componentRef?: IRefObject<IPanel>;
-  customWidth?: string;
-  elementToFocusOnDismiss?: HTMLElement;
-  // @deprecated
-  firstFocusableSelector?: string;
-  focusTrapZoneProps?: IFocusTrapZoneProps;
-  // @deprecated
-  forceFocusInsideTrap?: boolean;
-  hasCloseButton?: boolean;
-  headerClassName?: string;
-  headerText?: string;
-  // @deprecated
-  ignoreExternalFocusing?: boolean;
-  isBlocking?: boolean;
-  isFooterAtBottom?: boolean;
-  isHiddenOnDismiss?: boolean;
-  isLightDismiss?: boolean;
-  isOpen?: boolean;
-  layerProps?: ILayerProps;
-  onDismiss?: (ev?: React.SyntheticEvent<HTMLElement>) => void;
-  onDismissed?: () => void;
-  onLightDismissClick?: () => void;
-  onOuterClick?: () => void;
-  onRenderBody?: IRenderFunction<IPanelProps>;
-  onRenderFooter?: IRenderFunction<IPanelProps>;
-  onRenderFooterContent?: IRenderFunction<IPanelProps>;
-  onRenderHeader?: IPanelHeaderRenderer;
-  onRenderNavigation?: IRenderFunction<IPanelProps>;
-  onRenderNavigationContent?: IRenderFunction<IPanelProps>;
-  styles?: IStyleFunctionOrObject<IPanelStyleProps, IPanelStyles>;
-  theme?: ITheme;
-  type?: PanelType;
-}
-
-// @public (undocumented)
-interface IPanelStyleProps {
-  className?: string;
-  focusTrapZoneClassName?: string;
-  hasCloseButton?: boolean;
-  headerClassName?: string;
-  isAnimating?: boolean;
-  isFooterAtBottom?: boolean;
-  isFooterSticky?: boolean;
-  isHiddenOnDismiss?: boolean;
-  isOnRightSide?: boolean;
-  isOpen?: boolean;
-  theme: ITheme;
-  type?: PanelType;
-}
-
-// @public (undocumented)
-interface IPanelStyles {
-  closeButton: IStyle;
-  commands: IStyle;
-  content: IStyle;
-  contentInner: IStyle;
-  footer: IStyle;
-  footerInner: IStyle;
-  header: IStyle;
-  headerText: IStyle;
-  hiddenPanel: IStyle;
-  main: IStyle;
-  navigation: IStyle;
-  overlay: IStyle;
-  root: IStyle;
-  scrollableContent: IStyle;
-}
-
-// @public (undocumented)
-interface IPeopleFloatingPickerProps extends IBaseFloatingPickerProps<IPersonaProps> {
-}
-
-// @public (undocumented)
-interface IPeoplePickerItemProps extends IPickerItemProps<IExtendedPersonaProps> {
-}
-
-// @public
-interface IPeoplePickerItemSelectedProps extends IPickerItemProps<IPersonaProps & {
-    ValidationState: ValidationState;
-}>, IPeoplePickerItemSharedProps {
-  styles?: IStyleFunctionOrObject<IPeoplePickerItemSelectedStyleProps, IPeoplePickerItemSelectedStyles>;
-}
-
-// @public
-interface IPeoplePickerItemSelectedStyles {
-  itemContent: IStyle;
-  removeButton: IStyle;
-  root: IStyle;
-  subComponentStyles: IPeoplePickerItemSelectedSubComponentStyles;
-}
-
-// @public
-interface IPeoplePickerItemSelectedSubComponentStyles {
-  persona: IStyleFunctionOrObject<IPersonaStyleProps, any>;
-  personaCoin?: IStyleFunctionOrObject<IPersonaCoinStyleProps, any>;
-}
-
-// @public
-interface IPeoplePickerItemSharedProps {
-  className?: string;
-  theme?: ITheme;
-}
-
-// @public (undocumented)
-interface IPeoplePickerItemState {
-  // (undocumented)
-  contextualMenuVisible: boolean;
-}
-
-// @public
-interface IPeoplePickerItemSuggestionProps extends IPeoplePickerItemSharedProps {
-  compact?: boolean;
-  personaProps?: IPersonaProps;
-  styles?: IStyleFunctionOrObject<IPeoplePickerItemSuggestionStyleProps, IPeoplePickerItemSuggestionStyles>;
-  suggestionsProps?: IBasePickerSuggestionsProps;
-}
-
-// @public
-interface IPeoplePickerItemSuggestionStyles {
-  personaWrapper: IStyle;
-  root: IStyle;
-  subComponentStyles: IPeoplePickerItemSelectedSubComponentStyles;
-}
-
-// @public @deprecated
-interface IPeoplePickerItemWithMenuProps extends IPickerItemProps<IPersonaWithMenu> {
-}
-
-// @public
-interface IPeoplePickerProps extends IBasePickerProps<IPersonaProps> {
-}
-
-// WARNING: Because this definition is explicitly marked as @internal, an underscore prefix ("_") should be added to its name
-// @internal
-interface IPerfData {
-  // (undocumented)
-  duration: number;
-  // (undocumented)
-  timeStamp: number;
-}
-
-// WARNING: Because this definition is explicitly marked as @internal, an underscore prefix ("_") should be added to its name
-// @internal
-interface IPerfMeasurement {
-  // (undocumented)
-  all: IPerfData[];
-  // (undocumented)
-  count: number;
-  // (undocumented)
-  totalDuration: number;
-}
-
-// WARNING: Because this definition is explicitly marked as @internal, an underscore prefix ("_") should be added to its name
-// @internal
-interface IPerfSummary {
-  // (undocumented)
-  [key: string]: IPerfMeasurement;
-}
-
-// @public (undocumented)
-interface IPersona {
-}
-
-// @public (undocumented)
-interface IPersonaCoinProps extends IPersonaSharedProps {
-  className?: string;
-  componentRef?: IRefObject<{}>;
-  styles?: IStyleFunctionOrObject<IPersonaCoinStyleProps, IPersonaCoinStyles>;
-}
-
-// @public (undocumented)
-interface IPersonaCoinStyleProps {
-  className?: string;
-  coinSize?: number;
-  showUnknownPersonaCoin?: boolean;
-  size?: PersonaSize;
-  theme: ITheme;
-}
-
-// @public (undocumented)
-interface IPersonaCoinStyles {
-  // (undocumented)
-  coin: IStyle;
-  // (undocumented)
-  image: IStyle;
-  // (undocumented)
-  imageArea: IStyle;
-  // (undocumented)
-  initials: IStyle;
-  // (undocumented)
-  size10WithoutPresenceIcon: IStyle;
-}
-
-// @public (undocumented)
-interface IPersonaPresenceProps extends IPersonaSharedProps {
-  componentRef?: IRefObject<{}>;
-  styles?: IStyleFunctionOrObject<IPersonaPresenceStyleProps, IPersonaPresenceStyles>;
-}
-
-// @public (undocumented)
-interface IPersonaPresenceStyleProps {
-  className?: string;
-  presence?: PersonaPresence;
-  size?: PersonaSize;
-  theme: ITheme;
-}
-
-// @public (undocumented)
-interface IPersonaPresenceStyles {
-  // (undocumented)
-  presence: IStyle;
-  // (undocumented)
-  presenceIcon: IStyle;
-}
-
-// @public (undocumented)
-interface IPersonaProps extends IPersonaSharedProps {
-  className?: string;
-  componentRef?: IRefObject<IPersona>;
-  onRenderOptionalText?: IRenderFunction<IPersonaProps>;
-  onRenderPrimaryText?: IRenderFunction<IPersonaProps>;
-  onRenderSecondaryText?: IRenderFunction<IPersonaProps>;
-  onRenderTertiaryText?: IRenderFunction<IPersonaProps>;
-  styles?: IStyleFunctionOrObject<IPersonaStyleProps, IPersonaStyles>;
-}
-
-// @public (undocumented)
-interface IPersonaSharedProps extends React.HTMLAttributes<PersonaBase | PersonaCoinBase | HTMLDivElement> {
-  allowPhoneInitials?: boolean;
-  coinProps?: IPersonaCoinProps;
-  coinSize?: number;
-  hidePersonaDetails?: boolean;
-  imageAlt?: string;
-  imageInitials?: string;
-  imageShouldFadeIn?: boolean;
-  imageShouldStartVisible?: boolean;
-  imageUrl?: string;
-  initialsColor?: PersonaInitialsColor | string;
-  onPhotoLoadingStateChange?: (newImageLoadState: ImageLoadState) => void;
-  onRenderCoin?: IRenderFunction<IPersonaSharedProps>;
-  onRenderInitials?: IRenderFunction<IPersonaSharedProps>;
-  optionalText?: string;
-  presence?: PersonaPresence;
-  // @deprecated
-  primaryText?: string;
-  secondaryText?: string;
-  showInitialsUntilImageLoads?: boolean;
-  // (undocumented)
-  showSecondaryText?: boolean;
-  showUnknownPersonaCoin?: boolean;
-  size?: PersonaSize;
-  tertiaryText?: string;
-  text?: string;
-  theme?: ITheme;
-}
-
-// @public (undocumented)
-interface IPersonaState {
-  // (undocumented)
-  isImageError?: boolean;
-  // (undocumented)
-  isImageLoaded?: boolean;
-}
-
-// @public (undocumented)
-interface IPersonaStyleProps {
-  className?: string;
-  coinSize?: number;
-  presence?: PersonaPresence;
-  // (undocumented)
-  showSecondaryText?: boolean;
-  size?: PersonaSize;
-  theme: ITheme;
-}
-
-// @public (undocumented)
-interface IPersonaStyles {
-  // (undocumented)
-  details: IStyle;
-  // (undocumented)
-  optionalText: IStyle;
-  // (undocumented)
-  primaryText: IStyle;
-  // (undocumented)
-  root: IStyle;
-  // (undocumented)
-  secondaryText: IStyle;
-  // (undocumented)
-  tertiaryText: IStyle;
-  // (undocumented)
-  textContent: IStyle;
-}
-
-// @public @deprecated
-interface IPersonaWithMenu extends IPersonaProps {
-  menuItems?: IContextualMenuItem[];
-}
-
-// @public
-interface IPickerItem {
-}
-
-// @public
-interface IPickerItemProps<T> extends React.AllHTMLAttributes<HTMLElement> {
-  componentRef?: IRefObject<IPickerItem>;
-  index: number;
-  item: T;
-  key?: string | number;
-  onItemChange?: (item: T, index: number) => void;
-  onRemoveItem?: () => void;
-  removeButtonAriaLabel?: string;
-  selected?: boolean;
-}
-
-// @public (undocumented)
-interface IPivot {
-  focus(): void;
-}
-
-// @public (undocumented)
-interface IPivotItemProps extends React.HTMLAttributes<HTMLDivElement> {
-  ariaLabel?: string;
-  componentRef?: IRefObject<{}>;
-  headerButtonProps?: {
-    [key: string]: string | number | boolean;
-  }
-  headerText?: string;
-  itemCount?: number | string;
-  itemIcon?: string;
-  itemKey?: string;
-  keytipProps?: IKeytipProps;
-  // @deprecated
-  linkText?: string;
-  onRenderItemLink?: IRenderFunction<IPivotItemProps>;
-}
-
-// @public (undocumented)
-interface IPivotProps extends React.ClassAttributes<PivotBase>, React.HTMLAttributes<HTMLDivElement> {
-  className?: string;
-  componentRef?: IRefObject<IPivot>;
-  defaultSelectedIndex?: number;
-  defaultSelectedKey?: string;
-  getTabId?: (itemKey: string, index: number) => string;
-  headersOnly?: boolean;
-  // @deprecated
-  initialSelectedIndex?: number;
-  // @deprecated
-  initialSelectedKey?: string;
-  linkFormat?: PivotLinkFormat;
-  linkSize?: PivotLinkSize;
-  onLinkClick?: (item?: PivotItem, ev?: React.MouseEvent<HTMLElement>) => void;
-  selectedKey?: string;
-  styles?: IStyleFunctionOrObject<IPivotStyleProps, IPivotStyles>;
-  theme?: ITheme;
-}
-
-// @public (undocumented)
-interface IPivotState {
-  // (undocumented)
-  selectedKey: string | undefined;
-}
-
-// @public (undocumented)
-interface IPivotStyles {
-  // (undocumented)
-  count: IStyle;
-  // (undocumented)
-  icon: IStyle;
-  // (undocumented)
-  itemContainer?: IStyle;
-  // (undocumented)
-  link: IStyle;
-  // (undocumented)
-  linkContent: IStyle;
-  // (undocumented)
-  linkIsSelected: IStyle;
-  root: IStyle;
-  // (undocumented)
-  text: IStyle;
-}
-
-// @public (undocumented)
-interface IPlainCard {
-}
-
-// @public
-interface IPlainCardProps extends IBaseCardProps<IPlainCard, IPlainCardStyles, IPlainCardStyleProps> {
-  onRenderPlainCard?: IRenderFunction<any>;
-}
-
-// @public (undocumented)
-interface IPlainCardStyleProps extends IBaseCardStyleProps {
-}
-
-// @public (undocumented)
-interface IPlainCardStyles extends IBaseCardStyles {
-}
-
-// @public
-interface IPoint {
-  // (undocumented)
-  x: number;
-  // (undocumented)
-  y: number;
-}
-
-// @public (undocumented)
-interface IPopup {
-}
-
-// @public (undocumented)
-interface IPopupProps extends React.HTMLAttributes<Popup> {
-  ariaDescribedBy?: string;
-  ariaLabel?: string;
-  ariaLabelledBy?: string;
-  className?: string;
-  componentRef?: IRefObject<IPopup>;
-  onDismiss?: (ev?: React.MouseEvent<HTMLElement> | React.KeyboardEvent<HTMLElement>) => any;
-  role?: string;
-  shouldRestoreFocus?: boolean;
-}
-
-// @public (undocumented)
-interface IPopupState {
-  // (undocumented)
-  needsVerticalScrollBar?: boolean;
-}
-
-// @public (undocumented)
-interface IPositioningContainer {
-}
-
-// @public (undocumented)
-interface IPositioningContainerProps extends IBaseProps<IPositioningContainer> {
-  ariaDescribedBy?: string;
-  ariaLabel?: string;
-  ariaLabelledBy?: string;
-  backgroundColor?: string;
-  bounds?: IRectangle;
-  className?: string;
-  componentRef?: IRefObject<IPositioningContainer>;
-  coverTarget?: boolean;
-  directionalHint?: DirectionalHint;
-  directionalHintFixed?: boolean;
-  directionalHintForRTL?: DirectionalHint;
-  doNotLayer?: boolean;
-  finalHeight?: number;
-  minPagePadding?: number;
-  offsetFromTarget?: number;
-  onDismiss?: (ev?: any) => void;
-  onLayerMounted?: () => void;
-  onPositioned?: (positions?: IPositionedData) => void;
-  positioningContainerMaxHeight?: number;
-  positioningContainerWidth?: number;
-  preventDismissOnScroll?: boolean;
-  role?: string;
-  setInitialFocus?: boolean;
-  target?: HTMLElement | string | MouseEvent | IPoint | null;
-  // @deprecated
-  targetPoint?: IPoint;
-  // @deprecated
-  useTargetPoint?: boolean;
-}
-
-// @public (undocumented)
-interface IPositioningContainerState {
-  heightOffset?: number;
-  positions?: IPositionedData;
-}
-
-// @public (undocumented)
-interface IProgressIndicatorProps extends React.ClassAttributes<ProgressIndicatorBase> {
-  ariaValueText?: string;
-  barHeight?: number;
-  className?: string;
-  description?: React.ReactNode;
-  label?: React.ReactNode;
-  onRenderProgress?: IRenderFunction<IProgressIndicatorProps>;
-  percentComplete?: number;
-  progressHidden?: boolean;
-  styles?: IStyleFunctionOrObject<IProgressIndicatorStyleProps, IProgressIndicatorStyles>;
-  theme?: ITheme;
-  // @deprecated
-  title?: string;
-}
-
-// @public (undocumented)
-interface IProgressIndicatorStyleProps {
-  // (undocumented)
-  barHeight?: number;
-  className?: string;
-  // (undocumented)
-  indeterminate?: boolean;
-  theme: ITheme;
-}
-
-// @public (undocumented)
-interface IProgressIndicatorStyles {
-  // (undocumented)
-  itemDescription: IStyle;
-  // (undocumented)
-  itemName: IStyle;
-  // (undocumented)
-  itemProgress: IStyle;
-  // (undocumented)
-  progressBar: IStyle;
-  // (undocumented)
-  progressTrack: IStyle;
-  root: IStyle;
-}
-
-// @public (undocumented)
-interface IPropsWithStyles<TStyleProps, TStyleSet extends IStyleSet<TStyleSet>> {
-  // (undocumented)
-  styles?: IStyleFunctionOrObject<TStyleProps, TStyleSet>;
-}
-
-// @public (undocumented)
-interface IRating {
-}
-
-// @public
-interface IRatingProps extends React.AllHTMLAttributes<HTMLElement> {
-  allowZeroStars?: boolean;
-  ariaLabelFormat?: string;
-  // @deprecated
-  ariaLabelId?: string;
-  componentRef?: IRefObject<IRating>;
-  // (undocumented)
-  getAriaLabel?: (rating: number, max: number) => string;
-  icon?: string;
-  max?: number;
-  // @deprecated
-  min?: number;
-  onChange?: (event: React.FocusEvent<HTMLElement>, rating?: number) => void;
-  // @deprecated (undocumented)
-  onChanged?: (rating: number) => void;
-  rating?: number;
-  readOnly?: boolean;
-  size?: RatingSize;
-  styles?: IStyleFunctionOrObject<IRatingStyleProps, IRatingStyles>;
-  theme?: ITheme;
-  unselectedIcon?: string;
-}
-
-// @public (undocumented)
-interface IRatingState {
-  // (undocumented)
-  rating: number | null | undefined;
-}
-
-// @public (undocumented)
-interface IRatingStyleProps {
-  // (undocumented)
-  disabled?: boolean;
-  // (undocumented)
-  readOnly?: boolean;
-  // (undocumented)
-  theme: ITheme;
-}
-
-// @public (undocumented)
-interface IRatingStyles {
-  // (undocumented)
-  labelText: IStyle;
-  // (undocumented)
-  ratingButton: IStyle;
-  // (undocumented)
-  ratingFocusZone: IStyle;
-  // (undocumented)
-  ratingStar: IStyle;
-  // (undocumented)
-  ratingStarBack: IStyle;
-  // (undocumented)
-  ratingStarFront: IStyle;
-  // (undocumented)
-  ratingStarIsLarge: IStyle;
-  // (undocumented)
-  ratingStarIsSmall: IStyle;
-  // (undocumented)
-  root: IStyle;
-  // (undocumented)
-  rootIsLarge: IStyle;
-  // (undocumented)
-  rootIsSmall: IStyle;
-}
-
-// @public
-interface IRawStyle extends IRawStyleBase {
-  displayName?: string;
-  selectors?: {
-    [key: string]: IStyle;
-  }
-}
-
-// @public
-interface IRectangle {
-  // (undocumented)
-  bottom?: number;
-  // (undocumented)
-  height: number;
-  // (undocumented)
-  left: number;
-  // (undocumented)
-  right?: number;
-  // (undocumented)
-  top: number;
-  // (undocumented)
-  width: number;
-}
-
-// @public
-interface IRenderComponent<TProps> {
-  children: (props: TProps) => JSX.Element;
-}
-
-// @public
-interface IRenderFunction<P> {
-  // (undocumented)
-  (props?: P, defaultRender?: (props?: P) => JSX.Element | null): JSX.Element | null;
-}
-
-// @public (undocumented)
-interface IResizeGroup {
-  remeasure(): void;
-}
-
-// @public (undocumented)
-interface IResizeGroupProps extends React.HTMLAttributes<ResizeGroupBase | HTMLElement> {
-  className?: string;
-  componentRef?: IRefObject<IResizeGroup>;
-  data: any;
-  dataDidRender?: (renderedData: any) => void;
-  onGrowData?: (prevData: any) => any;
-  onReduceData: (prevData: any) => any;
-  onRenderData: (data: any) => JSX.Element;
-  // @deprecated
-  styles?: IStyleFunctionOrObject<IResizeGroupStyleProps, IResizeGroupStyles>;
-  theme?: ITheme;
-}
-
-// @public (undocumented)
-interface IResizeGroupState {
-  dataToMeasure?: any;
-  measureContainer?: boolean;
-  renderedData?: any;
-  resizeDirection?: 'grow' | 'shrink';
-}
-
-// @public (undocumented)
-interface IResizeGroupStyleProps {
-  className?: string;
-  theme: ITheme;
-}
-
-// @public (undocumented)
-interface IResizeGroupStyles {
-  root: IStyle;
-}
-
-// @public
-interface IRGB {
-  a?: number;
-  b: number;
-  g: number;
-  r: number;
-}
-
-// @public (undocumented)
-interface IScheme {
-  disableGlobalClassNames: boolean;
-  // (undocumented)
-  effects: IEffects;
-  // (undocumented)
-  fonts: IFontStyles;
-  // (undocumented)
-  isInverted: boolean;
-  // (undocumented)
-  palette: IPalette;
-  // (undocumented)
-  semanticColors: ISemanticColors;
-  // WARNING: Because this definition is explicitly marked as @internal, an underscore prefix ("_") should be added to its name
-  // @internal
-  spacing: ISpacing;
-}
-
-// @public (undocumented)
-interface IScrollablePane {
-  forceLayoutUpdate(): void;
-  getScrollPosition(): number;
-}
-
-// @public (undocumented)
-interface IScrollablePaneContext {
-  // (undocumented)
-  scrollablePane?: {
-    addSticky: (sticky: Sticky) => void;
-    notifySubscribers: (sort?: boolean) => void;
-    removeSticky: (sticky: Sticky) => void;
-    sortSticky: (sticky: Sticky, sortAgain?: boolean) => void;
-    subscribe: (handler: (container: HTMLElement, stickyContainer: HTMLElement) => void) => void;
-    syncScrollSticky: (sticky: Sticky) => void;
-    unsubscribe: (handler: (container: HTMLElement, stickyContainer: HTMLElement) => void) => void;
-    updateStickyRefHeights: () => void;
-  }
-}
-
-// @public (undocumented)
-interface IScrollablePaneProps extends React.HTMLAttributes<HTMLElement | ScrollablePaneBase> {
-  className?: string;
-  componentRef?: IRefObject<IScrollablePane>;
-  initialScrollPosition?: number;
-  // (undocumented)
-  scrollbarVisibility?: ScrollbarVisibility;
-  styles?: IStyleFunctionOrObject<IScrollablePaneStyleProps, IScrollablePaneStyles>;
-  theme?: ITheme;
-}
-
-// @public (undocumented)
-interface IScrollablePaneState {
-  // (undocumented)
-  scrollbarHeight: number | undefined;
-  // (undocumented)
-  scrollbarWidth: number | undefined;
-  // (undocumented)
-  stickyBottomHeight: number;
-  // (undocumented)
-  stickyTopHeight: number;
-}
-
-// @public (undocumented)
-interface IScrollablePaneStyleProps {
-  className?: string;
-  // (undocumented)
-  scrollbarVisibility?: IScrollablePaneProps['scrollbarVisibility'];
-  theme: ITheme;
-}
-
-// @public (undocumented)
-interface IScrollablePaneStyles {
-  contentContainer: IStyle;
-  root: IStyle;
-  stickyAbove: IStyle;
-  stickyBelow: IStyle;
-  stickyBelowItems: IStyle;
-}
-
-// @public (undocumented)
-export function isDark(color: IColor): boolean;
-
-// @public
-export function isDirectionalKeyCode(which: number): boolean;
-
-// @public (undocumented)
-interface ISearchBox {
-  focus(): void;
-  hasFocus(): boolean;
-}
-
-// @public (undocumented)
-interface ISearchBoxProps extends React.InputHTMLAttributes<HTMLInputElement> {
-  ariaLabel?: string;
-  className?: string;
-  clearButtonProps?: IButtonProps;
-  componentRef?: IRefObject<ISearchBox>;
-  // @deprecated
-  defaultValue?: string;
-  disableAnimation?: boolean;
-  iconProps?: Pick<IIconProps, Exclude<keyof IIconProps, 'className'>>;
-  // @deprecated
-  labelText?: string;
-  onChange?: (newValue: any) => void;
-  // @deprecated
-  onChanged?: (newValue: any) => void;
-  onClear?: (ev?: any) => void;
-  onEscape?: (ev?: any) => void;
-  onSearch?: (newValue: any) => void;
-  placeholder?: string;
-  styles?: IStyleFunctionOrObject<ISearchBoxStyleProps, ISearchBoxStyles>;
-  theme?: ITheme;
-  underlined?: boolean;
-  value?: string;
-}
-
-// @public (undocumented)
-interface ISearchBoxState {
-  // (undocumented)
-  hasFocus?: boolean;
-  // (undocumented)
-  id?: string;
-  // (undocumented)
-  value?: string;
-}
-
-// @public (undocumented)
-interface ISearchBoxStyleProps {
-  // (undocumented)
-  className?: string;
-  // (undocumented)
-  disableAnimation?: boolean;
-  // (undocumented)
-  disabled?: boolean;
-  // (undocumented)
-  hasFocus?: boolean;
-  // (undocumented)
-  hasInput?: boolean;
-  // (undocumented)
-  theme: ITheme;
-  // (undocumented)
-  underlined?: boolean;
-}
-
-// @public (undocumented)
-interface ISearchBoxStyles {
-  // (undocumented)
-  clearButton?: IStyle;
-  // (undocumented)
-  field?: IStyle;
-  // (undocumented)
-  icon?: IStyle;
-  // (undocumented)
-  iconContainer?: IStyle;
-  // (undocumented)
-  root?: IStyle;
-}
-
-// @public
-interface ISelectableDroppableTextProps<TComponent, TListenerElement> extends React.HTMLAttributes<TListenerElement> {
-  ariaLabel?: string;
-  calloutProps?: ICalloutProps;
-  className?: string;
-  componentRef?: IRefObject<TComponent>;
-  defaultSelectedKey?: string | number | string[] | number[] | null;
-  disabled?: boolean;
-  errorMessage?: string;
-  id?: string;
-  label?: string;
-  onRenderContainer?: IRenderFunction<ISelectableDroppableTextProps<TComponent, TListenerElement>>;
-  onRenderItem?: IRenderFunction<ISelectableOption>;
-  onRenderList?: IRenderFunction<ISelectableDroppableTextProps<TComponent, TListenerElement>>;
-  onRenderOption?: IRenderFunction<ISelectableOption>;
-  options?: any;
-  panelProps?: IPanelProps;
-  placeholder?: string;
-  required?: boolean;
-  selectedKey?: string | number | string[] | number[] | null;
-}
-
-// @public (undocumented)
-interface ISelectableOption {
-  ariaLabel?: string;
-  data?: any;
-  disabled?: boolean;
-  index?: number;
-  itemType?: SelectableOptionMenuItemType;
-  key: string | number;
-  selected?: boolean;
-  text: string;
-  title?: string;
-}
-
-// @public (undocumented)
-interface ISelectedItemProps<T> extends IPickerItemProps<T> {
-  // (undocumented)
-  onCopyItem: (item: T) => void;
-}
-
-// @public (undocumented)
-interface ISelectedPeopleItemProps extends ISelectedItemProps<IExtendedPersonaProps> {
-  // (undocumented)
-  onExpandItem?: () => void;
-  // (undocumented)
-  renderPersonaCoin?: IRenderFunction<IPersonaProps>;
-  // (undocumented)
-  renderPrimaryText?: IRenderFunction<IPersonaProps>;
-}
-
-// @public (undocumented)
-interface ISelectedPeopleProps extends IBaseSelectedItemsListProps<IExtendedPersonaProps> {
-  // (undocumented)
-  copyMenuItemText?: string;
-  // (undocumented)
-  editMenuItemText?: string;
-  // (undocumented)
-  floatingPickerProps?: IBaseFloatingPickerProps<IPersonaProps>;
-  // (undocumented)
-  getEditingItemText?: (item: IExtendedPersonaProps) => string;
-  // (undocumented)
-  onExpandGroup?: (item: IExtendedPersonaProps) => void;
-  // (undocumented)
-  onRenderFloatingPicker?: React.ComponentType<IBaseFloatingPickerProps<IPersonaProps>>;
-  // (undocumented)
-  removeMenuItemText?: string;
-}
-
-// @public (undocumented)
-interface ISelection {
-  // (undocumented)
-  canSelectItem: (item: IObjectWithKey, index?: number) => boolean;
-  // (undocumented)
-  count: number;
-  // (undocumented)
-  getItems(): IObjectWithKey[];
-  // (undocumented)
-  getSelectedCount(): number;
-  // (undocumented)
-  getSelectedIndices(): number[];
-  // (undocumented)
-  getSelection(): IObjectWithKey[];
-  // (undocumented)
-  isAllSelected(): boolean;
-  // (undocumented)
-  isIndexSelected(index: number): boolean;
-  // (undocumented)
-  isKeySelected(key: string): boolean;
-  // (undocumented)
-  isModal?(): boolean;
-  // (undocumented)
-  isRangeSelected(fromIndex: number, count: number): boolean;
-  // (undocumented)
-  mode: SelectionMode;
-  // (undocumented)
-  selectToIndex(index: number, clearSelection?: boolean): void;
-  // (undocumented)
-  selectToKey(key: string, clearSelection?: boolean): void;
-  // (undocumented)
-  setAllSelected(isAllSelected: boolean): void;
-  // (undocumented)
-  setChangeEvents(isEnabled: boolean, suppressChange?: boolean): void;
-  // (undocumented)
-  setIndexSelected(index: number, isSelected: boolean, shouldAnchor: boolean): void;
-  // (undocumented)
-  setItems(items: IObjectWithKey[], shouldClear: boolean): void;
-  // (undocumented)
-  setKeySelected(key: string, isSelected: boolean, shouldAnchor: boolean): void;
-  // (undocumented)
-  setModal?(isModal: boolean): void;
-  // (undocumented)
-  toggleAllSelected(): void;
-  // (undocumented)
-  toggleIndexSelected(index: number): void;
-  // (undocumented)
-  toggleKeySelected(key: string): void;
-  // (undocumented)
-  toggleRangeSelected(fromIndex: number, count: number): void;
-}
-
-// @public (undocumented)
-interface ISelectionOptions {
-  // (undocumented)
-  canSelectItem?: (item: IObjectWithKey, index?: number) => boolean;
-  // (undocumented)
-  getKey?: (item: IObjectWithKey, index?: number) => string | number;
-  // (undocumented)
-  onSelectionChanged?: () => void;
-  // (undocumented)
-  selectionMode?: SelectionMode;
-}
-
-// @public (undocumented)
-interface ISelectionZone {
-  // (undocumented)
-  ignoreNextFocus: () => void;
-}
-
-// @public (undocumented)
-interface ISelectionZoneProps extends React.ClassAttributes<SelectionZone> {
-  // (undocumented)
-  componentRef?: () => void;
-  // (undocumented)
-  disableAutoSelectOnInputElements?: boolean;
-  // (undocumented)
-  enterModalOnTouch?: boolean;
-  // (undocumented)
-  isSelectedOnFocus?: boolean;
-  // @deprecated (undocumented)
-  layout?: {
-  }
-  // (undocumented)
-  onItemContextMenu?: (item?: any, index?: number, ev?: Event) => void | boolean;
-  // (undocumented)
-  onItemInvoked?: (item?: IObjectWithKey, index?: number, ev?: Event) => void;
-  // (undocumented)
-  selection: ISelection;
-  // (undocumented)
-  selectionMode?: SelectionMode;
-  // (undocumented)
-  selectionPreservedOnEmptyClick?: boolean;
-}
-
-// @public
-export function isElementFocusSubZone(element?: HTMLElement): boolean;
-
-// @public
-export function isElementFocusZone(element?: HTMLElement): boolean;
-
-// @public
-export function isElementTabbable(element: HTMLElement, checkTabIndex?: boolean): boolean;
-
-// @public
-export function isElementVisible(element: HTMLElement | undefined | null): boolean;
-
-// @public
-interface ISemanticColors extends ISemanticTextColors {
-  accentButtonBackground: string;
-  blockingBackground: string;
-  bodyBackground: string;
-  bodyDivider: string;
-  bodyFrameBackground: string;
-  bodyFrameDivider: string;
-  bodyStandoutBackground: string;
-  buttonBackground: string;
-  buttonBackgroundChecked: string;
-  buttonBackgroundCheckedHovered: string;
-  buttonBackgroundDisabled: string;
-  buttonBackgroundHovered: string;
-  buttonBackgroundPressed: string;
-  buttonBorder: string;
-  buttonBorderDisabled: string;
-  defaultStateBackground: string;
-  disabledBackground: string;
-  errorBackground: string;
-  focusBorder: string;
-  inputBackground: string;
-  inputBackgroundChecked: string;
-  inputBackgroundCheckedHovered: string;
-  inputBorder: string;
-  inputBorderHovered: string;
-  inputFocusBorderAlt: string;
-  inputForegroundChecked: string;
-  listBackground: string;
-  listHeaderBackgroundHovered: string;
-  listHeaderBackgroundPressed: string;
-  listItemBackgroundChecked: string;
-  listItemBackgroundCheckedHovered: string;
-  listItemBackgroundHovered: string;
-  listText: string;
-  menuBackground: string;
-  menuDivider: string;
-  menuHeader: string;
-  menuIcon: string;
-  // @deprecated (undocumented)
-  menuItemBackgroundChecked: string;
-  menuItemBackgroundHovered: string;
-  menuItemBackgroundPressed: string;
-  menuItemText: string;
-  menuItemTextHovered: string;
-  primaryButtonBackground: string;
-  primaryButtonBackgroundDisabled: string;
-  primaryButtonBackgroundHovered: string;
-  primaryButtonBackgroundPressed: string;
-  primaryButtonBorder: string;
-  smallInputBorder: string;
-  successBackground: string;
-  variantBorder: string;
-  variantBorderHovered: string;
-  warningBackground: string;
-  warningHighlight: string;
-}
-
-// @public (undocumented)
-interface ISemanticTextColors {
-  accentButtonText: string;
-  actionLink: string;
-  actionLinkHovered: string;
-  bodySubtext: string;
-  bodyText: string;
-  bodyTextChecked: string;
-  buttonText: string;
-  buttonTextChecked: string;
-  buttonTextCheckedHovered: string;
-  buttonTextDisabled: string;
-  buttonTextHovered: string;
-  buttonTextPressed: string;
-  disabledBodySubtext: string;
-  disabledBodyText: string;
-  disabledSubtext: string;
-  disabledText: string;
-  errorText: string;
-  inputPlaceholderText: string;
-  inputText: string;
-  inputTextHovered: string;
-  link: string;
-  linkHovered: string;
-  listText: string;
-  // @deprecated (undocumented)
-  listTextColor: string;
-  primaryButtonText: string;
-  primaryButtonTextDisabled: string;
-  primaryButtonTextHovered: string;
-  primaryButtonTextPressed: string;
-  warningText: string;
-}
-
-// WARNING: Because this definition is explicitly marked as @internal, an underscore prefix ("_") should be added to its name
-// @internal
-interface ISerializableObject {
-  // (undocumented)
-  toString?: () => string;
-}
-
-// @public (undocumented)
-interface IShimmer {
-}
-
-// @public (undocumented)
-interface IShimmerCircle {
-}
-
-// @public
-interface IShimmerCircleProps extends React.AllHTMLAttributes<HTMLElement> {
-  // @deprecated
-  borderStyle?: IRawStyle;
-  componentRef?: IRefObject<IShimmerCircle>;
-  height?: number;
-  styles?: IStyleFunctionOrObject<IShimmerCircleStyleProps, IShimmerCircleStyles>;
-  theme?: ITheme;
-}
-
-// @public
-interface IShimmerCircleStyles {
-  root?: IStyle;
-  svg?: IStyle;
-}
-
-// @public
-interface IShimmerElement {
-  height?: number;
-  type: ShimmerElementType;
-  verticalAlign?: 'top' | 'center' | 'bottom';
-  width?: number | string;
-}
-
-// @public (undocumented)
-interface IShimmerElementsGroup {
-}
-
-// @public
-interface IShimmerElementsGroupProps extends React.AllHTMLAttributes<HTMLElement> {
-  componentRef?: IRefObject<IShimmerElementsGroup>;
-  flexWrap?: boolean;
-  rowHeight?: number;
-  shimmerElements?: IShimmerElement[];
-  styles?: IStyleFunctionOrObject<IShimmerElementsGroupStyleProps, IShimmerElementsGroupStyles>;
-  theme?: ITheme;
-  width?: string;
-}
-
-// @public (undocumented)
-interface IShimmerElementsGroupStyleProps {
-  // (undocumented)
-  flexWrap?: boolean;
-  // (undocumented)
-  theme: ITheme;
-}
-
-// @public (undocumented)
-interface IShimmerElementsGroupStyles {
-  // (undocumented)
-  root?: IStyle;
-}
-
-// @public (undocumented)
-interface IShimmerGap {
-}
-
-// @public
-interface IShimmerGapProps extends React.AllHTMLAttributes<HTMLElement> {
-  // @deprecated
-  borderStyle?: IRawStyle;
-  componentRef?: IRefObject<IShimmerGap>;
-  height?: number;
-  styles?: IStyleFunctionOrObject<IShimmerGapStyleProps, IShimmerGapStyles>;
-  theme?: ITheme;
-  width?: number | string;
-}
-
-// @public
-interface IShimmerGapStyles {
-  root?: IStyle;
-}
-
-// @public (undocumented)
-interface IShimmerLine {
-}
-
-// @public
-interface IShimmerLineProps extends React.AllHTMLAttributes<HTMLElement> {
-  // @deprecated
-  borderStyle?: IRawStyle;
-  componentRef?: IRefObject<IShimmerLine>;
-  height?: number;
-  styles?: IStyleFunctionOrObject<IShimmerLineStyleProps, IShimmerLineStyles>;
-  theme?: ITheme;
-  width?: number | string;
-}
-
-// @public
-interface IShimmerLineStyles {
-  bottomLeftCorner?: IStyle;
-  bottomRightCorner?: IStyle;
-  root?: IStyle;
-  topLeftCorner?: IStyle;
-  topRightCorner?: IStyle;
-}
-
-// @public
-interface IShimmerProps extends React.AllHTMLAttributes<HTMLElement> {
-  ariaLabel?: string;
-  className?: string;
-  componentRef?: IRefObject<IShimmer>;
-  customElementsGroup?: React.ReactNode;
-  isDataLoaded?: boolean;
-  shimmerElements?: IShimmerElement[];
-  styles?: IStyleFunctionOrObject<IShimmerStyleProps, IShimmerStyles>;
-  theme?: ITheme;
-  width?: number | string;
-}
-
-// @public (undocumented)
-interface IShimmerState {
-  contentLoaded?: boolean;
-}
-
-// @public (undocumented)
-interface IShimmerStyleProps {
-  // (undocumented)
-  className?: string;
-  // (undocumented)
-  isDataLoaded?: boolean;
-  // (undocumented)
-  theme: ITheme;
-  // (undocumented)
-  transitionAnimationInterval?: number;
-}
-
-// @public (undocumented)
-interface IShimmerStyles {
-  // (undocumented)
-  dataWrapper?: IStyle;
-  // (undocumented)
-  root?: IStyle;
-  // (undocumented)
-  screenReaderText?: IStyle;
-  // (undocumented)
-  shimmerWrapper?: IStyle;
-}
-
-// @public (undocumented)
-interface ISize {
-  // (undocumented)
-  height: number;
-  // (undocumented)
-  width: number;
-}
-
-// @public (undocumented)
-interface ISlider {
-  // (undocumented)
-  focus: () => void;
-  // (undocumented)
-  value: number | undefined;
-}
-
-// @public (undocumented)
-interface ISliderProps extends React.ClassAttributes<SliderBase> {
-  ariaLabel?: string;
-  ariaValueText?: (value: number) => string;
-  buttonProps?: React.HTMLAttributes<HTMLButtonElement>;
-  className?: string;
-  componentRef?: IRefObject<ISlider>;
-  defaultValue?: number;
-  disabled?: boolean;
-  label?: string;
-  max?: number;
-  min?: number;
-  onChange?: (value: number) => void;
-  onChanged?: (event: MouseEvent | TouchEvent, value: number) => void;
-  showValue?: boolean;
-  step?: number;
-  styles?: IStyleFunctionOrObject<ISliderStyleProps, ISliderStyles>;
-  theme?: ITheme;
-  value?: number;
-  valueFormat?: (value: number) => string;
-  vertical?: boolean;
-}
-
-// @public (undocumented)
-interface ISliderState {
-  // (undocumented)
-  renderedValue?: number;
-  // (undocumented)
-  value?: number;
-}
-
-// @public (undocumented)
-interface ISliderStyles {
-  // (undocumented)
-  activeSection: IStyle;
-  // (undocumented)
-  container: IStyle;
-  // (undocumented)
-  inactiveSection: IStyle;
-  // (undocumented)
-  line: IStyle;
-  // (undocumented)
-  lineContainer: IStyle;
-  // (undocumented)
-  root: IStyle;
-  // (undocumented)
-  slideBox: IStyle;
-  // (undocumented)
-  thumb: IStyle;
-  // (undocumented)
-  titleLabel: IStyle;
-  // (undocumented)
-  valueLabel: IStyle;
-}
-
-// @public
-export function isMac(reset?: boolean): boolean;
-
-// WARNING: Because this definition is explicitly marked as @internal, an underscore prefix ("_") should be added to its name
-// @internal
-interface ISpacing {
-  // (undocumented)
-  l1: string;
-  // (undocumented)
-  l2: string;
-  // (undocumented)
-  m: string;
-  // (undocumented)
-  s1: string;
-  // (undocumented)
-  s2: string;
-}
-
-// @public (undocumented)
-interface ISpinButton {
-  focus: () => void;
-  value?: string;
-}
-
-// @public (undocumented)
-interface ISpinButtonProps {
-  ariaDescribedBy?: string;
-  ariaLabel?: string;
-  ariaPositionInSet?: number;
-  ariaSetSize?: number;
-  ariaValueNow?: number;
-  // (undocumented)
-  ariaValueText?: string;
-  className?: string;
-  componentRef?: IRefObject<ISpinButton>;
-  decrementButtonAriaLabel?: string;
-  decrementButtonIcon?: IIconProps;
-  defaultValue?: string;
-  disabled?: boolean;
-  downArrowButtonStyles?: Partial<IButtonStyles>;
-  getClassNames?: (theme: ITheme, disabled: boolean, isFocused: boolean, keyboardSpinDirection: KeyboardSpinDirection, labelPosition?: Position, className?: string) => ISpinButtonClassNames;
-  iconProps?: IIconProps;
-  incrementButtonAriaLabel?: string;
-  incrementButtonIcon?: IIconProps;
-  keytipProps?: IKeytipProps;
-  label: string;
-  // (undocumented)
-  labelPosition?: Position;
-  max?: number;
-  min?: number;
-  onBlur?: React.FocusEventHandler<HTMLInputElement>;
-  onDecrement?: (value: string) => string | void;
-  onFocus?: React.FocusEventHandler<HTMLInputElement>;
-  onIncrement?: (value: string) => string | void;
-  onValidate?: (value: string, event?: React.SyntheticEvent<HTMLElement>) => string | void;
-  precision?: number;
-  step?: number;
-  styles?: Partial<ISpinButtonStyles>;
-  theme?: ITheme;
-  title?: string;
-  upArrowButtonStyles?: Partial<IButtonStyles>;
-  value?: string;
-}
-
-// @public (undocumented)
-interface ISpinButtonState {
-  isFocused: boolean;
-  keyboardSpinDirection: KeyboardSpinDirection;
-  value: string;
-}
-
-// @public (undocumented)
-interface ISpinButtonStyles {
-  arrowButtonsContainer: IStyle;
-  arrowButtonsContainerDisabled: IStyle;
-  icon: IStyle;
-  iconDisabled: IStyle;
-  input: IStyle;
-  inputDisabled: IStyle;
-  inputTextSelected: IStyle;
-  label: IStyle;
-  labelDisabled: IStyle;
-  labelWrapper: IStyle;
-  labelWrapperBottom: IStyle;
-  labelWrapperEnd: IStyle;
-  labelWrapperStart: IStyle;
-  labelWrapperTop: IStyle;
-  root: IStyle;
-  spinButtonWrapper: IStyle;
-  spinButtonWrapperDisabled: IStyle;
-  spinButtonWrapperFocused: IStyle;
-  spinButtonWrapperHovered: IStyle;
-  spinButtonWrapperTopBottom: IStyle;
-}
-
-// @public (undocumented)
-interface ISpinner {
-}
-
-// @public
-interface ISpinnerProps extends React.HTMLAttributes<HTMLElement> {
-  ariaLabel?: string;
-  ariaLive?: 'assertive' | 'polite' | 'off';
-  className?: string;
-  componentRef?: IRefObject<ISpinner>;
-  label?: string;
-  labelPosition?: SpinnerLabelPosition;
-  size?: SpinnerSize;
-  styles?: IStyleFunctionOrObject<ISpinnerStyleProps, ISpinnerStyles>;
-  theme?: ITheme;
-  // @deprecated
-  type?: SpinnerType;
-}
-
-// @public
-interface ISpinnerStyleProps {
-  className?: string;
-  labelPosition?: SpinnerLabelPosition;
-  size?: SpinnerSize;
-  theme: ITheme;
-}
-
-// @public
-interface ISpinnerStyles {
-  circle?: IStyle;
-  label?: IStyle;
-  root?: IStyle;
-  screenReaderText?: IStyle;
-}
-
-// @public (undocumented)
-export function isRelativeUrl(url: string): boolean;
-
-// @public (undocumented)
-interface IStackItemProps extends IStackItemSlots, IStyleableComponentProps<IStackItemProps, IStackItemTokens, IStackItemStyles> {
-  align?: 'auto' | 'stretch' | 'baseline' | 'start' | 'center' | 'end';
-  className?: string;
-  disableShrink?: boolean;
-  grow?: boolean | number | 'inherit' | 'initial' | 'unset';
-  shrink?: boolean | number | 'inherit' | 'initial' | 'unset';
-  verticalFill?: boolean;
-}
-
-// @public (undocumented)
-interface IStackItemSlots {
-  // (undocumented)
-  root?: IHTMLSlot;
-}
-
-// @public (undocumented)
-interface IStackItemTokens {
-}
-
-// @public (undocumented)
-interface IStackProps extends IStackSlots, IStyleableComponentProps<IStackProps, IStackStyles, IStackTokens>, React.HTMLAttributes<HTMLElement> {
-  as?: React.ReactType<React.HTMLAttributes<HTMLElement>>;
-  disableShrink?: boolean;
-  gap?: number | string;
-  grow?: boolean | number | 'inherit' | 'initial' | 'unset';
-  horizontal?: boolean;
-  horizontalAlign?: Alignment;
-  maxHeight?: number | string;
-  maxWidth?: number | string;
-  padding?: number | string;
-  reversed?: boolean;
-  verticalAlign?: Alignment;
-  verticalFill?: boolean;
-  wrap?: boolean;
-}
-
-// @public (undocumented)
-interface IStackSlots {
-  inner?: IHTMLSlot;
-  root?: IHTMLSlot;
-}
-
-// @public (undocumented)
-interface IStackTokens {
-}
-
-// @public (undocumented)
-interface IStickyContext {
-  // (undocumented)
-  scrollablePane: PropTypes.Requireable<object>;
-}
-
-// @public (undocumented)
-interface IStickyProps extends React.Props<Sticky> {
-  componentRef?: IRefObject<IStickyProps>;
-  isScrollSynced?: boolean;
-  stickyBackgroundColor?: string;
-  stickyClassName?: string;
-  stickyPosition?: StickyPositionType;
-}
-
-// @public (undocumented)
-interface IStickyState {
-  // (undocumented)
-  isStickyBottom: boolean;
-  // (undocumented)
-  isStickyTop: boolean;
-}
-
-// @public
-interface IStyleSheetConfig {
-  defaultPrefix?: string;
-  injectionMode?: InjectionMode;
-  namespace?: string;
-  onInsertRule?: (rule: string) => void;
-}
-
-// @public
-interface ISuggestionItemProps<T> {
-  className?: string;
-  componentRef?: IRefObject<ISuggestionsItem>;
-  id?: string;
-  isSelectedOverride?: boolean;
-  onClick: (ev: React.MouseEvent<HTMLButtonElement>) => void;
-  onRemoveItem: (ev: React.MouseEvent<HTMLButtonElement>) => void;
-  removeButtonAriaLabel?: string;
-  RenderSuggestion: (item: T, suggestionItemProps?: ISuggestionItemProps<T>) => JSX.Element;
-  showRemoveButton?: boolean;
-  styles?: IStyleFunctionOrObject<ISuggestionsItemStyleProps, ISuggestionsItemStyles>;
-  suggestionModel: ISuggestionModel<T>;
-  theme?: ITheme;
-}
-
-// @public
-interface ISuggestionModel<T> {
-  ariaLabel?: string;
-  item: T;
-  selected: boolean;
-}
-
-// @public
-interface ISuggestions<T> {
-  executeSelectedAction: () => void;
-  focusAboveSuggestions: () => void;
-  focusBelowSuggestions: () => void;
-  focusSearchForMoreButton: () => void;
-  hasSuggestedAction: () => boolean;
-  hasSuggestedActionSelected: () => boolean;
-  tryHandleKeyDown: (keyCode: number, currentSuggestionIndex: number) => boolean;
-}
-
-// @public (undocumented)
-interface ISuggestionsControlProps<T> extends React.ClassAttributes<any>, ISuggestionsCoreProps<T> {
-  className?: string;
-  completeSuggestion: () => void;
-  footerItemsProps?: ISuggestionsHeaderFooterProps[];
-  headerItemsProps?: ISuggestionsHeaderFooterProps[];
-  shouldSelectFirstItem?: () => boolean;
-  suggestionsFooterContainerAriaLabel?: string;
-  suggestionsHeaderContainerAriaLabel?: string;
-}
-
-// @public (undocumented)
-interface ISuggestionsControlState<T> {
-  // (undocumented)
-  selectedFooterIndex: number;
-  // (undocumented)
-  selectedHeaderIndex: number;
-  // (undocumented)
-  suggestions: ISuggestionModel<T>[];
-}
-
-// @public (undocumented)
-interface ISuggestionsCoreProps<T> extends React.ClassAttributes<any> {
-  componentRef?: IRefObject<{}>;
-  onRenderSuggestion?: (props: T, suggestionItemProps: T) => JSX.Element;
-  onSuggestionClick: (ev?: React.MouseEvent<HTMLElement>, item?: any, index?: number) => void;
-  onSuggestionRemove?: (ev?: React.MouseEvent<HTMLElement>, item?: IPersonaProps, index?: number) => void;
-  resultsMaximumNumber?: number;
-  shouldLoopSelection: boolean;
-  showRemoveButtons?: boolean;
-  suggestions: ISuggestionModel<T>[];
-  suggestionsAvailableAlertText?: string;
-  suggestionsContainerAriaLabel?: string;
-  suggestionsItemClassName?: string;
-}
-
-// @public (undocumented)
-interface ISuggestionsHeaderFooterItemProps {
-  // (undocumented)
-  className: string | undefined;
-  // (undocumented)
-  componentRef?: IRefObject<{}>;
-  // (undocumented)
-  id: string;
-  // (undocumented)
-  isSelected: boolean;
-  // (undocumented)
-  onExecute?: () => void;
-  // (undocumented)
-  renderItem: () => JSX.Element;
-}
-
-// @public (undocumented)
-interface ISuggestionsHeaderFooterProps {
-  // (undocumented)
-  ariaLabel?: string;
-  // (undocumented)
-  className?: string;
-  // (undocumented)
-  onExecute?: () => void;
-  // (undocumented)
-  renderItem: () => JSX.Element;
-  // (undocumented)
-  shouldShow: () => boolean;
-}
-
-// @public
-interface ISuggestionsItem {
-}
-
-// @public
-interface ISuggestionsItemStyles {
-  closeButton: IStyle;
-  itemButton: IStyle;
-  root: IStyle;
-}
-
-// @public
-interface ISuggestionsProps<T> extends React.Props<any> {
-  className?: string;
-  componentRef?: IRefObject<ISuggestions<T>>;
-  createGenericItem?: () => void;
-  forceResolveText?: string;
-  isLoading?: boolean;
-  isMostRecentlyUsedVisible?: boolean;
-  isResultsFooterVisible?: boolean;
-  isSearching?: boolean;
-  loadingText?: string;
-  moreSuggestionsAvailable?: boolean;
-  mostRecentlyUsedHeaderText?: string;
-  noResultsFoundText?: string;
-  onGetMoreResults?: () => void;
-  onRenderNoResultFound?: IRenderFunction<void>;
-  onRenderSuggestion?: (props: T, suggestionItemProps: T) => JSX.Element;
-  onSuggestionClick: (ev?: React.MouseEvent<HTMLElement>, item?: any, index?: number) => void;
-  onSuggestionRemove?: (ev?: React.MouseEvent<HTMLElement>, item?: T | IPersonaProps, index?: number) => void;
-  refocusSuggestions?: (keyCode: KeyCodes) => void;
-  removeSuggestionAriaLabel?: string;
-  resultsFooter?: (props: ISuggestionsProps<T>) => JSX.Element;
-  resultsFooterFull?: (props: ISuggestionsProps<T>) => JSX.Element;
-  resultsMaximumNumber?: number;
-  searchErrorText?: string;
-  searchForMoreText?: string;
-  searchingText?: string;
-  showForceResolve?: () => boolean;
-  showRemoveButtons?: boolean;
-  styles?: IStyleFunctionOrObject<{}, {}>;
-  suggestions: ISuggestionModel<T>[];
-  suggestionsAvailableAlertText?: string;
-  suggestionsClassName?: string;
-  suggestionsContainerAriaLabel?: string;
-  suggestionsHeaderText?: string;
-  suggestionsItemClassName?: string;
-  suggestionsListId?: string;
-  theme?: ITheme;
-}
-
-// @public (undocumented)
-interface ISuggestionsState {
-  // (undocumented)
-  selectedActionType: SuggestionActionType;
-}
-
-// @public
-interface ISuggestionsStyles {
-  forceResolveButton: IStyle;
-  noSuggestions: IStyle;
-  root: IStyle;
-  searchForMoreButton: IStyle;
-  subComponentStyles: ISuggestionsSubComponentStyles;
-  suggestionsAvailable: IStyle;
-  suggestionsContainer: IStyle;
-  title: IStyle;
-}
-
-// @public
-interface ISuggestionsSubComponentStyles {
-  spinner: IStyleFunctionOrObject<ISpinnerStyleProps, any>;
-}
-
-// @public
-export function isValidShade(shade?: Shade): boolean;
-
-// @public
-export function isVirtualElement(element: HTMLElement | IVirtualElement): element is IVirtualElement;
-
-// @public (undocumented)
-interface ISwatchColorPicker {
-}
-
-// @public (undocumented)
-interface ISwatchColorPickerProps {
-  cellBorderWidth?: number;
-  cellHeight?: number;
-  cellMargin?: number;
-  cellShape?: 'circle' | 'square';
-  cellWidth?: number;
-  className?: string;
-  colorCells: IColorCellProps[];
-  columnCount: number;
-  componentRef?: IRefObject<ISwatchColorPicker>;
-  disabled?: boolean;
-  doNotContainWithinFocusZone?: boolean;
-  focusOnHover?: boolean;
-  getColorGridCellStyles?: IStyleFunctionOrObject<IColorPickerGridCellStyleProps, IColorPickerGridCellStyles>;
-  id?: string;
-  mouseLeaveParentSelector?: string | undefined;
-  onCellFocused?: (id?: string, color?: string) => void;
-  onCellHovered?: (id?: string, color?: string) => void;
-  onColorChanged?: (id?: string, color?: string) => void;
-  positionInSet?: number;
-  selectedId?: string;
-  setSize?: number;
-  shouldFocusCircularNavigate?: boolean;
-  styles?: IStyleFunctionOrObject<ISwatchColorPickerStyleProps, ISwatchColorPickerStyles>;
-  theme?: ITheme;
-}
-
-// @public (undocumented)
-interface ISwatchColorPickerState {
-  // (undocumented)
-  selectedIndex?: number;
-}
-
-// @public
-interface ISwatchColorPickerStyleProps {
-  cellMargin?: number;
-  className?: string;
-  theme: ITheme;
-}
-
-// @public
-interface ISwatchColorPickerStyles {
-  focusedContainer?: IStyle;
-  root: IStyle;
-  tableCell: IStyle;
-}
-
-// @public
-interface ITag {
-  key: string;
-  name: string;
-}
-
-// @public
-interface ITagItemProps extends IPickerItemProps<ITag> {
-  className?: string;
-  enableTagFocusInDisabledPicker?: boolean;
-  styles?: IStyleFunctionOrObject<ITagItemStyleProps, ITagItemStyles>;
-  theme?: ITheme;
-}
-
-// @public
-interface ITagItemStyles {
-  close: IStyle;
-  root: IStyle;
-  text: IStyle;
-}
-
-// @public
-interface ITagItemSuggestionProps extends React.AllHTMLAttributes<HTMLElement> {
-  className?: string;
-  styles?: IStyleFunctionOrObject<ITagItemSuggestionStyleProps, ITagItemSuggestionStyles>;
-  theme?: ITheme;
-}
-
-// @public
-interface ITagItemSuggestionStyles {
-  suggestionTextOverflow?: IStyle;
-}
-
-// @public
-interface ITagPickerProps extends IBasePickerProps<ITag> {
-}
-
-// @public (undocumented)
-interface ITeachingBubble {
-  focus(): void;
-}
-
-// @public
-interface ITeachingBubbleProps extends React.ClassAttributes<TeachingBubbleBase | TeachingBubbleContentBase>, IAccessiblePopupProps {
-  ariaDescribedBy?: string;
-  ariaLabelledBy?: string;
-  calloutProps?: ICalloutProps;
-  children?: any;
-  componentRef?: IRefObject<ITeachingBubble>;
-  hasCloseIcon?: boolean;
-  hasCondensedHeadline?: boolean;
-  hasSmallHeadline?: boolean;
-  headline?: string;
-  illustrationImage?: IImageProps;
-  isWide?: boolean;
-  onDismiss?: (ev?: any) => void;
-  primaryButtonProps?: IButtonProps;
-  secondaryButtonProps?: IButtonProps;
-  styles?: IStyleFunctionOrObject<ITeachingBubbleStyleProps, ITeachingBubbleStyles>;
-  targetElement?: HTMLElement;
-  theme?: ITheme;
-}
-
-// @public (undocumented)
-interface ITeachingBubbleState {
-  // (undocumented)
-  isTeachingBubbleVisible?: boolean;
-}
-
-// @public (undocumented)
-interface ITeachingBubbleStyles {
-  // (undocumented)
-  body: IStyle;
-  // (undocumented)
-  bodyContent: IStyle;
-  // (undocumented)
-  closeButton: IStyle;
-  // (undocumented)
-  content: IStyle;
-  // (undocumented)
-  footer: IStyle;
-  // (undocumented)
-  header: IStyle;
-  // (undocumented)
-  headline: IStyle;
-  // (undocumented)
-  imageContent: IStyle;
-  // (undocumented)
-  primaryButton: IStyle;
-  // (undocumented)
-  root: IStyle;
-  // (undocumented)
-  secondaryButton: IStyle;
-  // (undocumented)
-  subComponentStyles?: ITeachingBubbleSubComponentStyles;
-  // (undocumented)
-  subText: IStyle;
-}
-
-// @public (undocumented)
-interface ITeachingBubbleSubComponentStyles {
-  callout: IStyleFunctionOrObject<any, any>;
-}
-
-// @public (undocumented)
-interface ITextField {
-  blur: () => void;
-  focus: () => void;
-  select: () => void;
-  selectionEnd: number | null;
-  selectionStart: number | null;
-  setSelectionEnd: (value: number) => void;
-  setSelectionRange: (start: number, end: number) => void;
-  setSelectionStart: (value: number) => void;
-  value: string | undefined;
-}
-
-// @public
-interface ITextFieldProps extends React.AllHTMLAttributes<HTMLInputElement | HTMLTextAreaElement> {
-  // @deprecated (undocumented)
-  addonString?: string;
-  ariaLabel?: string;
-  autoAdjustHeight?: boolean;
-  autoComplete?: string;
-  borderless?: boolean;
-  className?: string;
-  // @deprecated (undocumented)
-  componentId?: string;
-  componentRef?: IRefObject<ITextField>;
-  defaultValue?: string;
-  deferredValidationTime?: number;
-  description?: string;
-  disabled?: boolean;
-  errorMessage?: string;
-  // @deprecated (undocumented)
-  iconClass?: string;
-  iconProps?: IIconProps;
-  inputClassName?: string;
-  label?: string;
-  mask?: string;
-  maskChar?: string;
-  maskFormat?: {
-    [key: string]: RegExp;
-  }
-  multiline?: boolean;
-  onBeforeChange?: (newValue: any) => void;
-  onChange?: (event: React.FormEvent<HTMLInputElement | HTMLTextAreaElement>, newValue?: string) => void;
-  // @deprecated (undocumented)
-  onChanged?: (newValue: any) => void;
-  onGetErrorMessage?: (value: string) => string | PromiseLike<string> | undefined;
-  onNotifyValidationResult?: (errorMessage: string, value: string | undefined) => void;
-  // @deprecated (undocumented)
-  onRenderAddon?: IRenderFunction<ITextFieldProps>;
-  onRenderDescription?: IRenderFunction<ITextFieldProps>;
-  onRenderLabel?: IRenderFunction<ITextFieldProps>;
-  onRenderPrefix?: IRenderFunction<ITextFieldProps>;
-  onRenderSuffix?: IRenderFunction<ITextFieldProps>;
-  prefix?: string;
-  readOnly?: boolean;
-  resizable?: boolean;
-  styles?: IStyleFunctionOrObject<ITextFieldStyleProps, ITextFieldStyles>;
-  suffix?: string;
-  theme?: ITheme;
-  underlined?: boolean;
-  validateOnFocusIn?: boolean;
-  validateOnFocusOut?: boolean;
-  validateOnLoad?: boolean;
-  value?: string;
-}
-
-// @public (undocumented)
-interface ITextFieldState {
-  errorMessage: string;
-  isFocused: boolean;
-  // (undocumented)
-  value: string;
-}
-
-// @public (undocumented)
-interface ITextFieldStyles extends IStyleSet<ITextFieldStyles> {
-  description: IStyle;
-  errorMessage: IStyle;
-  field: IStyle;
-  fieldGroup: IStyle;
-  icon: IStyle;
-  prefix: IStyle;
-  root: IStyle;
-  subComponentStyles: ITextFieldSubComponentStyles;
-  suffix: IStyle;
-  wrapper: IStyle;
-}
-
-// @public (undocumented)
-interface ITextFieldSubComponentStyles {
-  label: IStyleFunctionOrObject<any, any>;
-}
-
-// @public (undocumented)
-interface ITextProps extends ITextSlots, IStyleableComponentProps<ITextProps, ITextTokens, ITextStyles>, React.HTMLAttributes<HTMLElement> {
-  as?: React.ReactType<React.HTMLAttributes<HTMLElement>>;
-  block?: boolean;
-  nowrap?: boolean;
-  variant?: keyof IFontStyles;
-}
-
-// @public (undocumented)
-interface ITextSlots {
-  // (undocumented)
-  root?: IHTMLSlot;
-}
-
-// @public (undocumented)
-interface ITextTokens {
-}
-
-// @public (undocumented)
-interface ITheme extends IScheme {
-  // WARNING: Because this definition is explicitly marked as @internal, an underscore prefix ("_") should be added to its name
-  // @internal
-  schemes?: {
-          [P in ISchemeNames]?: IScheme;
-      };
-}
-
-// @public (undocumented)
-interface IThemeRules {
-  // (undocumented)
-  [key: string]: IThemeSlotRule;
-}
-
-// @public (undocumented)
-interface IThemeSlotRule {
-  // (undocumented)
-  asShade?: Shade;
-  // (undocumented)
-  color?: IColor;
-  // (undocumented)
-  dependentRules: IThemeSlotRule[];
-  // (undocumented)
-  inherits?: IThemeSlotRule;
-  // (undocumented)
-  isBackgroundShade?: boolean;
-  // (undocumented)
-  isCustomized?: boolean;
-  // (undocumented)
-  name: string;
-  // (undocumented)
-  value?: string;
-}
-
-// @public (undocumented)
-interface IToggle {
-  // (undocumented)
-  focus: () => void;
-}
-
-// @public
-interface IToggleProps extends React.HTMLAttributes<HTMLElement> {
-  ariaLabel?: string;
-  as?: IComponentAs<React.HTMLAttributes<HTMLElement>>;
-  checked?: boolean;
-  componentRef?: IRefObject<IToggle>;
-  defaultChecked?: boolean;
-  disabled?: boolean;
-  inlineLabel?: boolean;
-  keytipProps?: IKeytipProps;
-  label?: string;
-  // @deprecated (undocumented)
-  offAriaLabel?: string;
-  offText?: string;
-  // @deprecated (undocumented)
-  onAriaLabel?: string;
-  onChange?: (event: React.MouseEvent<HTMLElement>, checked?: boolean) => void;
-  // @deprecated (undocumented)
-  onChanged?: (checked: boolean) => void;
-  onText?: string;
-  styles?: IStyleFunctionOrObject<IToggleStyleProps, IToggleStyles>;
-  theme?: ITheme;
-}
-
-// @public (undocumented)
-interface IToggleState {
-  // (undocumented)
-  checked: boolean;
-}
-
-// @public
-interface IToggleStyleProps {
-  checked?: boolean;
-  className?: string;
-  disabled?: boolean;
-  inlineLabel?: boolean;
-  onOffMissing?: boolean;
-  theme: ITheme;
-}
-
-// @public
-interface IToggleStyles {
-  container: IStyle;
-  label: IStyle;
-  pill: IStyle;
-  root: IStyle;
-  text: IStyle;
-  thumb: IStyle;
-}
-
-// @public (undocumented)
-interface ITooltip {
-}
-
-// @public (undocumented)
-interface ITooltipHost {
-  dismiss: () => void;
-  show: () => void;
-}
-
-// @public
-interface ITooltipHostProps extends React.HTMLAttributes<HTMLDivElement | TooltipHostBase> {
-  calloutProps?: ICalloutProps;
-  closeDelay?: number;
-  componentRef?: IRefObject<ITooltipHost>;
-  content?: string;
-  delay?: TooltipDelay;
-  directionalHint?: DirectionalHint;
-  directionalHintForRTL?: DirectionalHint;
-  hostClassName?: string;
-  onTooltipToggle?(isTooltipVisible: boolean): void;
-  overflowMode?: TooltipOverflowMode;
-  setAriaDescribedBy?: boolean;
-  styles?: IStyleFunctionOrObject<ITooltipHostStyleProps, ITooltipHostStyles>;
-  theme?: ITheme;
-  tooltipProps?: ITooltipProps;
-}
-
-// @public (undocumented)
-interface ITooltipHostState {
-  // (undocumented)
-  isTooltipVisible: boolean;
-}
-
-// @public (undocumented)
-interface ITooltipHostStyleProps {
-  className?: string;
-  theme: ITheme;
-}
-
-// @public (undocumented)
-interface ITooltipHostStyles {
-  root: IStyle;
-}
-
-// @public
-interface ITooltipProps extends React.HTMLAttributes<HTMLDivElement | TooltipBase> {
-  calloutProps?: ICalloutProps;
-  componentRef?: IRefObject<ITooltip>;
-  content?: string;
-  delay?: TooltipDelay;
-  directionalHint?: DirectionalHint;
-  directionalHintForRTL?: DirectionalHint;
-  maxWidth?: string | null;
-  onRenderContent?: IRenderFunction<ITooltipProps>;
-  styles?: IStyleFunctionOrObject<ITooltipStyleProps, ITooltipStyles>;
-  targetElement?: HTMLElement;
-  theme?: ITheme;
-}
-
-// @public (undocumented)
-interface ITooltipStyleProps {
-  className?: string;
-  delay?: TooltipDelay;
-  maxWidth?: string;
-  theme: ITheme;
-}
-
-// @public (undocumented)
-interface ITooltipStyles {
-  content: IStyle;
-  root: IStyle;
-  subText: IStyle;
-}
-
-// @public (undocumented)
-interface IVerticalDividerClassNames {
-  // (undocumented)
-  divider: string;
-  // (undocumented)
-  wrapper: string;
-}
-
-// @public (undocumented)
-interface IVerticalDividerProps {
-  getClassNames?: (theme: ITheme) => IVerticalDividerClassNames;
-}
-
-// @public
-interface IVirtualElement extends HTMLElement {
-  // (undocumented)
-  _virtual: {
-    children: IVirtualElement[];
-    parent?: IVirtualElement;
-  }
-}
-
-// @public (undocumented)
-enum KeyboardSpinDirection {
-  // (undocumented)
-  down = -1,
-  // (undocumented)
-  notSpinning = 0,
-  // (undocumented)
-  up = 1
-}
-
-// @public
-export function keyframes(timeline: {
-    [key: string]: {};
-}): string;
-
-// @public
-class Keytip extends BaseComponent<IKeytipProps, {}>, implements IKeytip {
-  // (undocumented)
-  render(): JSX.Element;
-}
-
-// WARNING: The type "IKeytipDataProps" needs to be exported by the package (e.g. added to index.ts)
-// @public
-class KeytipData extends BaseComponent<IKeytipDataProps & IRenderComponent<{}>, {}> {
-  // (undocumented)
-  componentDidMount(): void;
-  // (undocumented)
-  componentDidUpdate(): void;
-  // (undocumented)
-  componentWillUnmount(): void;
-  // (undocumented)
-  render(): JSX.Element;
-}
-
-// @public
-class KeytipLayerBase extends BaseComponent<IKeytipLayerProps, IKeytipLayerState> {
-  constructor(props: IKeytipLayerProps, context: any);
-  // (undocumented)
-  componentDidMount(): void;
-  // (undocumented)
-  componentWillUnmount(): void;
-  // (undocumented)
-  static defaultProps: IKeytipLayerProps;
-  // (undocumented)
-  getCurrentSequence(): string;
-  // WARNING: The type "KeytipTree" needs to be exported by the package (e.g. added to index.ts)
-  // (undocumented)
-  getKeytipTree(): KeytipTree;
-  processInput(key: string, ev?: React.KeyboardEvent<HTMLElement>): void;
-  // WARNING: The type "IKeytipTransitionKey" needs to be exported by the package (e.g. added to index.ts)
-  processTransitionInput(transitionKey: IKeytipTransitionKey, ev?: React.KeyboardEvent<HTMLElement>): void;
-  // (undocumented)
-  render(): JSX.Element;
-  showKeytips(ids: string[]): void;
-}
-
-// @public (undocumented)
-class LabelBase extends BaseComponent<ILabelProps, {}> {
-  // (undocumented)
-  render(): JSX.Element;
-}
-
-// @public (undocumented)
-class LayerBase extends BaseComponent<ILayerProps, ILayerBaseState> {
-  constructor(props: ILayerProps);
-  // (undocumented)
-  componentDidMount(): void;
-  // (undocumented)
-  componentDidUpdate(): void;
-  // (undocumented)
-  componentWillMount(): void;
-  // (undocumented)
-  componentWillUnmount(): void;
-  // (undocumented)
-  componentWillUpdate(): void;
-  // (undocumented)
-  static defaultProps: ILayerProps;
-  // (undocumented)
-  render(): React.ReactNode;
-}
-
-// WARNING: The type "ILayerHostProps" needs to be exported by the package (e.g. added to index.ts)
-// @public (undocumented)
-class LayerHost extends BaseComponent<ILayerHostProps> {
-  // (undocumented)
-  componentDidMount(): void;
-  // (undocumented)
-  componentWillUnmount(): void;
-  // (undocumented)
-  render(): JSX.Element;
-  // (undocumented)
-  shouldComponentUpdate(): boolean;
-}
-
-// @public (undocumented)
-class LinkBase extends BaseComponent<ILinkProps, any>, implements ILink {
-  // (undocumented)
-  focus(): void;
-  // (undocumented)
-  render(): JSX.Element;
-}
-
-// @public
-class List extends BaseComponent<IListProps, IListState>, implements IList {
-  constructor(props: IListProps);
-  // (undocumented)
-  componentDidMount(): void;
-  // (undocumented)
-  componentWillReceiveProps(newProps: IListProps): void;
-  // (undocumented)
-  static defaultProps: {
-    onRenderCell: (item: any, index: number, containsFocus: boolean) => JSX.Element;
-    renderedWindowsAhead: number;
-    renderedWindowsBehind: number;
-    startIndex: number;
-  }
-  // (undocumented)
-  forceUpdate(): void;
-  // (undocumented)
-  getStartItemIndexInView(measureItem?: (itemIndex: number) => number): number;
-  // (undocumented)
-  refs: {
-    [key: string]: React.ReactInstance;
-  }
-  // (undocumented)
-  render(): JSX.Element;
-  scrollToIndex(index: number, measureItem?: (itemIndex: number) => number, scrollToMode?: ScrollToMode): void;
-  // (undocumented)
-  shouldComponentUpdate(newProps: IListProps, newState: IListState): boolean;
-}
-
-// @public
-class ListPeoplePickerBase extends MemberListPeoplePicker {
-  static defaultProps: {
-    createGenericItem: typeof createGenericItem;
-    onRenderItem: (props: IPeoplePickerItemSelectedProps) => JSX.Element;
-    onRenderSuggestionsItem: (personaProps: IPersonaProps, suggestionsProps?: IBasePickerSuggestionsProps | undefined) => JSX.Element;
-  }
-}
-
-// @public
-export function loadTheme(theme: IPartialTheme, depComments?: boolean): ITheme;
-
-// @public (undocumented)
-export function mapEnumByName<T>(theEnum: any, callback: (name?: string, value?: string | number) => T | undefined): (T | undefined)[] | undefined;
-
-// @public (undocumented)
-class MaskedTextField extends BaseComponent<ITextFieldProps, IMaskedTextFieldState>, implements ITextField {
-  constructor(props: ITextFieldProps);
-  protected _skipComponentRefResolution: boolean;
-  // (undocumented)
-  blur(): void;
-  // (undocumented)
-  componentDidUpdate(): void;
-  // (undocumented)
-  componentWillReceiveProps(newProps: ITextFieldProps): void;
-  // (undocumented)
-  static defaultProps: ITextFieldProps;
-  // (undocumented)
-  focus(): void;
-  // (undocumented)
-  render(): JSX.Element;
-  // (undocumented)
-  select(): void;
-  // (undocumented)
-  readonly selectionEnd: number | null;
-  // (undocumented)
-  readonly selectionStart: number | null;
-  // (undocumented)
-  setSelectionEnd(value: number): void;
-  // (undocumented)
-  setSelectionRange(start: number, end: number): void;
-  // (undocumented)
-  setSelectionStart(value: number): void;
-  // (undocumented)
-  setValue(newValue: string): void;
-  // (undocumented)
-  readonly value: string | undefined;
-}
-
-// @public (undocumented)
-class MemberListPeoplePicker extends BasePickerListBelow<IPersonaProps, IPeoplePickerProps> {
-}
-
-// @public
-export function memoize<T extends Function>(target: any, key: string, descriptor: TypedPropertyDescriptor<T>): {
-    configurable: boolean;
-    get(): T;
-};
-
-// @public
-export function memoizeFunction<T extends (...args: any[]) => RET_TYPE, RET_TYPE>(cb: T, maxCacheSize?: number): T;
-
-// @public
-export function merge<T = {}>(target: Partial<T>, ...args: (Partial<T> | null | undefined | false)[]): T;
-
-// @public
-export function mergeAriaAttributeValues(...ariaAttributes: (string | undefined)[]): string | undefined;
-
-// @public
-export function mergeCustomizations(props: ICustomizerProps, parentContext: ICustomizerContext): ICustomizerContext;
-
-// @public (undocumented)
-export function mergeScopedSettings(oldSettings?: ISettings, newSettings?: ISettings | ISettingsFunction): ISettings;
-
-// @public
-export function mergeSettings(oldSettings?: ISettings, newSettings?: ISettings | ISettingsFunction): ISettings;
-
-// @public
-export function mergeStyles(...args: (IStyle | IStyleBaseArray | false | null | undefined)[]): string;
-
-// @public
-export function mergeStyleSets(...styleSets: Array<IStyleSet<any> | undefined | false | null>): IProcessedStyleSet<any>;
-
-// @public (undocumented)
-class MessageBarBase extends BaseComponent<IMessageBarProps, IMessageBarState> {
-  constructor(props: IMessageBarProps);
-  // (undocumented)
-  static defaultProps: IMessageBarProps;
-  // (undocumented)
-  render(): JSX.Element;
-}
-
-// @public (undocumented)
-class MessageBarButton extends BaseComponent<IButtonProps, {}> {
-  // (undocumented)
-  render(): JSX.Element;
-}
-
-// @public (undocumented)
-enum MessageBarType {
-  blocked = 2,
-  error = 1,
-  info = 0,
-  // @deprecated
-  remove = 90000,
-  severeWarning = 3,
-  success = 4,
-  warning = 5
-}
-
-// @public (undocumented)
-class ModalBase extends BaseComponent<IModalProps, IDialogState>, implements IModal {
-  constructor(props: IModalProps);
-  // (undocumented)
-  componentDidUpdate(prevProps: IModalProps, prevState: IDialogState): void;
-  // (undocumented)
-  componentWillReceiveProps(newProps: IModalProps): void;
-  // (undocumented)
-  static defaultProps: IModalProps;
-  // (undocumented)
-  focus(): void;
-  // (undocumented)
-  render(): JSX.Element | null;
-}
-
-// @public (undocumented)
-class NavBase extends BaseComponent<INavProps, INavState>, implements INav {
-  constructor(props: INavProps);
-  // (undocumented)
-  componentWillReceiveProps(newProps: INavProps): void;
-  // (undocumented)
-  static defaultProps: INavProps;
-  // (undocumented)
-  render(): JSX.Element | null;
-  // (undocumented)
-  readonly selectedKey: string | undefined;
-}
-
-// @public
-class NormalPeoplePickerBase extends BasePeoplePicker {
-  static defaultProps: {
-    createGenericItem: typeof createGenericItem;
-    onRenderItem: (props: IPeoplePickerItemSelectedProps) => JSX.Element;
-    onRenderSuggestionsItem: (personaProps: IPersonaProps, suggestionsProps?: IBasePickerSuggestionsProps | undefined) => JSX.Element;
-  }
-}
-
-// @public
-export function nullRender(): JSX.Element | null;
-
-// @public (undocumented)
-export function on(element: Element | Window, eventName: string, callback: (ev: Event) => void, options?: boolean): () => void;
-
-// @public (undocumented)
-enum OpenCardMode {
-  hotKey = 1,
-  hover = 0
-}
-
-// @public (undocumented)
-enum OverflowButtonType {
-  descriptive = 1,
-  downArrow = 3,
-  more = 2,
-  none = 0
-}
-
-// @public (undocumented)
-class OverflowSetBase extends BaseComponent<IOverflowSetProps, {}>, implements IOverflowSet {
-  constructor(props: IOverflowSetProps);
-  // (undocumented)
-  componentDidMount(): void;
-  // (undocumented)
-  componentDidUpdate(): void;
-  // (undocumented)
-  componentWillUnmount(): void;
-  // (undocumented)
-  componentWillUpdate(): void;
-  // (undocumented)
-  static defaultProps: Pick<IOverflowSetProps, 'vertical' | 'role'>;
-  focus(forceIntoFirstElement?: boolean): boolean;
-  focusElement(childElement?: HTMLElement): boolean;
-  // (undocumented)
-  render(): JSX.Element;
-}
-
-// @public (undocumented)
-class OverlayBase extends BaseComponent<IOverlayProps, {}> {
-  // (undocumented)
-  componentDidMount(): void;
-  // (undocumented)
-  componentWillUnmount(): void;
-  // (undocumented)
-  render(): JSX.Element;
-}
-
-// @public (undocumented)
-enum PanelType {
-  custom = 7,
-  customNear = 8,
-  extraLarge = 6,
-  large = 4,
-  largeFixed = 5,
-  medium = 3,
-  smallFixedFar = 1,
-  smallFixedNear = 2,
-  smallFluid = 0
-}
-
-// @public
-class PersonaBase extends BaseComponent<IPersonaProps, {}> {
-  constructor(props: IPersonaProps);
-  // (undocumented)
-  static defaultProps: IPersonaProps;
-  // (undocumented)
-  render(): JSX.Element;
-}
-
-// @public
-class PersonaCoinBase extends BaseComponent<IPersonaCoinProps, IPersonaState> {
-  constructor(props: IPersonaCoinProps);
-  // (undocumented)
-  componentWillReceiveProps(nextProps: IPersonaCoinProps): void;
-  // (undocumented)
-  static defaultProps: IPersonaCoinProps;
-  // (undocumented)
-  render(): JSX.Element | null;
-}
-
-// @public (undocumented)
-enum PersonaInitialsColor {
-  black = 11,
-  // (undocumented)
-  blue = 1,
-  // (undocumented)
-  darkBlue = 2,
-  // (undocumented)
-  darkGreen = 6,
-  // (undocumented)
-  darkRed = 14,
-  // (undocumented)
-  green = 5,
-  // (undocumented)
-  lightBlue = 0,
-  // (undocumented)
-  lightGreen = 4,
-  // (undocumented)
-  lightPink = 7,
-  // (undocumented)
-  magenta = 9,
-  // (undocumented)
-  orange = 12,
-  // (undocumented)
-  pink = 8,
-  // (undocumented)
-  purple = 10,
-  red = 13,
-  // (undocumented)
-  teal = 3,
-  transparent = 15,
-  // (undocumented)
-  violet = 16
-}
-
-// @public (undocumented)
-enum PersonaPresence {
-  // (undocumented)
-  away = 3,
-  // (undocumented)
-  blocked = 5,
-  // (undocumented)
-  busy = 6,
-  // (undocumented)
-  dnd = 4,
-  // (undocumented)
-  none = 0,
-  // (undocumented)
-  offline = 1,
-  // (undocumented)
-  online = 2
-}
-
-// WARNING: Export "size6" must specify a type
-// WARNING: Export "size8" must specify a type
-// WARNING: Export "size12" must specify a type
-// WARNING: Export "size20" must specify a type
-// WARNING: Export "size28" must specify a type
-// WARNING: Export "border" must specify a type
-// @public (undocumented)
-module personaPresenceSize {
-}
-
-// WARNING: Export "size10" must specify a type
-// WARNING: Export "size16" must specify a type
-// WARNING: Export "size24" must specify a type
-// WARNING: Export "size28" must specify a type
-// WARNING: Export "size32" must specify a type
-// WARNING: Export "size40" must specify a type
-// WARNING: Export "size48" must specify a type
-// WARNING: Export "size72" must specify a type
-// WARNING: Export "size100" must specify a type
-// @public (undocumented)
-module personaSize {
-}
-
-// @public (undocumented)
-enum PersonaSize {
-  // @deprecated
-  extraExtraSmall = 1,
-  // @deprecated
-  extraLarge = 6,
-  // @deprecated
-  extraSmall = 2,
-  // @deprecated
-  large = 5,
-  // @deprecated
-  regular = 4,
-  // (undocumented)
-  size10 = 9,
-  // (undocumented)
-  size100 = 15,
-  // (undocumented)
-  size16 = 8,
-  // (undocumented)
-  size24 = 10,
-  // (undocumented)
-  size28 = 7,
-  // (undocumented)
-  size32 = 11,
-  // (undocumented)
-  size40 = 12,
-  // (undocumented)
-  size48 = 13,
-  // (undocumented)
-  size72 = 14,
-  // @deprecated
-  small = 3,
-  // @deprecated
-  tiny = 0
-}
-
-// @public
-class PivotBase extends BaseComponent<IPivotProps, IPivotState> {
-  constructor(props: IPivotProps);
-  focus(): void;
-  // (undocumented)
-  render(): JSX.Element;
-}
-
-// @public (undocumented)
-class PivotItem extends BaseComponent<IPivotItemProps, {}> {
-  constructor(props: IPivotItemProps);
-  // (undocumented)
-  render(): JSX.Element;
-}
-
-// @public (undocumented)
-enum PivotLinkFormat {
-  links = 0,
-  tabs = 1
-}
-
-// @public (undocumented)
-enum PivotLinkSize {
-  large = 1,
-  normal = 0
-}
-
-// @public (undocumented)
-class PlainCardBase extends BaseComponent<IPlainCardProps, {}> {
-  // (undocumented)
-  render(): JSX.Element;
-}
-
-// @public
-class Popup extends BaseComponent<IPopupProps, IPopupState> {
-  constructor(props: IPopupProps);
-  // (undocumented)
-  _root: React.RefObject<HTMLDivElement>;
-  // (undocumented)
-  componentDidMount(): void;
-  // (undocumented)
-  componentDidUpdate(): void;
-  // (undocumented)
-  componentWillMount(): void;
-  // (undocumented)
-  componentWillUnmount(): void;
-  // (undocumented)
-  static defaultProps: IPopupProps;
-  // (undocumented)
-  render(): JSX.Element;
-}
-
-// @public
-export function portalContainsElement(target: HTMLElement, parent?: HTMLElement): boolean;
-
-// @public (undocumented)
-class PositioningContainer extends BaseComponent<IPositioningContainerProps, IPositioningContainerState>, implements PositioningContainer {
-  constructor(props: IPositioningContainerProps);
-  // (undocumented)
-  protected _dismissOnLostFocus(ev: Event): void;
-  // (undocumented)
-  protected _dismissOnScroll(ev: Event): void;
-  // (undocumented)
-  protected _onComponentDidMount: () => void;
-  // (undocumented)
-  protected _setInitialFocus: () => void;
-  // (undocumented)
-  componentDidMount(): void;
-  // (undocumented)
-  componentDidUpdate(): void;
-  // (undocumented)
-  componentWillMount(): void;
-  // (undocumented)
-  componentWillUpdate(newProps: IPositioningContainerProps): void;
-  // (undocumented)
-  static defaultProps: IPositioningContainerProps;
-  // @deprecated
-  dismiss: (ev?: Event | React.KeyboardEvent<HTMLElement> | React.MouseEvent<HTMLElement, MouseEvent> | undefined) => void;
-  // (undocumented)
-  onResize: (ev?: Event | React.KeyboardEvent<HTMLElement> | React.MouseEvent<HTMLElement, MouseEvent> | undefined) => void;
-  // (undocumented)
-  render(): JSX.Element | null;
-}
-
-// @public
-export function precisionRound(value: number, precision: number, base?: number): number;
-
-// @public (undocumented)
-class PrimaryButton extends BaseComponent<IButtonProps, {}> {
-  protected _skipComponentRefResolution: boolean;
-  // (undocumented)
-  render(): JSX.Element;
-}
-
-// @public
-class ProgressIndicatorBase extends React.Component<IProgressIndicatorProps, {}> {
-  // (undocumented)
-  static defaultProps: {
-    description: string;
-    label: string;
-    width: number;
-  }
-  // (undocumented)
-  render(): JSX.Element;
-}
-
-<<<<<<< HEAD
-=======
-// @public @deprecated (undocumented)
-export function provideContext<TContext, TProps>(contextTypes: PropTypes.ValidationMap<TContext>, mapPropsToContext: (props: TProps) => TContext): React.ComponentType<TProps>;
-
-// @public
-export function raiseClick(target: Element): void;
-
->>>>>>> 69a0b2bb
-// @public (undocumented)
-class RatingBase extends BaseComponent<IRatingProps, IRatingState> {
-  constructor(props: IRatingProps);
-  // (undocumented)
-  componentWillReceiveProps(nextProps: IRatingProps): void;
-  // (undocumented)
-  static defaultProps: IRatingProps;
-  // (undocumented)
-  render(): JSX.Element;
-}
-
-// @public (undocumented)
-enum RatingSize {
-  // (undocumented)
-  Large = 1,
-  // (undocumented)
-  Small = 0
-}
-
-// @public
-class Rectangle {
-  constructor(left?: number, right?: number, top?: number, bottom?: number);
-  // (undocumented)
-  bottom: number;
-  equals(rect: Rectangle): boolean;
-  readonly height: number;
-  // (undocumented)
-  left: number;
-  // (undocumented)
-  right: number;
-  // (undocumented)
-  top: number;
-  readonly width: number;
-}
-
-// @public (undocumented)
-export function registerDefaultFontFaces(baseUrl: string): void;
-
-// @public
-export function registerIconAlias(iconName: string, mappedToName: string): void;
-
-// @public
-export function registerIcons(iconSubset: IIconSubset, options?: Partial<IIconOptions>): void;
-
-// @public
-export function registerOnThemeChangeCallback(callback: (theme: ITheme) => void): void;
-
-// @public
-export function removeIndex<T>(array: T[], index: number): T[];
-
-// @public
-export function removeOnThemeChangeCallback(callback: (theme: ITheme) => void): void;
-
-// @public
-export function replaceElement<T>(array: T[], newElement: T, index: number): T[];
-
-// @public
-export function resetIds(counter?: number): void;
-
-// @public
-export function resetMemoizations(): void;
-
-// @public (undocumented)
-class ResizeGroupBase extends BaseComponent<IResizeGroupProps, IResizeGroupState> {
-  constructor(props: IResizeGroupProps);
-  // (undocumented)
-  componentDidMount(): void;
-  // (undocumented)
-  componentDidUpdate(prevProps: IResizeGroupProps): void;
-  // (undocumented)
-  componentWillReceiveProps(nextProps: IResizeGroupProps): void;
-  // (undocumented)
-  remeasure(): void;
-  // (undocumented)
-  render(): JSX.Element;
-}
-
-// @public
-export function rgb2hex(r: number, g: number, b: number): string;
-
-// @public
-export function rgb2hsv(r: number, g: number, b: number): IHSV;
-
-// @public (undocumented)
-class ScrollablePaneBase extends BaseComponent<IScrollablePaneProps, IScrollablePaneState>, implements IScrollablePane {
-  constructor(props: IScrollablePaneProps);
-  // (undocumented)
-  addSticky: (sticky: Sticky) => void;
-  // (undocumented)
-  static childContextTypes: React.ValidationMap<IScrollablePaneContext>;
-  // (undocumented)
-  componentDidMount(): void;
-  // (undocumented)
-  componentDidUpdate(prevProps: IScrollablePaneProps, prevState: IScrollablePaneState): void;
-  // (undocumented)
-  componentWillUnmount(): void;
-  // (undocumented)
-  readonly contentContainer: HTMLDivElement | null;
-  // (undocumented)
-  forceLayoutUpdate(): void;
-  // (undocumented)
-  getChildContext(): IScrollablePaneContext;
-  // (undocumented)
-  getScrollPosition: () => number;
-  // (undocumented)
-  notifySubscribers: () => void;
-  // (undocumented)
-  removeSticky: (sticky: Sticky) => void;
-  // (undocumented)
-  render(): JSX.Element;
-  // (undocumented)
-  readonly root: HTMLDivElement | null;
-  // (undocumented)
-  setStickiesDistanceFromTop(): void;
-  // (undocumented)
-  shouldComponentUpdate(nextProps: IScrollablePaneProps, nextState: IScrollablePaneState): boolean;
-  // (undocumented)
-  sortSticky: (sticky: Sticky, sortAgain?: boolean | undefined) => void;
-  // (undocumented)
-  readonly stickyAbove: HTMLDivElement | null;
-  // (undocumented)
-  readonly stickyBelow: HTMLDivElement | null;
-  // (undocumented)
-  subscribe: (handler: Function) => void;
-  // (undocumented)
-  syncScrollSticky: (sticky: Sticky) => void;
-  // (undocumented)
-  unsubscribe: (handler: Function) => void;
-  // (undocumented)
-  updateStickyRefHeights: () => void;
-}
-
-// @public (undocumented)
-class SearchBoxBase extends BaseComponent<ISearchBoxProps, ISearchBoxState> {
-  constructor(props: ISearchBoxProps);
-  // (undocumented)
-  componentWillReceiveProps(newProps: ISearchBoxProps): void;
-  // (undocumented)
-  static defaultProps: Pick<ISearchBoxProps, 'disableAnimation' | 'clearButtonProps'>;
-  focus(): void;
-  hasFocus(): boolean;
-  // (undocumented)
-  render(): JSX.Element;
-}
-
-// @public (undocumented)
-enum SelectableOptionMenuItemType {
-  // (undocumented)
-  Divider = 1,
-  // (undocumented)
-  Header = 2,
-  // (undocumented)
-  Normal = 0
-}
-
-// @public
-class SelectedPeopleList extends BasePeopleSelectedItemsList {
-  // (undocumented)
-  static defaultProps: any;
-  // (undocumented)
-  protected renderItems: () => JSX.Element[];
-  // (undocumented)
-  replaceItem: (itemToReplace: IExtendedPersonaProps, itemsToReplaceWith: IExtendedPersonaProps[]) => void;
-}
-
-// @public (undocumented)
-class Selection implements ISelection {
-  constructor(options?: ISelectionOptions);
-  // (undocumented)
-  canSelectItem(item: IObjectWithKey, index?: number): boolean;
-  // (undocumented)
-  count: number;
-  // (undocumented)
-  getItems(): IObjectWithKey[];
-  // (undocumented)
-  getKey(item: IObjectWithKey, index?: number): string;
-  // (undocumented)
-  getSelectedCount(): number;
-  // (undocumented)
-  getSelectedIndices(): number[];
-  // (undocumented)
-  getSelection(): IObjectWithKey[];
-  // (undocumented)
-  isAllSelected(): boolean;
-  // (undocumented)
-  isIndexSelected(index: number): boolean;
-  // (undocumented)
-  isKeySelected(key: string): boolean;
-  // (undocumented)
-  isModal(): boolean;
-  // (undocumented)
-  isRangeSelected(fromIndex: number, count: number): boolean;
-  // (undocumented)
-  readonly mode: SelectionMode;
-  // (undocumented)
-  selectToIndex(index: number, clearSelection?: boolean): void;
-  // (undocumented)
-  selectToKey(key: string, clearSelection?: boolean): void;
-  // (undocumented)
-  setAllSelected(isAllSelected: boolean): void;
-  // (undocumented)
-  setChangeEvents(isEnabled: boolean, suppressChange?: boolean): void;
-  // (undocumented)
-  setIndexSelected(index: number, isSelected: boolean, shouldAnchor: boolean): void;
-  setItems(items: IObjectWithKey[], shouldClear?: boolean): void;
-  // (undocumented)
-  setKeySelected(key: string, isSelected: boolean, shouldAnchor: boolean): void;
-  // (undocumented)
-  setModal(isModal: boolean): void;
-  // (undocumented)
-  toggleAllSelected(): void;
-  // (undocumented)
-  toggleIndexSelected(index: number): void;
-  // (undocumented)
-  toggleKeySelected(key: string): void;
-  // (undocumented)
-  toggleRangeSelected(fromIndex: number, count: number): void;
-}
-
-// @public (undocumented)
-enum SelectionDirection {
-  // (undocumented)
-  horizontal = 0,
-  // (undocumented)
-  vertical = 1
-}
-
-// @public (undocumented)
-enum SelectionMode {
-  // (undocumented)
-  multiple = 2,
-  // (undocumented)
-  none = 0,
-  // (undocumented)
-  single = 1
-}
-
-// @public (undocumented)
-class SelectionZone extends BaseComponent<ISelectionZoneProps, {}> {
-  // (undocumented)
-  componentDidMount(): void;
-  // (undocumented)
-  static defaultProps: {
-    isMultiSelectEnabled: boolean;
-    isSelectedOnFocus: boolean;
-    selectionMode: SelectionMode;
-  }
-  ignoreNextFocus: () => void;
-  // (undocumented)
-  render(): JSX.Element;
-}
-
-// @public (undocumented)
-enum SemanticColorSlots {
-  // (undocumented)
-  bodyBackground = 0,
-  // (undocumented)
-  bodyText = 1,
-  // (undocumented)
-  disabledBackground = 2,
-  // (undocumented)
-  disabledText = 3
-}
-
-// @public
-export function setBaseUrl(baseUrl: string): void;
-
-// @public
-export function setIconOptions(options: Partial<IIconOptions>): void;
-
-// @public
-export function setLanguage(language: string, avoidPersisting?: boolean): void;
-
-// WARNING: Because this definition is explicitly marked as @internal, an underscore prefix ("_") should be added to its name
-// @internal
-export function setMemoizeWeakMap(weakMap: any): void;
-
-// @public
-export function setPortalAttribute(element: HTMLElement): void;
-
-// @public
-export function setRTL(isRTL: boolean, persistSetting?: boolean): void;
-
-// @public
-export function setSSR(isEnabled: boolean): void;
-
-// @public
-export function setVirtualParent(child: HTMLElement, parent: HTMLElement): void;
-
-// @public
-export function setWarningCallback(warningCallback?: (message: string) => void): void;
-
-// @public
-enum Shade {
-  // (undocumented)
-  Shade1 = 1,
-  // (undocumented)
-  Shade2 = 2,
-  // (undocumented)
-  Shade3 = 3,
-  // (undocumented)
-  Shade4 = 4,
-  // (undocumented)
-  Shade5 = 5,
-  // (undocumented)
-  Shade6 = 6,
-  // (undocumented)
-  Shade7 = 7,
-  // (undocumented)
-  Shade8 = 8,
-  // (undocumented)
-  Unshaded = 0
-}
-
-// @public
-export function shallowCompare<TA, TB>(a: TA, b: TB): boolean;
-
-// @public (undocumented)
-class ShimmerBase extends BaseComponent<IShimmerProps, IShimmerState> {
-  constructor(props: IShimmerProps);
-  // (undocumented)
-  componentWillReceiveProps(nextProps: IShimmerProps): void;
-  // (undocumented)
-  static defaultProps: IShimmerProps;
-  // (undocumented)
-  render(): JSX.Element;
-}
-
-// @public (undocumented)
-class ShimmerCircleBase extends BaseComponent<IShimmerCircleProps, {}> {
-  constructor(props: IShimmerCircleProps);
-  // (undocumented)
-  render(): JSX.Element;
-}
-
-// WARNING: The type "IShimmeredDetailsListProps" needs to be exported by the package (e.g. added to index.ts)
-// @public (undocumented)
-class ShimmeredDetailsListBase extends BaseComponent<IShimmeredDetailsListProps, {}> {
-  // WARNING: The type "IShimmeredDetailsListProps" needs to be exported by the package (e.g. added to index.ts)
-  constructor(props: IShimmeredDetailsListProps);
-  // (undocumented)
-  render(): JSX.Element;
-}
-
-// @public (undocumented)
-enum ShimmerElementsDefaultHeights {
-  circle = 24,
-  gap = 16,
-  line = 16
-}
-
-// @public (undocumented)
-class ShimmerElementsGroupBase extends BaseComponent<IShimmerElementsGroupProps, {}> {
-  constructor(props: IShimmerElementsGroupProps);
-  // (undocumented)
-  static defaultProps: IShimmerElementsGroupProps;
-  // (undocumented)
-  render(): JSX.Element;
-}
-
-// @public (undocumented)
-enum ShimmerElementType {
-  circle = 2,
-  gap = 3,
-  line = 1
-}
-
-// @public (undocumented)
-class ShimmerGapBase extends BaseComponent<IShimmerGapProps, {}> {
-  constructor(props: IShimmerGapProps);
-  // (undocumented)
-  render(): JSX.Element;
-}
-
-// @public (undocumented)
-class ShimmerLineBase extends BaseComponent<IShimmerLineProps, {}> {
-  constructor(props: IShimmerLineProps);
-  // (undocumented)
-  render(): JSX.Element;
-}
-
-// @public
-export function shouldWrapFocus(element: HTMLElement, noWrapDataAttribute: 'data-no-vertical-wrap' | 'data-no-horizontal-wrap'): boolean;
-
-// @public (undocumented)
-class SliderBase extends BaseComponent<ISliderProps, ISliderState>, implements ISlider {
-  constructor(props: ISliderProps);
-  componentWillReceiveProps(newProps: ISliderProps): void;
-  // (undocumented)
-  static defaultProps: ISliderProps;
-  // (undocumented)
-  focus(): void;
-  // (undocumented)
-  render(): React.ReactElement<{}>;
-  // (undocumented)
-  readonly value: number | undefined;
-}
-
-// @public (undocumented)
-class SpinButton extends BaseComponent<ISpinButtonProps, ISpinButtonState>, implements ISpinButton {
-  constructor(props: ISpinButtonProps);
-  componentWillReceiveProps(newProps: ISpinButtonProps): void;
-  // (undocumented)
-  static defaultProps: DefaultProps;
-  // (undocumented)
-  focus(): void;
-  // (undocumented)
-  render(): JSX.Element;
-  readonly value: string | undefined;
-}
-
-// @public (undocumented)
-class SpinnerBase extends BaseComponent<ISpinnerProps, any> {
-  // (undocumented)
-  static defaultProps: ISpinnerProps;
-  // (undocumented)
-  render(): JSX.Element;
-}
-
-// @public
-enum SpinnerSize {
-  large = 3,
-  medium = 2,
-  small = 1,
-  xSmall = 0
-}
-
-// @public @deprecated
-enum SpinnerType {
-  // @deprecated
-  large = 1,
-  // @deprecated
-  normal = 0
-}
-
-// @public (undocumented)
-class Sticky extends BaseComponent<IStickyProps, IStickyState> {
-  constructor(props: IStickyProps);
-  // (undocumented)
-  addSticky(stickyContent: HTMLDivElement): void;
-  // (undocumented)
-  readonly canStickyBottom: boolean;
-  // (undocumented)
-  readonly canStickyTop: boolean;
-  // (undocumented)
-  componentDidMount(): void;
-  // (undocumented)
-  componentDidUpdate(prevProps: IStickyProps, prevState: IStickyState): void;
-  // (undocumented)
-  componentWillUnmount(): void;
-  // (undocumented)
-  context: IScrollablePaneContext;
-  // (undocumented)
-  static contextTypes: IStickyContext;
-  // (undocumented)
-  static defaultProps: IStickyProps;
-  // (undocumented)
-  distanceFromTop: number;
-  // (undocumented)
-  readonly nonStickyContent: HTMLDivElement | null;
-  // (undocumented)
-  readonly placeholder: HTMLDivElement | null;
-  // (undocumented)
-  render(): JSX.Element;
-  // (undocumented)
-  resetSticky(): void;
-  // (undocumented)
-  readonly root: HTMLDivElement | null;
-  // (undocumented)
-  setDistanceFromTop(container: HTMLDivElement): void;
-  // (undocumented)
-  shouldComponentUpdate(nextProps: IStickyProps, nextState: IStickyState): boolean;
-  // (undocumented)
-  readonly stickyContentBottom: HTMLDivElement | null;
-  // (undocumented)
-  readonly stickyContentTop: HTMLDivElement | null;
-  // (undocumented)
-  syncScroll: (container: HTMLElement) => void;
-}
-
-// @public (undocumented)
-enum StickyPositionType {
-  // (undocumented)
-  Both = 0,
-  // (undocumented)
-  Footer = 2,
-  // (undocumented)
-  Header = 1
-}
-
-// @public
-export function styled<TComponentProps extends IPropsWithStyles<TStyleProps, TStyleSet>, TStyleProps, TStyleSet extends IStyleSet<TStyleSet>>(Component: React.ComponentClass<TComponentProps> | React.StatelessComponent<TComponentProps>, baseStyles: IStyleFunctionOrObject<TStyleProps, TStyleSet>, getProps?: (props: TComponentProps) => Partial<TComponentProps>, customizable?: ICustomizableProps): React.StatelessComponent<TComponentProps>;
-
-// @public
-class Stylesheet {
-  constructor(config?: IStyleSheetConfig);
-  argsFromClassName(className: string): IStyle[] | undefined;
-  cacheClassName(className: string, key: string, args: IStyle[], rules: string[]): void;
-  classNameFromKey(key: string): string | undefined;
-  getClassName(displayName?: string): string;
-  static getInstance(): Stylesheet;
-  getRules(includePreservedRules?: boolean): string;
-  insertedRulesFromClassName(className: string): string[] | undefined;
-  insertRule(rule: string, preserve?: boolean): void;
-  onReset(callback: () => void): void;
-  reset(): void;
-  // (undocumented)
-  resetKeys(): void;
-  setConfig(config?: IStyleSheetConfig): void;
-}
-
-// @public
-enum SuggestionActionType {
-  forceResolve = 1,
-  none = 0,
-  searchMore = 2
-}
-
-// @public (undocumented)
-enum SuggestionItemType {
-  // (undocumented)
-  footer = 2,
-  // (undocumented)
-  header = 0,
-  // (undocumented)
-  suggestion = 1
-}
-
-// @public (undocumented)
-class Suggestions<T> extends BaseComponent<ISuggestionsProps<T>, ISuggestionsState> {
-  constructor(suggestionsProps: ISuggestionsProps<T>);
-  // (undocumented)
-  protected _forceResolveButton: React.RefObject<IButton>;
-  // (undocumented)
-  protected _searchForMoreButton: React.RefObject<IButton>;
-  // (undocumented)
-  protected _selectedElement: React.RefObject<HTMLDivElement>;
-  // (undocumented)
-  componentDidMount(): void;
-  // (undocumented)
-  componentDidUpdate(): void;
-  // (undocumented)
-  executeSelectedAction(): void;
-  // (undocumented)
-  focusAboveSuggestions(): void;
-  // (undocumented)
-  focusBelowSuggestions(): void;
-  // (undocumented)
-  focusSearchForMoreButton(): void;
-  // (undocumented)
-  hasSuggestedAction(): boolean;
-  // (undocumented)
-  hasSuggestedActionSelected(): boolean;
-  // (undocumented)
-  render(): JSX.Element;
-  // (undocumented)
-  scrollSelected(): void;
-  tryHandleKeyDown: (keyCode: number, currentSuggestionIndex: number) => boolean;
-}
-
-// @public
-class SuggestionsControl<T> extends BaseComponent<ISuggestionsControlProps<T>, ISuggestionsControlState<T>> {
-  constructor(suggestionsProps: ISuggestionsControlProps<T>);
-  // (undocumented)
-  protected _forceResolveButton: IButton;
-  // (undocumented)
-  protected _renderSuggestions(): JSX.Element;
-  // (undocumented)
-  protected _searchForMoreButton: IButton;
-  // (undocumented)
-  protected _selectedElement: HTMLDivElement;
-  // (undocumented)
-  protected _suggestions: SuggestionsCore<T>;
-  // (undocumented)
-  componentDidMount(): void;
-  // (undocumented)
-  componentDidUpdate(): void;
-  // (undocumented)
-  componentWillReceiveProps(newProps: ISuggestionsControlProps<T>): void;
-  // (undocumented)
-  componentWillUnmount(): void;
-  // (undocumented)
-  readonly currentSuggestion: ISuggestionModel<T>;
-  // (undocumented)
-  readonly currentSuggestionIndex: number;
-  // (undocumented)
-  executeSelectedAction(): void;
-  handleKeyDown(keyCode: number): boolean;
-  // (undocumented)
-  hasSelection(): boolean;
-  // (undocumented)
-  hasSuggestionSelected(): boolean;
-  // (undocumented)
-  removeSuggestion(index?: number): void;
-  // (undocumented)
-  render(): JSX.Element;
-  // (undocumented)
-  protected renderFooterItems(): JSX.Element | null;
-  // (undocumented)
-  protected renderHeaderItems(): JSX.Element | null;
-  protected resetSelectedItem(): void;
-  // (undocumented)
-  scrollSelected(): void;
-  // (undocumented)
-  readonly selectedElement: HTMLDivElement | undefined;
-  protected selectFirstItem(): void;
-  protected selectLastItem(): void;
-  protected selectNextItem(itemType: SuggestionItemType, originalItemType?: SuggestionItemType): void;
-  protected selectPreviousItem(itemType: SuggestionItemType, originalItemType?: SuggestionItemType): void;
-}
-
-// @public (undocumented)
-class SuggestionsController<T> {
-  constructor();
-  // (undocumented)
-  convertSuggestionsToSuggestionItems(suggestions: Array<ISuggestionModel<T> | T>): ISuggestionModel<T>[];
-  // (undocumented)
-  createGenericSuggestion(itemToConvert: ISuggestionModel<T> | T): void;
-  // (undocumented)
-  currentIndex: number;
-  // (undocumented)
-  currentSuggestion: ISuggestionModel<T> | undefined;
-  // (undocumented)
-  deselectAllSuggestions(): void;
-  // (undocumented)
-  getCurrentItem(): ISuggestionModel<T>;
-  // (undocumented)
-  getSuggestionAtIndex(index: number): ISuggestionModel<T>;
-  // (undocumented)
-  getSuggestions(): ISuggestionModel<T>[];
-  // (undocumented)
-  hasSelectedSuggestion(): boolean;
-  nextSuggestion(): boolean;
-  previousSuggestion(): boolean;
-  // (undocumented)
-  removeSuggestion(index: number): void;
-  // (undocumented)
-  setSelectedSuggestion(index: number): void;
-  // (undocumented)
-  suggestions: ISuggestionModel<T>[];
-  // (undocumented)
-  updateSuggestions(newSuggestions: T[], selectedIndex?: number): void;
-}
-
-// @public
-class SuggestionsCore<T> extends BaseComponent<ISuggestionsCoreProps<T>, {}> {
-  constructor(suggestionsProps: ISuggestionsCoreProps<T>);
-  // (undocumented)
-  protected _selectedElement: HTMLDivElement;
-  // (undocumented)
-  componentDidUpdate(): void;
-  // (undocumented)
-  currentIndex: number;
-  // (undocumented)
-  currentSuggestion: ISuggestionModel<T> | undefined;
-  // (undocumented)
-  deselectAllSuggestions(): void;
-  // (undocumented)
-  getCurrentItem(): ISuggestionModel<T>;
-  // (undocumented)
-  getSuggestionAtIndex(index: number): ISuggestionModel<T>;
-  // (undocumented)
-  hasSuggestionSelected(): boolean;
-  nextSuggestion(): boolean;
-  previousSuggestion(): boolean;
-  // (undocumented)
-  removeSuggestion(index: number): void;
-  // (undocumented)
-  render(): JSX.Element;
-  // (undocumented)
-  scrollSelected(): void;
-  // (undocumented)
-  readonly selectedElement: HTMLDivElement | undefined;
-  // (undocumented)
-  setSelectedSuggestion(index: number): void;
-}
-
-// @public (undocumented)
-class SuggestionsHeaderFooterItem extends BaseComponent<ISuggestionsHeaderFooterItemProps, {}> {
-  // (undocumented)
-  render(): JSX.Element;
-}
-
-// @public (undocumented)
-class SuggestionsItem<T> extends BaseComponent<ISuggestionItemProps<T>, {}> {
-  // (undocumented)
-  render(): JSX.Element;
-}
-
-// @public (undocumented)
-class SuggestionsStore<T> {
-  constructor();
-  // (undocumented)
-  convertSuggestionsToSuggestionItems(suggestions: Array<ISuggestionModel<T> | T>): ISuggestionModel<T>[];
-  // (undocumented)
-  getSuggestionAtIndex(index: number): ISuggestionModel<T>;
-  // (undocumented)
-  getSuggestions(): ISuggestionModel<T>[];
-  // (undocumented)
-  removeSuggestion(index: number): void;
-  // (undocumented)
-  suggestions: ISuggestionModel<T>[];
-  // (undocumented)
-  updateSuggestions(newSuggestions: T[]): void;
-}
-
-// @public (undocumented)
-class SwatchColorPickerBase extends BaseComponent<ISwatchColorPickerProps, ISwatchColorPickerState>, implements ISwatchColorPicker {
-  constructor(props: ISwatchColorPickerProps);
-  // (undocumented)
-  componentWillReceiveProps(newProps: ISwatchColorPickerProps): void;
-  // (undocumented)
-  componentWillUnmount(): void;
-  // (undocumented)
-  static defaultProps: ISwatchColorPickerProps;
-  // (undocumented)
-  render(): JSX.Element | null;
-}
-
-// @public (undocumented)
-class TagPickerBase extends BasePicker<ITag, ITagPickerProps> {
-  // (undocumented)
-  static defaultProps: {
-    onRenderItem: (props: ITagItemProps) => JSX.Element;
-    onRenderSuggestionsItem: (props: ITag) => JSX.Element;
-  }
-}
-
-// @public (undocumented)
-class TeachingBubbleBase extends BaseComponent<ITeachingBubbleProps, ITeachingBubbleState> {
-  constructor(props: ITeachingBubbleProps);
-  // (undocumented)
-  static defaultProps: {
-    // @deprecated
-    calloutProps: {
-      beakWidth: number;
-      directionalHint: 12;
-      doNotLayer: boolean;
-      gapSpace: number;
-      setInitialFocus: boolean;
-    }
-  }
-  // (undocumented)
-  focus(): void;
-  // (undocumented)
-  render(): JSX.Element;
-  // (undocumented)
-  rootElement: React.RefObject<HTMLDivElement>;
-}
-
-// @public (undocumented)
-class TeachingBubbleContentBase extends BaseComponent<ITeachingBubbleProps, ITeachingBubbleState> {
-  constructor(props: ITeachingBubbleProps);
-  // (undocumented)
-  componentDidMount(): void;
-  // (undocumented)
-  componentWillUnmount(): void;
-  // (undocumented)
-  static defaultProps: {
-    hasCondensedHeadline: boolean;
-    imageProps: {
-      height: number;
-      imageFit: ImageFit;
-      width: number;
-    }
-  }
-  // (undocumented)
-  focus(): void;
-  // (undocumented)
-  render(): JSX.Element;
-  // (undocumented)
-  rootElement: React.RefObject<HTMLDivElement>;
-}
-
-// @public (undocumented)
-class TextFieldBase extends BaseComponent<ITextFieldProps, ITextFieldState>, implements ITextField {
-  constructor(props: ITextFieldProps);
-  blur(): void;
-  // (undocumented)
-  componentDidMount(): void;
-  // (undocumented)
-  componentDidUpdate(): void;
-  // (undocumented)
-  componentWillReceiveProps(newProps: ITextFieldProps): void;
-  // (undocumented)
-  componentWillUnmount(): void;
-  // (undocumented)
-  static defaultProps: ITextFieldProps;
-  focus(): void;
-  // (undocumented)
-  render(): JSX.Element;
-  select(): void;
-  readonly selectionEnd: number | null;
-  readonly selectionStart: number | null;
-  setSelectionEnd(value: number): void;
-  setSelectionRange(start: number, end: number): void;
-  setSelectionStart(value: number): void;
-  readonly value: string | undefined;
-}
-
-// @public (undocumented)
-class ThemeGenerator {
-  // (undocumented)
-  static getThemeAsCode(slotRules: IThemeRules): any;
-  // (undocumented)
-  static getThemeAsJson(slotRules: IThemeRules): any;
-  // (undocumented)
-  static getThemeAsSass(slotRules: IThemeRules): any;
-  // (undocumented)
-  static getThemeForPowerShell(slotRules: IThemeRules): any;
-  // (undocumented)
-  static insureSlots(slotRules: IThemeRules, isInverted: boolean): void;
-  // (undocumented)
-  static setSlot(rule: IThemeSlotRule, color: string | IColor, isInverted?: boolean, isCustomization?: boolean, overwriteCustomColor?: boolean): void;
-}
-
-// @public (undocumented)
-export function themeRulesStandardCreator(): IThemeRules;
-
-// @public (undocumented)
-class ToggleBase extends BaseComponent<IToggleProps, IToggleState>, implements IToggle {
-  constructor(props: IToggleProps);
-  readonly checked: boolean;
-  // (undocumented)
-  componentWillReceiveProps(newProps: IToggleProps): void;
-  // (undocumented)
-  focus(): void;
-  // (undocumented)
-  render(): JSX.Element;
-}
-
-// @public
-export function toMatrix<T>(items: T[], columnCount: number): T[][];
-
-// @public (undocumented)
-class TooltipBase extends BaseComponent<ITooltipProps, any> {
-  // (undocumented)
-  static defaultProps: Partial<ITooltipProps>;
-  // (undocumented)
-  render(): JSX.Element;
-}
-
-// @public (undocumented)
-enum TooltipDelay {
-  // (undocumented)
-  long = 2,
-  // (undocumented)
-  medium = 1,
-  // (undocumented)
-  zero = 0
-}
-
-// @public (undocumented)
-class TooltipHostBase extends BaseComponent<ITooltipHostProps, ITooltipHostState>, implements ITooltipHost {
-  constructor(props: ITooltipHostProps);
-  // (undocumented)
-  componentWillUnmount(): void;
-  // (undocumented)
-  static defaultProps: {
-    delay: TooltipDelay;
-  }
-  // (undocumented)
-  dismiss: () => void;
-  // (undocumented)
-  render(): JSX.Element;
-  // (undocumented)
-  show: () => void;
-}
-
-// @public (undocumented)
-enum TooltipOverflowMode {
-  Parent = 0,
-  Self = 1
-}
-
-// @public
-export function unhoistMethods(source: any, methodNames: string[]): void;
-
-// @public
-export function unregisterIcons(iconNames: string[]): void;
-
-// @public
-export function updateA(color: IColor, a: number): IColor;
-
-// @public
-export function updateH(color: IColor, h: number): IColor;
-
-// @public
-export function updateRGB(color: IColor, component: keyof IRGB, value: number): IColor;
-
-// @public
-export function updateSV(color: IColor, s: number, v: number): IColor;
-
-// @public
-enum ValidationState {
-  invalid = 2,
-  valid = 0,
-  warning = 1
-}
-
-// @public @deprecated (undocumented)
-enum ValuePosition {
-  // (undocumented)
-  Next = 1,
-  // (undocumented)
-  Previous = 0
-}
-
-// @public
-export function values<T>(obj: any): T[];
-
-// @public (undocumented)
-class VirtualizedComboBox extends BaseComponent<IComboBoxProps, {}>, implements IComboBox {
-  // (undocumented)
-  protected _onRenderList: (props: IComboBoxProps) => JSX.Element;
-  // (undocumented)
-  protected _onScrollToItem: (itemIndex: number) => void;
-  // (undocumented)
-  dismissMenu(): void;
-  // (undocumented)
-  focus(): boolean;
-  // (undocumented)
-  render(): JSX.Element;
-}
-
-// @public
-export function warn(message: string): void;
-
-// @public
-export function warnConditionallyRequiredProps<P>(componentName: string, props: P, requiredProps: string[], conditionalPropName: string, condition: boolean): void;
-
-// @public
-export function warnDeprecations<P>(componentName: string, props: P, deprecationMap: ISettingsMap<P>): void;
-
-// @public
-export function warnMutuallyExclusive<P>(componentName: string, props: P, exclusiveMap: ISettingsMap<P>): void;
-
-// @public (undocumented)
-module ZIndexes {
-  // (undocumented)
-  Coachmark: number;
-
-  // (undocumented)
-  FocusStyle: number;
-
-  // (undocumented)
-  KeytipLayer: number;
-
-  // (undocumented)
-  Layer: number;
-
-  // (undocumented)
-  Nav: number;
-
-  // (undocumented)
-  ScrollablePane: number;
-
-}
-
-// WARNING: Unsupported export: Announced
-// WARNING: Unsupported export: Breadcrumb
-// WARNING: Unsupported export: CommandButton
-// WARNING: Unsupported export: FocusTrapCallout
-// WARNING: Unsupported export: DirectionalHint
-// WARNING: Unsupported export: DirectionalHint
-// WARNING: Unsupported export: Check
-// WARNING: Unsupported export: Checkbox
-// WARNING: Unsupported export: ChoiceGroup
-// WARNING: Unsupported export: ChoiceGroupOption
-// WARNING: Unsupported export: OnFocusCallback
-// WARNING: Unsupported export: OnChangeCallback
-// WARNING: Unsupported export: Coachmark
-// WARNING: Unsupported export: COACHMARK_ATTRIBUTE_NAME
-// WARNING: Unsupported export: ICoachmarkTypes
-// WARNING: Unsupported export: MAX_COLOR_SATURATION
-// WARNING: Unsupported export: MAX_COLOR_HUE
-// WARNING: Unsupported export: MAX_COLOR_VALUE
-// WARNING: Unsupported export: MAX_COLOR_RGB
-// WARNING: Unsupported export: MAX_COLOR_RGBA
-// WARNING: Unsupported export: MAX_COLOR_ALPHA
-// WARNING: Unsupported export: ColorPicker
-// WARNING: Unsupported export: CommandBar
-// WARNING: Unsupported export: ContextualMenu
-// WARNING: Unsupported export: ContextualMenuItem
-// WARNING: Unsupported export: DatePicker
-// WARNING: Unsupported export: SELECTION_CHANGE
-// WARNING: Unsupported export: IGroupedListStyleProps
-// WARNING: Unsupported export: DetailsList
-// WARNING: Unsupported export: IDetailsListStyleProps
-// WARNING: Unsupported export: DetailsRow
-// WARNING: Unsupported export: IDetailsRowStyleProps
-// WARNING: Unsupported export: DetailsRowCheck
-// WARNING: Unsupported export: IDetailsRowCheckStyleProps
-// WARNING: Unsupported export: Dialog
-// WARNING: Unsupported export: DialogContent
-// WARNING: Unsupported export: DialogFooter
-// WARNING: Unsupported export: VerticalDivider
-// WARNING: Unsupported export: DocumentCard
-// WARNING: Unsupported export: DocumentCardActions
-// WARNING: Unsupported export: DocumentCardActivity
-// WARNING: Unsupported export: DocumentCardDetails
-// WARNING: Unsupported export: DocumentCardLocation
-// WARNING: Unsupported export: DocumentCardPreview
-// WARNING: Unsupported export: DocumentCardImage
-// WARNING: Unsupported export: DocumentCardTitle
-// WARNING: Unsupported export: DocumentCardLogo
-// WARNING: Unsupported export: DocumentCardStatus
-// WARNING: Unsupported export: Dropdown
-// WARNING: Unsupported export: IDropdownStyleProps
-// WARNING: Unsupported export: people
-// WARNING: Unsupported export: mru
-// WARNING: Unsupported export: groupOne
-// WARNING: Unsupported export: groupTwo
-// WARNING: Unsupported export: Fabric
-// WARNING: Unsupported export: Facepile
-// WARNING: Unsupported export: IBaseFloatingPickerSuggestionProps
-// WARNING: Unsupported export: FocusZoneTabbableElements
-// WARNING: Unsupported export: FocusZoneTabbableElements
-// WARNING: Unsupported export: Grid
-// WARNING: Unsupported export: IGroupHeaderStyleProps
-// WARNING: Unsupported export: IGroupFooterStyleProps
-// WARNING: Unsupported export: IGroupShowAllStyleProps
-// WARNING: Unsupported export: GroupSpacer
-// WARNING: Unsupported export: GroupedList
-// WARNING: Unsupported export: GroupHeader
-// WARNING: Unsupported export: GroupFooter
-// WARNING: Unsupported export: GroupShowAll
-// WARNING: Unsupported export: IGroupSpacerStyleProps
-// WARNING: Unsupported export: HoverCard
-// WARNING: Unsupported export: ExpandingCard
-// WARNING: Unsupported export: PlainCard
-// WARNING: Unsupported export: Icon
-// WARNING: Unsupported export: Image
-// WARNING: Unsupported export: KeytipLayer
-// WARNING: Unsupported export: Label
-// WARNING: Unsupported export: Layer
-// WARNING: Unsupported export: ILayerBaseState
-// WARNING: Unsupported export: Link
-// WARNING: Unsupported export: ScrollToMode
-// WARNING: Unsupported export: ScrollToMode
-// WARNING: Unsupported export: MarqueeSelection
-// WARNING: Unsupported export: MessageBar
-// WARNING: Unsupported export: Modal
-// WARNING: Unsupported export: IModalStyleProps
-// WARNING: Unsupported export: Nav
-// WARNING: Unsupported export: OverflowSet
-// WARNING: Unsupported export: IOverflowSetStyleProps
-// WARNING: Unsupported export: Overlay
-// WARNING: Unsupported export: Panel
-// WARNING: Unsupported export: Persona
-// WARNING: Unsupported export: PersonaCoin
-// WARNING: Unsupported export: sizeBoolean
-// WARNING: Unsupported export: sizeToPixels
-// WARNING: Unsupported export: presenceBoolean
-// WARNING: Unsupported export: ISuggestionsStyleProps
-// WARNING: Unsupported export: ISuggestionsItemStyleProps
-// WARNING: Unsupported export: IPickerAriaIds
-// WARNING: Unsupported export: IBasePickerStyleProps
-// WARNING: Unsupported export: NormalPeoplePicker
-// WARNING: Unsupported export: CompactPeoplePicker
-// WARNING: Unsupported export: ListPeoplePicker
-// WARNING: Unsupported export: IPeoplePickerItemSelectedStyleProps
-// WARNING: Unsupported export: IPeoplePickerItemSuggestionStyleProps
-// WARNING: Unsupported export: PeoplePickerItemBase
-// WARNING: Unsupported export: PeoplePickerItem
-// WARNING: Unsupported export: PeoplePickerItemSuggestionBase
-// WARNING: Unsupported export: PeoplePickerItemSuggestion
-// WARNING: Unsupported export: TagPicker
-// WARNING: Unsupported export: ITagItemStyleProps
-// WARNING: Unsupported export: ITagItemSuggestionStyleProps
-// WARNING: Unsupported export: TagItemBase
-// WARNING: Unsupported export: TagItem
-// WARNING: Unsupported export: TagItemSuggestionBase
-// WARNING: Unsupported export: TagItemSuggestion
-// WARNING: Unsupported export: Pivot
-// WARNING: Unsupported export: IPivotStyleProps
-// WARNING: Unsupported export: IPositioningContainerTypes
-// WARNING: Unsupported export: ProgressIndicator
-// WARNING: Unsupported export: Rating
-// WARNING: Unsupported export: ResizeGroup
-// WARNING: Unsupported export: getMeasurementCache
-// WARNING: Unsupported export: getNextResizeGroupStateProvider
-// WARNING: Unsupported export: ScrollablePane
-// WARNING: Unsupported export: ScrollbarVisibility
-// WARNING: Unsupported export: ScrollbarVisibility
-// WARNING: Unsupported export: SearchBox
-// WARNING: Unsupported export: Shimmer
-// WARNING: Unsupported export: ShimmerLine
-// WARNING: Unsupported export: IShimmerLineStyleProps
-// WARNING: Unsupported export: ShimmerCircle
-// WARNING: Unsupported export: IShimmerCircleStyleProps
-// WARNING: Unsupported export: ShimmerGap
-// WARNING: Unsupported export: IShimmerGapStyleProps
-// WARNING: Unsupported export: ShimmerElementsGroup
-// WARNING: Unsupported export: ShimmeredDetailsList
-// WARNING: Unsupported export: Slider
-// WARNING: Unsupported export: ISliderStyleProps
-// WARNING: Unsupported export: DefaultProps
-// WARNING: Unsupported export: Spinner
-// WARNING: Unsupported export: SpinnerLabelPosition
-// WARNING: Unsupported export: StackItem
-// WARNING: Unsupported export: IStackItemComponent
-// WARNING: Unsupported export: IStackItemTokenReturnType
-// WARNING: Unsupported export: IStackItemStylesReturnType
-// WARNING: Unsupported export: IStackItemStyles
-// WARNING: Unsupported export: Stack
-// WARNING: Unsupported export: Alignment
-// WARNING: Unsupported export: IStackComponent
-// WARNING: Unsupported export: IStackTokenReturnType
-// WARNING: Unsupported export: IStackStylesReturnType
-// WARNING: Unsupported export: IStackSlot
-// WARNING: Unsupported export: IStackStyles
-// WARNING: Unsupported export: AnimationClassNames
-// WARNING: Unsupported export: FontClassNames
-// WARNING: Unsupported export: ColorClassNames
-// WARNING: Unsupported export: AnimationStyles
-// WARNING: Unsupported export: AnimationVariables
-// WARNING: Unsupported export: DefaultPalette
-// WARNING: Unsupported export: DefaultFontStyles
-// WARNING: Unsupported export: hiddenContentStyle
-// WARNING: Unsupported export: PulsingBeaconAnimationStyles
-// WARNING: Unsupported export: GlobalClassNames
-// WARNING: Unsupported export: ThemeSettingName
-// WARNING: Unsupported export: HighContrastSelector
-// WARNING: Unsupported export: HighContrastSelectorWhite
-// WARNING: Unsupported export: HighContrastSelectorBlack
-// WARNING: Unsupported export: ScreenWidthMinSmall
-// WARNING: Unsupported export: ScreenWidthMinMedium
-// WARNING: Unsupported export: ScreenWidthMinLarge
-// WARNING: Unsupported export: ScreenWidthMinXLarge
-// WARNING: Unsupported export: ScreenWidthMinXXLarge
-// WARNING: Unsupported export: ScreenWidthMinXXXLarge
-// WARNING: Unsupported export: ScreenWidthMaxSmall
-// WARNING: Unsupported export: ScreenWidthMaxMedium
-// WARNING: Unsupported export: ScreenWidthMaxLarge
-// WARNING: Unsupported export: ScreenWidthMaxXLarge
-// WARNING: Unsupported export: ScreenWidthMaxXXLarge
-// WARNING: Unsupported export: ScreenWidthMinUhfMobile
-// WARNING: Unsupported export: normalize
-// WARNING: Unsupported export: noWrap
-// WARNING: Unsupported export: IPartialTheme
-// WARNING: Unsupported export: ISchemeNames
-// WARNING: Unsupported export: IFontWeight
-// WARNING: Unsupported export: IStyle
-// WARNING: Unsupported export: IStyleSet
-// WARNING: Unsupported export: IProcessedStyleSet
-// WARNING: Unsupported export: InjectionMode
-// WARNING: Unsupported export: InjectionMode
-// WARNING: Unsupported export: SwatchColorPicker
-// WARNING: Unsupported export: ColorPickerGridCell
-// WARNING: Unsupported export: TeachingBubble
-// WARNING: Unsupported export: ITeachingBubbleStyleProps
-// WARNING: Unsupported export: TeachingBubbleContent
-// WARNING: Unsupported export: Text
-// WARNING: Unsupported export: ITextComponent
-// WARNING: Unsupported export: ITextTokenReturnType
-// WARNING: Unsupported export: ITextStylesReturnType
-// WARNING: Unsupported export: ITextSlot
-// WARNING: Unsupported export: ITextStyles
-// WARNING: Unsupported export: TextView
-// WARNING: Unsupported export: TextStyles
-// WARNING: Unsupported export: TextField
-// WARNING: Unsupported export: ITextFieldStyleProps
-// WARNING: Unsupported export: DEFAULT_MASK_CHAR
-// WARNING: Unsupported export: Toggle
-// WARNING: Unsupported export: Tooltip
-// WARNING: Unsupported export: TooltipHost
-// WARNING: Unsupported export: IStyleFunctionOrObject
-// WARNING: Unsupported export: ICancelable
-// WARNING: Unsupported export: IClassNames
-// WARNING: Unsupported export: IComponentAsProps
-// WARNING: Unsupported export: IComponentAs
-// WARNING: Unsupported export: IStyleFunction
-// WARNING: Unsupported export: KeyCodes
-// WARNING: Unsupported export: KeyCodes
-// WARNING: Unsupported export: IRefObject
-// WARNING: Unsupported export: RefObject
-// WARNING: Unsupported export: ICssInput
-// WARNING: Unsupported export: ISettings
-// WARNING: Unsupported export: ISettingsFunction
-// WARNING: Unsupported export: Settings
-// WARNING: Unsupported export: SettingsFunction
-// WARNING: Unsupported export: ICustomizerProps
-// WARNING: Unsupported export: CustomizerContext
-// WARNING: Unsupported export: DATA_PORTAL_ATTRIBUTE
-// WARNING: Unsupported export: IsFocusVisibleClassName
-// WARNING: Unsupported export: FitMode
-// WARNING: Unsupported export: isIOS
-// WARNING: Unsupported export: baseElementEvents
-// WARNING: Unsupported export: baseElementProperties
-// WARNING: Unsupported export: htmlElementProperties
-// WARNING: Unsupported export: anchorProperties
-// WARNING: Unsupported export: buttonProperties
-// WARNING: Unsupported export: divProperties
-// WARNING: Unsupported export: inputProperties
-// WARNING: Unsupported export: textAreaProperties
-// WARNING: Unsupported export: imageProperties
-// WARNING: Unsupported export: DATA_IS_SCROLLABLE_ATTRIBUTE
-// WARNING: Unsupported export: allowScrollOnElement
-// WARNING: Unsupported export: ISettingsMap
-// (No @packagedocumentation comment for this package)
+// @public (undocumented)
+class ActionButton extends BaseComponent<IButtonProps, {}> {
+  protected _skipComponentRefResolution: boolean;
+  // (undocumented)
+  render(): JSX.Element;
+}
+
+// @public (undocumented)
+class ActivityItem extends BaseComponent<IActivityItemProps, {}> {
+  constructor(props: IActivityItemProps);
+  // (undocumented)
+  render(): JSX.Element;
+}
+
+// @public
+export function addDirectionalKeyCode(which: number): void;
+
+// @public
+export function addElementAtIndex<T>(array: T[], index: number, itemToAdd: T): T[];
+
+// @public (undocumented)
+class AnnouncedBase extends React.Component<IAnnouncedProps> {
+  // (undocumented)
+  static defaultProps: Partial<IAnnouncedProps>;
+  // (undocumented)
+  render(): JSX.Element;
+}
+
+// @public
+export function appendFunction(parent: any, ...functions: (any)[]): () => void;
+
+// @public
+export function arraysEqual<T>(array1: T[], array2: T[]): boolean;
+
+// @public
+export function asAsync<TProps>(options: IAsAsyncOptions<TProps>): React.ForwardRefExoticComponent<React.PropsWithoutRef<TProps & {
+    asyncPlaceholder?: React.ReactType;
+}>>;
+
+// @public
+export function assertNever(x: never): never;
+
+// @public
+export function assign(target: any, ...args: any[]): any;
+
+// @public
+class Async {
+  constructor(parent?: object, onError?: (e: any) => void);
+  // (undocumented)
+  protected _logError(e: any): void;
+  // (undocumented)
+  cancelAnimationFrame(id: number): void;
+  clearImmediate(id: number): void;
+  clearInterval(id: number): void;
+  clearTimeout(id: number): void;
+  debounce<T extends Function>(func: T, wait?: number, options?: {
+          leading?: boolean;
+          maxWait?: number;
+          trailing?: boolean;
+      }): ICancelable<T> & (() => void);
+  dispose(): void;
+  // (undocumented)
+  requestAnimationFrame(callback: () => void): number;
+  setImmediate(callback: () => void): number;
+  setInterval(callback: () => void, duration: number): number;
+  setTimeout(callback: () => void, duration: number): number;
+  throttle<T extends Function>(func: T, wait?: number, options?: {
+          leading?: boolean;
+          trailing?: boolean;
+      }): T | (() => void);
+}
+
+// @public @deprecated
+export function autobind<T extends Function>(target: any, key: string, descriptor: TypedPropertyDescriptor<T>): {
+    configurable: boolean;
+    get(): T;
+    set(newValue: any): void;
+} | void;
+
+// @public (undocumented)
+class Autofill extends BaseComponent<IAutofillProps, IAutofillState>, implements IAutofill {
+  constructor(props: IAutofillProps);
+  // (undocumented)
+  clear(): void;
+  // (undocumented)
+  componentDidUpdate(): void;
+  // (undocumented)
+  componentWillReceiveProps(nextProps: IAutofillProps): void;
+  // (undocumented)
+  readonly cursorLocation: number | null;
+  // (undocumented)
+  static defaultProps: {
+    enableAutofillOnKeyPress: number[];
+  }
+  // (undocumented)
+  focus(): void;
+  // (undocumented)
+  readonly inputElement: HTMLInputElement | null;
+  // (undocumented)
+  readonly isValueSelected: boolean;
+  // (undocumented)
+  render(): JSX.Element;
+  // (undocumented)
+  readonly selectionEnd: number | null;
+  // (undocumented)
+  readonly selectionStart: number | null;
+  // (undocumented)
+  readonly value: string;
+}
+
+// @public
+class AutoScroll {
+  constructor(element: HTMLElement);
+  // (undocumented)
+  dispose(): void;
+}
+
+// @public @deprecated (undocumented)
+class BaseAutoFill extends Autofill {
+}
+
+// @public (undocumented)
+class BaseButton extends BaseComponent<IBaseButtonProps, IBaseButtonState>, implements IButton {
+  constructor(props: IBaseButtonProps, rootClassName: string);
+  // (undocumented)
+  componentDidMount(): void;
+  // (undocumented)
+  componentDidUpdate(prevProps: IBaseButtonProps, prevState: IBaseButtonState): void;
+  // (undocumented)
+  static defaultProps: Partial<IBaseButtonProps>;
+  // (undocumented)
+  dismissMenu(): void;
+  // (undocumented)
+  focus(): void;
+  // (undocumented)
+  openMenu(shouldFocusOnContainer?: boolean, shouldFocusOnMount?: boolean): void;
+  // (undocumented)
+  render(): JSX.Element;
+}
+
+// @public
+class BaseComponent<TProps extends IBaseProps = {}, TState = {}> extends React.Component<TProps, TState> {
+  constructor(props: TProps, context?: any);
+  protected readonly _async: Async;
+  protected readonly _disposables: IDisposable[];
+  protected readonly _events: EventGroup;
+  // @deprecated
+  protected _resolveRef(refName: string): (ref: React.ReactNode) => React.ReactNode;
+  protected _skipComponentRefResolution: boolean;
+  protected _updateComponentRef(currentProps: IBaseProps, newProps?: IBaseProps): void;
+  protected _warnConditionallyRequiredProps(requiredProps: string[], conditionalPropName: string, condition: boolean): void;
+  protected _warnDeprecations(deprecationMap: ISettingsMap<TProps>): void;
+  protected _warnMutuallyExclusive(mutuallyExclusiveMap: ISettingsMap<TProps>): void;
+  readonly className: string;
+  componentDidMount(): void;
+  componentDidUpdate(prevProps: TProps, prevState: TState): void;
+  componentWillUnmount(): void;
+  // @deprecated (undocumented)
+  static onError: (errorMessage?: string, ex?: any) => void;
+}
+
+// @public (undocumented)
+class BaseExtendedPeoplePicker extends BaseExtendedPicker<IPersonaProps, IExtendedPeoplePickerProps> {
+}
+
+// @public (undocumented)
+class BaseExtendedPicker<T, P extends IBaseExtendedPickerProps<T>> extends BaseComponent<P, IBaseExtendedPickerState<T>>, implements IBaseExtendedPicker<T> {
+  constructor(basePickerProps: P);
+  // (undocumented)
+  protected _onSelectedItemsChanged: () => void;
+  // (undocumented)
+  protected _onSuggestionSelected: (item: T) => void;
+  // (undocumented)
+  protected canAddItems(): boolean;
+  // (undocumented)
+  clearInput(): void;
+  // (undocumented)
+  componentDidMount(): void;
+  // (undocumented)
+  componentWillReceiveProps(newProps: P): void;
+  // (undocumented)
+  floatingPicker: React.RefObject<BaseFloatingPicker<T, IBaseFloatingPickerProps<T>>>;
+  // (undocumented)
+  protected floatingPickerProps: IBaseFloatingPickerProps<T>;
+  // (undocumented)
+  focus(): void;
+  // (undocumented)
+  readonly highlightedItems: T[];
+  // (undocumented)
+  protected input: React.RefObject<Autofill>;
+  // (undocumented)
+  readonly inputElement: HTMLInputElement | null;
+  // (undocumented)
+  readonly items: any;
+  // (undocumented)
+  protected onBackspace: (ev: React.KeyboardEvent<HTMLElement>) => void;
+  // (undocumented)
+  protected onCopy: (ev: React.ClipboardEvent<HTMLElement>) => void;
+  // (undocumented)
+  protected onInputChange: (value: string) => void;
+  // (undocumented)
+  protected onInputClick: (ev: React.MouseEvent<HTMLInputElement | Autofill, MouseEvent>) => void;
+  // (undocumented)
+  protected onInputFocus: (ev: React.FocusEvent<HTMLInputElement | Autofill>) => void;
+  // (undocumented)
+  protected onPaste: (ev: React.ClipboardEvent<HTMLInputElement | Autofill>) => void;
+  // (undocumented)
+  protected onSelectionChange: () => void;
+  // (undocumented)
+  render(): JSX.Element;
+  // (undocumented)
+  protected renderFloatingPicker(): JSX.Element;
+  // (undocumented)
+  protected renderSelectedItemsList(): JSX.Element;
+  // (undocumented)
+  protected root: React.RefObject<HTMLDivElement>;
+  // (undocumented)
+  selectedItemsList: React.RefObject<BaseSelectedItemsList<T, IBaseSelectedItemsListProps<T>>>;
+  // (undocumented)
+  protected selectedItemsListProps: IBaseSelectedItemsListProps<T>;
+  // (undocumented)
+  protected selection: Selection;
+}
+
+// @public (undocumented)
+class BaseFloatingPeoplePicker extends BaseFloatingPicker<IPersonaProps, IPeopleFloatingPickerProps> {
+}
+
+// @public (undocumented)
+class BaseFloatingPicker<T, P extends IBaseFloatingPickerProps<T>> extends BaseComponent<P, IBaseFloatingPickerState>, implements IBaseFloatingPicker {
+  constructor(basePickerProps: P);
+  // (undocumented)
+  completeSuggestion: () => void;
+  // (undocumented)
+  componentDidMount(): void;
+  // (undocumented)
+  componentDidUpdate(): void;
+  // (undocumented)
+  componentWillReceiveProps(newProps: P): void;
+  // (undocumented)
+  componentWillUnmount(): void;
+  // (undocumented)
+  protected currentPromise: PromiseLike<T[]>;
+  // (undocumented)
+  readonly currentSelectedSuggestionIndex: number;
+  // (undocumented)
+  forceResolveSuggestion(): void;
+  // (undocumented)
+  hidePicker: () => void;
+  // (undocumented)
+  readonly inputText: string;
+  // (undocumented)
+  readonly isSuggestionsShown: boolean;
+  // (undocumented)
+  protected onChange(item: T): void;
+  // (undocumented)
+  protected onKeyDown: (ev: MouseEvent) => void;
+  // (undocumented)
+  onQueryStringChanged: (queryString: string) => void;
+  // (undocumented)
+  protected onSelectionChange(): void;
+  // (undocumented)
+  protected onSuggestionClick: (ev: React.MouseEvent<HTMLElement, MouseEvent>, item: T, index: number) => void;
+  // (undocumented)
+  protected onSuggestionRemove: (ev: React.MouseEvent<HTMLElement, MouseEvent>, item: T, index: number) => void;
+  // (undocumented)
+  render(): JSX.Element;
+  // (undocumented)
+  protected renderSuggestions(): JSX.Element | null;
+  // (undocumented)
+  protected root: React.RefObject<HTMLDivElement>;
+  // (undocumented)
+  protected selection: Selection;
+  // (undocumented)
+  showPicker: (updateValue?: boolean) => void;
+  // (undocumented)
+  readonly suggestions: any[];
+  // (undocumented)
+  protected suggestionsControl: SuggestionsControl<T>;
+  // (undocumented)
+  protected SuggestionsControlOfProperType: new (props: ISuggestionsControlProps<T>) => SuggestionsControl<T>;
+  // (undocumented)
+  protected suggestionStore: SuggestionsStore<T>;
+  // (undocumented)
+  updateSuggestions(suggestions: T[], forceUpdate?: boolean): void;
+  // (undocumented)
+  protected updateSuggestionsList(suggestions: T[] | PromiseLike<T[]>): void;
+  // (undocumented)
+  protected updateSuggestionWithZeroState(): void;
+  // (undocumented)
+  protected updateValue(updatedValue: string): void;
+}
+
+// @public (undocumented)
+class BasePeoplePicker extends BasePicker<IPersonaProps, IPeoplePickerProps> {
+}
+
+// @public (undocumented)
+class BasePeopleSelectedItemsList extends BaseSelectedItemsList<IExtendedPersonaProps, ISelectedPeopleProps> {
+}
+
+// @public (undocumented)
+class BasePicker<T, P extends IBasePickerProps<T>> extends BaseComponent<P, IBasePickerState>, implements IBasePicker<T> {
+  constructor(basePickerProps: P);
+  // (undocumented)
+  protected _ariaMap: IPickerAriaIds;
+  // (undocumented)
+  protected _isFocusZoneInnerKeystroke: (ev: React.KeyboardEvent<HTMLElement>) => boolean;
+  // (undocumented)
+  protected addItem: (item: T) => void;
+  // (undocumented)
+  protected addItemByIndex: (index: number) => void;
+  // (undocumented)
+  protected canAddItems(): boolean;
+  // (undocumented)
+  completeSuggestion(): void;
+  // (undocumented)
+  componentDidMount(): void;
+  // (undocumented)
+  componentWillReceiveProps(newProps: P): void;
+  // (undocumented)
+  componentWillUnmount(): void;
+  // (undocumented)
+  componentWillUpdate(newProps: P, newState: IBasePickerState): void;
+  // (undocumented)
+  protected currentPromise: PromiseLike<any> | undefined;
+  // (undocumented)
+  dismissSuggestions: (ev?: any) => void;
+  // (undocumented)
+  focus(): void;
+  // (undocumented)
+  focusInput(): void;
+  // (undocumented)
+  protected focusZone: React.RefObject<IFocusZone>;
+  // (undocumented)
+  protected getActiveDescendant(): string | undefined;
+  // (undocumented)
+  protected getSuggestionsAlert(suggestionAlertClassName?: string): JSX.Element | undefined;
+  // (undocumented)
+  protected input: React.RefObject<IAutofill>;
+  // (undocumented)
+  readonly items: T[];
+  // (undocumented)
+  protected onBackspace(ev: React.KeyboardEvent<HTMLElement>): void;
+  // (undocumented)
+  protected onBlur: (ev: React.FocusEvent<HTMLElement | Autofill>) => void;
+  // (undocumented)
+  protected onChange(items?: T[]): void;
+  // (undocumented)
+  protected onEmptyInputFocus(): void;
+  // (undocumented)
+  protected onGetMoreResults: () => void;
+  // (undocumented)
+  protected onInputBlur: (ev: React.FocusEvent<HTMLInputElement | Autofill>) => void;
+  // (undocumented)
+  protected onInputChange: (value: string) => void;
+  // (undocumented)
+  protected onInputFocus: (ev: React.FocusEvent<HTMLInputElement | Autofill>) => void;
+  // (undocumented)
+  protected onItemChange: (changedItem: T, index: number) => void;
+  // (undocumented)
+  protected onKeyDown: (ev: React.KeyboardEvent<HTMLElement>) => void;
+  // (undocumented)
+  protected onSelectionChange(): void;
+  // (undocumented)
+  protected onSuggestionClick: (ev: React.MouseEvent<HTMLElement, MouseEvent>, item: any, index: number) => void;
+  // (undocumented)
+  protected onSuggestionRemove: (ev: React.MouseEvent<HTMLElement, MouseEvent>, item: IPersonaProps, index: number) => void;
+  // (undocumented)
+  protected onSuggestionSelect(): void;
+  // (undocumented)
+  refocusSuggestions: (keyCode: number) => void;
+  // (undocumented)
+  protected removeItem: (item: IPickerItemProps<T>, focusNextItem?: boolean | undefined) => void;
+  // (undocumented)
+  protected removeItems: (itemsToRemove: any[]) => void;
+  // (undocumented)
+  render(): JSX.Element;
+  // (undocumented)
+  protected renderItems(): JSX.Element[];
+  // (undocumented)
+  protected renderSuggestions(): JSX.Element | null;
+  // (undocumented)
+  protected resetFocus(index?: number): void;
+  // (undocumented)
+  protected resolveNewValue(updatedValue: string, suggestions: T[]): void;
+  // (undocumented)
+  protected root: React.RefObject<HTMLDivElement>;
+  // (undocumented)
+  protected selection: Selection;
+  // (undocumented)
+  protected suggestionElement: React.RefObject<ISuggestions<T>>;
+  // (undocumented)
+  protected SuggestionOfProperType: new (props: ISuggestionsProps<T>) => Suggestions<T>;
+  // (undocumented)
+  protected suggestionStore: SuggestionsController<T>;
+  // (undocumented)
+  protected updateSuggestions(suggestions: any[]): void;
+  // (undocumented)
+  protected updateSuggestionsList(suggestions: T[] | PromiseLike<T[]>, updatedValue?: string): void;
+  // (undocumented)
+  protected updateValue(updatedValue: string): void;
+}
+
+// @public (undocumented)
+class BasePickerListBelow<T, P extends IBasePickerProps<T>> extends BasePicker<T, P> {
+  // (undocumented)
+  protected onBackspace(ev: React.KeyboardEvent<HTMLElement>): void;
+  // (undocumented)
+  render(): JSX.Element;
+}
+
+// @public (undocumented)
+class BaseSelectedItemsList<T, P extends IBaseSelectedItemsListProps<T>> extends BaseComponent<P, IBaseSelectedItemsListState>, implements IBaseSelectedItemsList<T> {
+  constructor(basePickerProps: P);
+  // (undocumented)
+  addItems: (items: T[]) => void;
+  // (undocumented)
+  componentDidMount(): void;
+  // (undocumented)
+  componentWillReceiveProps(newProps: P): void;
+  // (undocumented)
+  componentWillUpdate(newProps: P, newState: IBaseSelectedItemsListState): void;
+  // (undocumented)
+  protected copyItems(items: T[]): void;
+  // (undocumented)
+  hasSelectedItems(): boolean;
+  // (undocumented)
+  highlightedItems(): T[];
+  // (undocumented)
+  readonly items: T[];
+  // (undocumented)
+  protected onChange(items?: T[]): void;
+  // (undocumented)
+  onCopy: (ev: React.ClipboardEvent<HTMLElement>) => void;
+  // (undocumented)
+  protected onItemChange: (changedItem: T, index: number) => void;
+  // (undocumented)
+  protected onSelectionChanged: () => void;
+  // (undocumented)
+  removeItem: (item: ISelectedItemProps<T>) => void;
+  // (undocumented)
+  removeItemAt: (index: number) => void;
+  // (undocumented)
+  removeItems: (itemsToRemove: any[]) => void;
+  // (undocumented)
+  removeSelectedItems(): void;
+  // (undocumented)
+  render(): any;
+  // (undocumented)
+  protected renderItems: () => JSX.Element[];
+  // (undocumented)
+  protected root: HTMLElement;
+  // (undocumented)
+  protected selection: Selection;
+  // (undocumented)
+  unselectAll(): void;
+  updateItems(items: T[], focusIndex?: number): void;
+}
+
+// @public (undocumented)
+enum BaseSlots {
+  // (undocumented)
+  backgroundColor = 1,
+  // (undocumented)
+  foregroundColor = 2,
+  // (undocumented)
+  primaryColor = 0
+}
+
+// @public (undocumented)
+class BreadcrumbBase extends BaseComponent<IBreadcrumbProps, any> {
+  constructor(props: IBreadcrumbProps);
+  // (undocumented)
+  componentWillReceiveProps(nextProps: IBreadcrumbProps): void;
+  // (undocumented)
+  static defaultProps: IBreadcrumbProps;
+  focus(): void;
+  // (undocumented)
+  render(): JSX.Element;
+}
+
+// @public
+export function buildClassMap<T>(styles: T): {
+    [key in keyof T]?: string;
+};
+
+// @public (undocumented)
+export function buildColumns(items: any[], canResizeColumns?: boolean, onColumnClick?: (ev: React.MouseEvent<HTMLElement>, column: IColumn) => void, sortedColumnKey?: string, isSortedDescending?: boolean, groupedColumnKey?: string, isMultiline?: boolean): IColumn[];
+
+// @public @deprecated
+class Button extends BaseComponent<IButtonProps, {}> {
+  constructor(props: IButtonProps);
+  protected _skipComponentRefResolution: boolean;
+  // (undocumented)
+  render(): JSX.Element;
+}
+
+// @public (undocumented)
+enum ButtonType {
+  // (undocumented)
+  command = 4,
+  // (undocumented)
+  compound = 3,
+  // (undocumented)
+  default = 6,
+  // (undocumented)
+  hero = 2,
+  // (undocumented)
+  icon = 5,
+  // (undocumented)
+  normal = 0,
+  // (undocumented)
+  primary = 1
+}
+
+// @public
+export function calculatePrecision(value: number | string): number;
+
+// @public (undocumented)
+class Calendar extends BaseComponent<ICalendarProps, ICalendarState>, implements ICalendar {
+  constructor(props: ICalendarProps);
+  // (undocumented)
+  componentDidUpdate(): void;
+  // (undocumented)
+  componentWillReceiveProps(nextProps: ICalendarProps): void;
+  // (undocumented)
+  static defaultProps: ICalendarProps;
+  // (undocumented)
+  focus(): void;
+  // (undocumented)
+  render(): JSX.Element;
+}
+
+// WARNING: The type "ICalloutState" needs to be exported by the package (e.g. added to index.ts)
+// @public (undocumented)
+class Callout extends BaseComponent<ICalloutProps, ICalloutState> {
+  constructor(props: ICalloutProps);
+  // (undocumented)
+  render(): JSX.Element;
+}
+
+// @public
+export function canAnyMenuItemsCheck(items: IContextualMenuItem[]): boolean;
+
+// @public (undocumented)
+class CheckBase extends BaseComponent<ICheckProps, {}> {
+  // (undocumented)
+  static defaultProps: ICheckProps;
+  // (undocumented)
+  render(): JSX.Element;
+  // (undocumented)
+  shouldComponentUpdate(newProps: ICheckProps): boolean;
+}
+
+// @public (undocumented)
+class CheckboxBase extends BaseComponent<ICheckboxProps, ICheckboxState>, implements ICheckbox {
+  constructor(props: ICheckboxProps, context?: any);
+  // (undocumented)
+  readonly checked: boolean;
+  // (undocumented)
+  componentWillReceiveProps(newProps: ICheckboxProps): void;
+  // (undocumented)
+  static defaultProps: ICheckboxProps;
+  // (undocumented)
+  focus(): void;
+  render(): JSX.Element;
+}
+
+// @public (undocumented)
+enum CheckboxVisibility {
+  always = 1,
+  hidden = 2,
+  onHover = 0
+}
+
+// @public (undocumented)
+class ChoiceGroupBase extends BaseComponent<IChoiceGroupProps, IChoiceGroupState>, implements IChoiceGroup {
+  constructor(props: IChoiceGroupProps);
+  readonly checkedOption: IChoiceGroupOption | undefined;
+  // (undocumented)
+  componentWillReceiveProps(newProps: IChoiceGroupProps): void;
+  // (undocumented)
+  static defaultProps: IChoiceGroupProps;
+  // (undocumented)
+  focus(): void;
+  // (undocumented)
+  render(): JSX.Element;
+}
+
+// @public
+export function clamp(value: number, max: number, min?: number): number;
+
+// @public
+export function classNamesFunction<TStyleProps extends {}, TStyleSet extends IStyleSet<TStyleSet>>(): (getStyles: IStyleFunctionOrObject<TStyleProps, TStyleSet> | undefined, styleProps?: TStyleProps) => IProcessedStyleSet<TStyleSet>;
+
+// @public (undocumented)
+class CoachmarkBase extends BaseComponent<ICoachmarkProps, ICoachmarkState>, implements ICoachmark {
+  constructor(props: ICoachmarkProps);
+  // (undocumented)
+  componentDidMount(): void;
+  // (undocumented)
+  componentDidUpdate(prevProps: ICoachmarkProps, prevState: ICoachmarkState): void;
+  // (undocumented)
+  componentWillReceiveProps(newProps: ICoachmarkProps): void;
+  // (undocumented)
+  static defaultProps: Partial<ICoachmarkProps>;
+  // (undocumented)
+  dismiss: (ev?: Event | React.KeyboardEvent<HTMLElement> | React.MouseEvent<HTMLElement, MouseEvent> | undefined) => void;
+  // (undocumented)
+  render(): JSX.Element;
+  // (undocumented)
+  shouldComponentUpdate(newProps: ICoachmarkProps, newState: ICoachmarkState): boolean;
+}
+
+// @public (undocumented)
+enum CollapseAllVisibility {
+  // (undocumented)
+  hidden = 0,
+  // (undocumented)
+  visible = 1
+}
+
+// @public (undocumented)
+class ColorPickerBase extends BaseComponent<IColorPickerProps, IColorPickerState>, implements IColorPicker {
+  constructor(props: IColorPickerProps);
+  // (undocumented)
+  readonly color: IColor;
+  // (undocumented)
+  componentWillReceiveProps(newProps: IColorPickerProps): void;
+  // (undocumented)
+  static defaultProps: {
+    alphaLabel: string;
+    blueLabel: string;
+    greenLabel: string;
+    hexLabel: string;
+    redLabel: string;
+  }
+  // (undocumented)
+  render(): JSX.Element;
+}
+
+// @public (undocumented)
+class ColorPickerGridCellBase extends React.Component<IColorPickerGridCellProps, {}> {
+  // (undocumented)
+  static defaultProps: IColorPickerGridCellProps;
+  // (undocumented)
+  render(): JSX.Element;
+}
+
+// @public
+enum ColumnActionsMode {
+  clickable = 1,
+  disabled = 0,
+  hasDropdown = 2
+}
+
+// @public
+enum ColumnDragEndLocation {
+  header = 2,
+  outside = 0,
+  surface = 1
+}
+
+// @public (undocumented)
+class ComboBox extends BaseComponent<IComboBoxProps, IComboBoxState> {
+  constructor(props: IComboBoxProps);
+  // (undocumented)
+  componentDidMount(): void;
+  // (undocumented)
+  componentDidUpdate(prevProps: IComboBoxProps, prevState: IComboBoxState): void;
+  // (undocumented)
+  componentWillReceiveProps(newProps: IComboBoxProps): void;
+  // (undocumented)
+  componentWillUnmount(): void;
+  // (undocumented)
+  static defaultProps: IComboBoxProps;
+  dismissMenu: () => void;
+  // (undocumented)
+  focus: (shouldOpenOnFocus?: boolean | undefined, useFocusAsync?: boolean | undefined) => void;
+  // (undocumented)
+  render(): JSX.Element;
+}
+
+// @public (undocumented)
+class CommandBarBase extends BaseComponent<ICommandBarProps, {}>, implements ICommandBar {
+  // (undocumented)
+  static defaultProps: ICommandBarProps;
+  // (undocumented)
+  focus(): void;
+  // (undocumented)
+  remeasure(): void;
+  // (undocumented)
+  render(): JSX.Element;
+}
+
+// @public (undocumented)
+class CommandBarButton extends BaseComponent<IButtonProps, {}> {
+  protected _skipComponentRefResolution: boolean;
+  // (undocumented)
+  render(): JSX.Element;
+}
+
+// @public
+class CompactPeoplePickerBase extends BasePeoplePicker {
+  static defaultProps: {
+    createGenericItem: typeof createGenericItem;
+    onRenderItem: (props: IPeoplePickerItemSelectedProps) => JSX.Element;
+    onRenderSuggestionsItem: (personaProps: IPersonaProps, suggestionsProps?: IBasePickerSuggestionsProps | undefined) => JSX.Element;
+  }
+}
+
+// @public (undocumented)
+class CompoundButton extends BaseComponent<IButtonProps, {}> {
+  protected _skipComponentRefResolution: boolean;
+  // (undocumented)
+  render(): JSX.Element;
+}
+
+// @public
+export function concatStyleSets(...styleSets: (IStyleSet<any> | false | null | undefined)[]): IConcatenatedStyleSet<any>;
+
+// @public (undocumented)
+enum ConstrainMode {
+  horizontalConstrained = 1,
+  unconstrained = 0
+}
+
+// @public (undocumented)
+class ContextualMenuBase extends BaseComponent<IContextualMenuProps, IContextualMenuState> {
+  constructor(props: IContextualMenuProps);
+  // (undocumented)
+  componentDidMount(): void;
+  // (undocumented)
+  componentWillMount(): void;
+  // (undocumented)
+  componentWillUnmount(): void;
+  // (undocumented)
+  componentWillUpdate(newProps: IContextualMenuProps): void;
+  // (undocumented)
+  static defaultProps: IContextualMenuProps;
+  // (undocumented)
+  dismiss: (ev?: any, dismissAll?: boolean | undefined) => void;
+  // (undocumented)
+  render(): JSX.Element | null;
+}
+
+// @public (undocumented)
+class ContextualMenuItemBase extends BaseComponent<IContextualMenuItemProps, {}> {
+  // (undocumented)
+  dismissMenu: (dismissAll?: boolean | undefined) => void;
+  // (undocumented)
+  dismissSubMenu: () => void;
+  // (undocumented)
+  openSubMenu: () => void;
+  // (undocumented)
+  render(): JSX.Element;
+}
+
+// @public (undocumented)
+enum ContextualMenuItemType {
+  // (undocumented)
+  Divider = 1,
+  // (undocumented)
+  Header = 2,
+  // (undocumented)
+  Normal = 0,
+  // (undocumented)
+  Section = 3
+}
+
+// @public
+export function correctHSV(color: IHSV): IHSV;
+
+// @public
+export function correctRGB(color: IRGB): IRGB;
+
+// @public
+export function createArray<T>(size: number, getItem: (index: number) => T): T[];
+
+// @public (undocumented)
+export function createFontStyles(localeCode: string | null): IFontStyles;
+
+// @public (undocumented)
+export function createGenericItem(name: string, currentValidationState: ValidationState): IGenericItem & {
+    key: React.Key;
+};
+
+// @public (undocumented)
+export function createItem(name: string, isValid: boolean): ISuggestionModel<IPersonaProps>;
+
+// @public @deprecated (undocumented)
+export function createRef<T>(): RefObject<T>;
+
+// @public
+export function createTheme(theme: IPartialTheme, depComments?: boolean): ITheme;
+
+// @public
+export function css(...args: ICssInput[]): string;
+
+// @public
+export function cssColor(color: string): IRGB | undefined;
+
+// @public (undocumented)
+export function customizable(scope: string, fields: string[], concatStyles?: boolean): <P>(ComposedComponent: React.ComponentType<P>) => any;
+
+// @public (undocumented)
+class Customizations {
+  // (undocumented)
+  static applyScopedSettings(scopeName: string, settings: ISettings): void;
+  // (undocumented)
+  static applySettings(settings: ISettings): void;
+  // (undocumented)
+  static getSettings(properties: string[], scopeName?: string, localSettings?: ICustomizations): any;
+  // (undocumented)
+  static observe(onChange: () => void): void;
+  // (undocumented)
+  static reset(): void;
+  // (undocumented)
+  static unobserve(onChange: () => void): void;
+}
+
+// @public
+class Customizer extends BaseComponent<ICustomizerProps> {
+  // (undocumented)
+  componentDidMount(): void;
+  // (undocumented)
+  componentWillUnmount(): void;
+  // (undocumented)
+  render(): React.ReactElement<{}>;
+}
+
+// @public (undocumented)
+class DatePickerBase extends BaseComponent<IDatePickerProps, IDatePickerState>, implements IDatePicker {
+  constructor(props: IDatePickerProps);
+  // (undocumented)
+  componentDidUpdate(prevProps: IDatePickerProps, prevState: IDatePickerState): void;
+  // (undocumented)
+  componentWillReceiveProps(nextProps: IDatePickerProps): void;
+  // (undocumented)
+  static defaultProps: IDatePickerProps;
+  // (undocumented)
+  focus(): void;
+  // (undocumented)
+  render(): JSX.Element;
+  // (undocumented)
+  reset(): void;
+}
+
+// @public
+enum DateRangeType {
+  // (undocumented)
+  Day = 0,
+  // (undocumented)
+  Month = 2,
+  // (undocumented)
+  Week = 1,
+  // (undocumented)
+  WorkWeek = 3
+}
+
+// @public
+enum DayOfWeek {
+  // (undocumented)
+  Friday = 5,
+  // (undocumented)
+  Monday = 1,
+  // (undocumented)
+  Saturday = 6,
+  // (undocumented)
+  Sunday = 0,
+  // (undocumented)
+  Thursday = 4,
+  // (undocumented)
+  Tuesday = 2,
+  // (undocumented)
+  Wednesday = 3
+}
+
+// @public (undocumented)
+class DefaultButton extends BaseComponent<IButtonProps, {}> {
+  protected _skipComponentRefResolution: boolean;
+  // (undocumented)
+  render(): JSX.Element;
+}
+
+// @public
+class DelayedRender extends React.Component<IDelayedRenderProps, IDelayedRenderState> {
+  constructor(props: IDelayedRenderProps);
+  // (undocumented)
+  componentDidMount(): void;
+  // (undocumented)
+  componentWillUnmount(): void;
+  // (undocumented)
+  static defaultProps: {
+    delay: number;
+  }
+  // (undocumented)
+  render(): React.ReactElement<{}> | null;
+}
+
+// @public (undocumented)
+class DetailsListBase extends BaseComponent<IDetailsListProps, IDetailsListState>, implements IDetailsList {
+  constructor(props: IDetailsListProps);
+  // (undocumented)
+  protected _onRenderRow: (props: IDetailsRowProps, defaultRender?: IRenderFunction<IDetailsRowProps> | undefined) => JSX.Element;
+  // (undocumented)
+  componentDidUpdate(prevProps: IDetailsListProps, prevState: IDetailsListState): void;
+  // (undocumented)
+  componentWillReceiveProps(newProps: IDetailsListProps): void;
+  // (undocumented)
+  componentWillUnmount(): void;
+  // (undocumented)
+  componentWillUpdate(): void;
+  // (undocumented)
+  static defaultProps: {
+    checkboxVisibility: CheckboxVisibility;
+    compact: boolean;
+    constrainMode: ConstrainMode;
+    enableShimmer: boolean;
+    isHeaderVisible: boolean;
+    layoutMode: DetailsListLayoutMode;
+    selectionMode: SelectionMode;
+  }
+  // (undocumented)
+  focusIndex(index: number, forceIntoFirstElement?: boolean, measureItem?: (itemIndex: number) => number, scrollToMode?: ScrollToMode): void;
+  // (undocumented)
+  forceUpdate(): void;
+  // (undocumented)
+  getStartItemIndexInView(): number;
+  // (undocumented)
+  render(): JSX.Element;
+  // (undocumented)
+  scrollToIndex(index: number, measureItem?: (itemIndex: number) => number, scrollToMode?: ScrollToMode): void;
+}
+
+// @public (undocumented)
+enum DetailsListLayoutMode {
+  fixedColumns = 0,
+  justified = 1
+}
+
+// @public (undocumented)
+class DetailsRowBase extends BaseComponent<IDetailsRowBaseProps, IDetailsRowState> {
+  constructor(props: IDetailsRowBaseProps);
+  // (undocumented)
+  protected _onRenderCheck(props: IDetailsRowCheckProps): JSX.Element;
+  // (undocumented)
+  componentDidMount(): void;
+  // (undocumented)
+  componentDidUpdate(previousProps: IDetailsRowBaseProps): void;
+  // (undocumented)
+  componentWillReceiveProps(newProps: IDetailsRowBaseProps): void;
+  // (undocumented)
+  componentWillUnmount(): void;
+  // (undocumented)
+  focus(forceIntoFirstElement?: boolean): boolean;
+  measureCell(index: number, onMeasureDone: (width: number) => void): void;
+  // (undocumented)
+  render(): JSX.Element;
+  // (undocumented)
+  shouldComponentUpdate(nextProps: IDetailsRowBaseProps, nextState: IDetailsRowState): boolean;
+}
+
+// @public (undocumented)
+class DialogBase extends BaseComponent<IDialogProps, {}> {
+  constructor(props: IDialogProps);
+  // (undocumented)
+  static defaultProps: IDialogProps;
+  // (undocumented)
+  render(): JSX.Element;
+}
+
+// @public (undocumented)
+class DialogContentBase extends BaseComponent<IDialogContentProps, {}> {
+  constructor(props: IDialogContentProps);
+  // (undocumented)
+  static defaultProps: IDialogContentProps;
+  // (undocumented)
+  render(): JSX.Element;
+}
+
+// @public (undocumented)
+class DialogFooterBase extends BaseComponent<IDialogFooterProps, {}> {
+  // (undocumented)
+  render(): JSX.Element;
+}
+
+// @public (undocumented)
+enum DialogType {
+  close = 2,
+  largeHeader = 1,
+  normal = 0
+}
+
+// @public
+export function disableBodyScroll(): void;
+
+// @public (undocumented)
+enum DocumentCardType {
+  compact = 1,
+  normal = 0
+}
+
+// @public
+export function doesElementContainFocus(element: HTMLElement): boolean;
+
+// @public (undocumented)
+class DropdownBase extends BaseComponent<IDropdownInternalProps, IDropdownState> {
+  constructor(props: IDropdownProps);
+  // (undocumented)
+  componentDidUpdate(prevProps: IDropdownProps, prevState: IDropdownState): void;
+  // (undocumented)
+  componentWillReceiveProps(newProps: IDropdownProps): void;
+  // (undocumented)
+  static defaultProps: {
+    options: any[];
+  }
+  // (undocumented)
+  focus(shouldOpenOnFocus?: boolean): void;
+  // (undocumented)
+  render(): JSX.Element;
+  // (undocumented)
+  setSelectedIndex(event: React.FormEvent<HTMLDivElement>, index: number): void;
+}
+
+// @public (undocumented)
+enum DropdownMenuItemType {
+  // (undocumented)
+  Divider = 1,
+  // (undocumented)
+  Header = 2,
+  // (undocumented)
+  Normal = 0
+}
+
+// @public
+export function elementContains(parent: HTMLElement | null, child: HTMLElement | null, allowVirtualParents?: boolean): boolean;
+
+// @public
+export function elementContainsAttribute(element: HTMLElement, attribute: string): string | null;
+
+// @public (undocumented)
+enum ElementType {
+  // (undocumented)
+  anchor = 1,
+  // (undocumented)
+  button = 0
+}
+
+// @public
+export function enableBodyScroll(): void;
+
+// @public
+class EventGroup {
+  constructor(parent: any);
+  declare(event: string | string[]): void;
+  // (undocumented)
+  dispose(): void;
+  static isDeclared(target: any, eventName: string): boolean;
+  // (undocumented)
+  static isObserved(target: any, eventName: string): boolean;
+  // (undocumented)
+  off(target?: any, eventName?: string, callback?: (args?: any) => void, options?: boolean | AddEventListenerOptions): void;
+  on(target: any, eventName: string, callback: (args?: any) => void, options?: boolean | AddEventListenerOptions): void;
+  onAll(target: any, events: {
+          [key: string]: (args?: any) => void;
+      }, useCapture?: boolean): void;
+  static raise(target: any, eventName: string, eventArgs?: any, bubbleEvent?: boolean): boolean | undefined;
+  // (undocumented)
+  static stopPropagation(event: any): void;
+}
+
+// @public (undocumented)
+class ExpandingCardBase extends BaseComponent<IExpandingCardProps, IExpandingCardState> {
+  constructor(props: IExpandingCardProps);
+  // (undocumented)
+  componentDidMount(): void;
+  // (undocumented)
+  componentWillUnmount(): void;
+  // (undocumented)
+  static defaultProps: {
+    compactCardHeight: number;
+    directionalHintFixed: boolean;
+    expandedCardHeight: number;
+  }
+  // (undocumented)
+  render(): JSX.Element;
+}
+
+// @public (undocumented)
+enum ExpandingCardMode {
+  compact = 0,
+  expanded = 1
+}
+
+// @public
+export function extendComponent<T extends React.Component>(parent: T, methods: {
+    [key in keyof T]?: T[key];
+}): void;
+
+// @public (undocumented)
+class ExtendedPeoplePicker extends BaseExtendedPeoplePicker {
+}
+
+// @public (undocumented)
+class ExtendedSelectedItem extends BaseComponent<ISelectedPeopleItemProps, IPeoplePickerItemState> {
+  constructor(props: ISelectedPeopleItemProps);
+  // (undocumented)
+  protected persona: React.RefObject<HTMLDivElement>;
+  // (undocumented)
+  render(): JSX.Element;
+}
+
+// @public (undocumented)
+class FabricBase extends BaseComponent<IFabricProps, {
+    isFocusVisible: boolean;
+}> {
+  constructor(props: IFabricProps);
+  // (undocumented)
+  componentDidMount(): void;
+  // (undocumented)
+  render(): JSX.Element;
+}
+
+// @public
+class FabricPerformance {
+  static measure(name: string, func: () => void): void;
+  // (undocumented)
+  static reset(): void;
+  // (undocumented)
+  static setPeriodicReset(): void;
+  // (undocumented)
+  static summary: IPerfSummary;
+}
+
+// @public (undocumented)
+enum FabricSlots {
+  // (undocumented)
+  black = 20,
+  // (undocumented)
+  neutralDark = 19,
+  // (undocumented)
+  neutralLight = 11,
+  // (undocumented)
+  neutralLighter = 10,
+  // (undocumented)
+  neutralLighterAlt = 9,
+  // (undocumented)
+  neutralPrimary = 18,
+  // (undocumented)
+  neutralPrimaryAlt = 17,
+  // (undocumented)
+  neutralQuaternary = 13,
+  // (undocumented)
+  neutralQuaternaryAlt = 12,
+  // (undocumented)
+  neutralSecondary = 16,
+  // (undocumented)
+  neutralTertiary = 15,
+  // (undocumented)
+  neutralTertiaryAlt = 14,
+  // (undocumented)
+  themeDark = 7,
+  // (undocumented)
+  themeDarkAlt = 6,
+  // (undocumented)
+  themeDarker = 8,
+  // (undocumented)
+  themeLight = 3,
+  // (undocumented)
+  themeLighter = 2,
+  // (undocumented)
+  themeLighterAlt = 1,
+  // (undocumented)
+  themePrimary = 0,
+  // (undocumented)
+  themeSecondary = 5,
+  // (undocumented)
+  themeTertiary = 4,
+  // (undocumented)
+  white = 21
+}
+
+// @public
+class FacepileBase extends BaseComponent<IFacepileProps, {}> {
+  constructor(props: IFacepileProps);
+  // (undocumented)
+  static defaultProps: IFacepileProps;
+  // (undocumented)
+  protected onRenderAriaDescription(): "" | JSX.Element | undefined;
+  // (undocumented)
+  render(): JSX.Element;
+}
+
+// @public
+export function filteredAssign(isAllowed: (propName: string) => boolean, target: any, ...args: any[]): any;
+
+// @public
+export function find<T>(array: T[], cb: (item: T, index: number) => boolean): T | undefined;
+
+// @public
+export function findElementRecursive(element: HTMLElement | null, matchFunction: (element: HTMLElement) => boolean): HTMLElement | null;
+
+// @public
+export function findIndex<T>(array: T[], cb: (item: T, index: number) => boolean): number;
+
+// @public
+export function findScrollableParent(startingElement: HTMLElement | null): HTMLElement | null;
+
+// @public
+enum FirstWeekOfYear {
+  // (undocumented)
+  FirstDay = 0,
+  // (undocumented)
+  FirstFourDayWeek = 2,
+  // (undocumented)
+  FirstFullWeek = 1
+}
+
+// @public
+export function fitContentToBounds(options: IFitContentToBoundsOptions): ISize;
+
+// @public
+export function flatten<T>(array: (T | T[])[]): T[];
+
+// @public (undocumented)
+class FloatingPeoplePicker extends BaseFloatingPeoplePicker {
+  // (undocumented)
+  static defaultProps: any;
+}
+
+// @public
+export function focusAsync(element: HTMLElement | {
+    focus: () => void;
+} | undefined | null): void;
+
+// @public
+export function focusClear(): IRawStyle;
+
+// @public
+export function focusFirstChild(rootElement: HTMLElement): boolean;
+
+// @public (undocumented)
+class FocusTrapZone extends BaseComponent<IFocusTrapZoneProps, {}>, implements IFocusTrapZone {
+  // (undocumented)
+  componentDidMount(): void;
+  // (undocumented)
+  componentDidUpdate(prevProps: IFocusTrapZoneProps): void;
+  // (undocumented)
+  componentWillReceiveProps(nextProps: IFocusTrapZoneProps): void;
+  // (undocumented)
+  componentWillUnmount(): void;
+  // (undocumented)
+  focus(): void;
+  // (undocumented)
+  render(): JSX.Element;
+}
+
+// @public (undocumented)
+class FocusZone extends React.Component<IFocusZoneProps, {}>, implements IFocusZone {
+  constructor(props: IFocusZoneProps);
+  // (undocumented)
+  componentDidMount(): void;
+  // (undocumented)
+  componentDidUpdate(): void;
+  // (undocumented)
+  componentWillUnmount(): void;
+  // (undocumented)
+  static defaultProps: IFocusZoneProps;
+  focus(forceIntoFirstElement?: boolean): boolean;
+  focusElement(element: HTMLElement): boolean;
+  // (undocumented)
+  render(): JSX.Element;
+}
+
+// @public (undocumented)
+enum FocusZoneDirection {
+  bidirectional = 2,
+  horizontal = 1,
+  vertical = 0
+}
+
+// @public
+export function fontFace(font: IFontFace): void;
+
+// @public (undocumented)
+module FontSizes {
+  // (undocumented)
+  icon: string;
+
+  // (undocumented)
+  large: string;
+
+  // (undocumented)
+  medium: string;
+
+  // (undocumented)
+  mediumPlus: string;
+
+  // (undocumented)
+  mega: string;
+
+  // (undocumented)
+  mini: string;
+
+  // (undocumented)
+  small: string;
+
+  // (undocumented)
+  smallPlus: string;
+
+  // (undocumented)
+  superLarge: string;
+
+  // (undocumented)
+  xLarge: string;
+
+  // (undocumented)
+  xSmall: string;
+
+  // (undocumented)
+  xxLarge: string;
+
+}
+
+// @public (undocumented)
+module FontWeights {
+  // (undocumented)
+  bold: IFontWeight;
+
+  // (undocumented)
+  light: IFontWeight;
+
+  // (undocumented)
+  regular: IFontWeight;
+
+  // (undocumented)
+  semibold: IFontWeight;
+
+  // (undocumented)
+  semilight: IFontWeight;
+
+}
+
+// @public
+export function format(s: string, ...values: any[]): string;
+
+// @public (undocumented)
+export function getBackgroundShade(color: IColor, shade: Shade, isInverted?: boolean): IColor | null;
+
+// @public
+export function getChildren(parent: HTMLElement, allowVirtualChildren?: boolean): HTMLElement[];
+
+// @public
+export function getColorFromHSV(hsv: IHSV, a?: number): IColor;
+
+// @public
+export function getColorFromRGBA(rgba: IRGB): IColor;
+
+// @public
+export function getColorFromString(inputColor: string): IColor | undefined;
+
+// @public (undocumented)
+export function getContrastRatio(color1: IColor, color2: IColor): number;
+
+// @public
+export function getDistanceBetweenPoints(point1: IPoint, point2: IPoint): number;
+
+// @public
+export function getDocument(rootElement?: HTMLElement | null): Document | undefined;
+
+// @public
+export function getElementIndexPath(fromElement: HTMLElement, toElement: HTMLElement): number[];
+
+// @public
+export function getFadedOverflowStyle(theme: ITheme, color?: keyof ISemanticColors | keyof IPalette, direction?: 'horizontal' | 'vertical', width?: string | number, height?: string | number): IRawStyle;
+
+// @public
+export function getFirstFocusable(rootElement: HTMLElement, currentElement: HTMLElement, includeElementsInFocusZones?: boolean): HTMLElement | null;
+
+// @public
+export function getFirstTabbable(rootElement: HTMLElement, currentElement: HTMLElement, includeElementsInFocusZones?: boolean): HTMLElement | null;
+
+// @public
+export function getFocusableByIndexPath(parent: HTMLElement, path: number[]): HTMLElement | undefined;
+
+// @public
+export function getFocusStyle(theme: ITheme, inset?: number, position?: 'relative' | 'absolute', highContrastStyle?: IRawStyle | undefined, borderColor?: string, outlineColor?: string, isFocusedOnly?: boolean): IRawStyle;
+
+// @public
+export function getFullColorString(color: IColor): string;
+
+// @public
+export function getGlobalClassNames<T>(classNames: GlobalClassNames<T>, theme: ITheme, disableGlobalClassNames?: boolean): Partial<GlobalClassNames<T>>;
+
+// @public
+export function getIcon(name?: string): IIconRecord | undefined;
+
+// @public
+export function getIconClassName(name: string): string;
+
+// @public
+export function getId(prefix?: string): string;
+
+// @public
+export function getInitials(displayName: string | undefined | null, isRtl: boolean, allowPhoneInitials?: boolean): string;
+
+// @public
+export function getLanguage(): string | null;
+
+// @public
+export function getLastFocusable(rootElement: HTMLElement, currentElement: HTMLElement, includeElementsInFocusZones?: boolean): HTMLElement | null;
+
+// @public
+export function getLastTabbable(rootElement: HTMLElement, currentElement: HTMLElement, includeElementsInFocusZones?: boolean): HTMLElement | null;
+
+// @public
+export function getNativeProps<T>(props: {}, allowedPropNames: string[], excludedPropNames?: string[]): T;
+
+// @public
+export function getNextElement(rootElement: HTMLElement, currentElement: HTMLElement | null, checkNode?: boolean, suppressParentTraversal?: boolean, suppressChildTraversal?: boolean, includeElementsInFocusZones?: boolean, allowFocusRoot?: boolean, tabbable?: boolean): HTMLElement | null;
+
+// @public
+export function getParent(child: HTMLElement, allowVirtualParents?: boolean): HTMLElement | null;
+
+// @public
+export function getPreviousElement(rootElement: HTMLElement, currentElement: HTMLElement | null, checkNode?: boolean, suppressParentTraversal?: boolean, traverseChildren?: boolean, includeElementsInFocusZones?: boolean, allowFocusRoot?: boolean, tabbable?: boolean): HTMLElement | null;
+
+// @public
+export function getRect(element: HTMLElement | Window | null): IRectangle | undefined;
+
+// @public
+export function getResourceUrl(url: string): string;
+
+// @public
+export function getRTL(): boolean;
+
+// @public
+export function getRTLSafeKeyCode(key: number): number;
+
+// @public (undocumented)
+export function getScreenSelector(min: number, max: number): string;
+
+// @public
+export function getScrollbarWidth(): number;
+
+// @public
+export function getShade(color: IColor, shade: Shade, isInverted?: boolean): IColor | null;
+
+// @public (undocumented)
+export function getSubmenuItems(item: IContextualMenuItem): IContextualMenuItem[] | undefined;
+
+// @public
+export function getTheme(depComments?: boolean): ITheme;
+
+// WARNING: Because this definition is explicitly marked as @internal, an underscore prefix ("_") should be added to its name
+// @internal
+export function getThemedContext(context: ICustomizerContext, scheme?: ISchemeNames, theme?: ITheme): ICustomizerContext;
+
+// @public
+export function getVirtualParent(child: HTMLElement): HTMLElement | undefined;
+
+// @public
+export function getWindow(rootElement?: Element | null): Window | undefined;
+
+// @public
+class GlobalSettings {
+  // (undocumented)
+  static addChangeListener(cb: IChangeEventCallback): void;
+  // (undocumented)
+  static getValue<T>(key: string, defaultValue?: T | (() => T)): T;
+  // (undocumented)
+  static removeChangeListener(cb: IChangeEventCallback): void;
+  // (undocumented)
+  static setValue<T>(key: string, value: T): T;
+}
+
+// @public (undocumented)
+class GridCell<T, P extends IGridCellProps<T>> extends React.Component<P, {}> {
+  // (undocumented)
+  static defaultProps: {
+    disabled: boolean;
+    id: string;
+  }
+  // (undocumented)
+  render(): JSX.Element;
+}
+
+// @public (undocumented)
+class GroupedListBase extends BaseComponent<IGroupedListProps, IGroupedListState>, implements IGroupedList {
+  constructor(props: IGroupedListProps);
+  // (undocumented)
+  componentWillReceiveProps(newProps: IGroupedListProps): void;
+  // (undocumented)
+  static defaultProps: {
+    compact: boolean;
+    groupProps: {
+    }
+    isHeaderVisible: boolean;
+    selectionMode: SelectionMode;
+  }
+  // (undocumented)
+  forceUpdate(): void;
+  // (undocumented)
+  getStartItemIndexInView(): number;
+  // (undocumented)
+  refs: {
+    [key: string]: React.ReactInstance;
+  }
+  // (undocumented)
+  render(): JSX.Element;
+  // (undocumented)
+  scrollToIndex(index: number, measureItem?: (itemIndex: number) => number, scrollToMode?: ScrollToMode): void;
+  // (undocumented)
+  toggleCollapseAll(allCollapsed: boolean): void;
+}
+
+// @public
+export function hasHorizontalOverflow(element: HTMLElement): boolean;
+
+// @public
+export function hasOverflow(element: HTMLElement): boolean;
+
+// @public
+export function hasVerticalOverflow(element: HTMLElement): boolean;
+
+// @public
+export function hoistMethods(destination: any, source: any, exclusions?: string[]): string[];
+
+// @public
+export function hoistStatics<TSource, TDest>(source: TSource, dest: TDest): TDest;
+
+// @public (undocumented)
+class HoverCardBase extends BaseComponent<IHoverCardProps, IHoverCardState> {
+  constructor(props: IHoverCardProps);
+  // (undocumented)
+  componentDidMount(): void;
+  // (undocumented)
+  componentDidUpdate(prevProps: IHoverCardProps, prevState: IHoverCardState): void;
+  // (undocumented)
+  static defaultProps: {
+    cardDismissDelay: number;
+    cardOpenDelay: number;
+    expandedCardOpenDelay: number;
+    instantOpenOnClick: boolean;
+    openHotKey: number;
+    setInitialFocus: boolean;
+    type: HoverCardType;
+  }
+  // (undocumented)
+  render(): JSX.Element;
+}
+
+// @public (undocumented)
+enum HoverCardType {
+  expanding = "ExpandingCard",
+  plain = "PlainCard"
+}
+
+// @public
+export function hsl2hsv(h: number, s: number, l: number): IHSV;
+
+// @public
+export function hsl2rgb(h: number, s: number, l: number): IRGB;
+
+// @public
+export function hsv2hex(h: number, s: number, v: number): string;
+
+// @public
+export function hsv2hsl(h: number, s: number, v: number): IHSL;
+
+// @public
+export function hsv2rgb(h: number, s: number, v: number): IRGB;
+
+// @public (undocumented)
+interface IActivityItemProps extends React.AllHTMLAttributes<HTMLElement> {
+  activityDescription?: React.ReactNode[] | React.ReactNode;
+  // @deprecated
+  activityDescriptionText?: string;
+  activityIcon?: React.ReactNode;
+  activityPersonas?: Array<IPersonaSharedProps>;
+  animateBeaconSignal?: boolean;
+  beaconColorOne?: string;
+  beaconColorTwo?: string;
+  comments?: React.ReactNode[] | React.ReactNode;
+  // @deprecated
+  commentText?: string;
+  componentRef?: IRefObject<{}>;
+  isCompact?: boolean;
+  onRenderActivityDescription?: IRenderFunction<IActivityItemProps>;
+  onRenderComments?: IRenderFunction<IActivityItemProps>;
+  onRenderIcon?: IRenderFunction<IActivityItemProps>;
+  onRenderTimeStamp?: IRenderFunction<IActivityItemProps>;
+  styles?: IActivityItemStyles;
+  timeStamp?: string | React.ReactNode[] | React.ReactNode;
+}
+
+// @public (undocumented)
+interface IActivityItemStyles {
+  activityContent?: IStyle;
+  activityPersona?: IStyle;
+  activityText?: IStyle;
+  activityTypeIcon?: IStyle;
+  commentText?: IStyle;
+  doublePersona?: IStyle;
+  isCompactContent?: IStyle;
+  isCompactIcon?: IStyle;
+  isCompactPersona?: IStyle;
+  isCompactPersonaContainer?: IStyle;
+  isCompactRoot?: IStyle;
+  isCompactTimeStamp?: IStyle;
+  personaContainer?: IStyle;
+  pulsingBeacon?: IStyle;
+  root?: IStyle;
+  timeStamp?: IStyle;
+}
+
+// @public
+interface IAnimationStyles {
+  // (undocumented)
+  fadeIn100: IRawStyle;
+  // (undocumented)
+  fadeIn200: IRawStyle;
+  // (undocumented)
+  fadeIn400: IRawStyle;
+  // (undocumented)
+  fadeIn500: IRawStyle;
+  // (undocumented)
+  fadeOut100: IRawStyle;
+  // (undocumented)
+  fadeOut200: IRawStyle;
+  // (undocumented)
+  fadeOut400: IRawStyle;
+  // (undocumented)
+  fadeOut500: IRawStyle;
+  // (undocumented)
+  rotate90deg: IRawStyle;
+  // (undocumented)
+  rotateN90deg: IRawStyle;
+  // (undocumented)
+  scaleDownIn100: IRawStyle;
+  // (undocumented)
+  scaleDownOut98: IRawStyle;
+  // (undocumented)
+  scaleUpIn100: IRawStyle;
+  // (undocumented)
+  scaleUpOut103: IRawStyle;
+  // (undocumented)
+  slideDownIn10: IRawStyle;
+  // (undocumented)
+  slideDownIn20: IRawStyle;
+  // (undocumented)
+  slideDownOut10: IRawStyle;
+  // (undocumented)
+  slideDownOut20: IRawStyle;
+  // (undocumented)
+  slideLeftIn10: IRawStyle;
+  // (undocumented)
+  slideLeftIn20: IRawStyle;
+  // (undocumented)
+  slideLeftIn40: IRawStyle;
+  // (undocumented)
+  slideLeftIn400: IRawStyle;
+  // (undocumented)
+  slideLeftOut10: IRawStyle;
+  // (undocumented)
+  slideLeftOut20: IRawStyle;
+  // (undocumented)
+  slideLeftOut40: IRawStyle;
+  // (undocumented)
+  slideLeftOut400: IRawStyle;
+  // (undocumented)
+  slideRightIn10: IRawStyle;
+  // (undocumented)
+  slideRightIn20: IRawStyle;
+  // (undocumented)
+  slideRightIn40: IRawStyle;
+  // (undocumented)
+  slideRightIn400: IRawStyle;
+  // (undocumented)
+  slideRightOut10: IRawStyle;
+  // (undocumented)
+  slideRightOut20: IRawStyle;
+  // (undocumented)
+  slideRightOut40: IRawStyle;
+  // (undocumented)
+  slideRightOut400: IRawStyle;
+  // (undocumented)
+  slideUpIn10: IRawStyle;
+  // (undocumented)
+  slideUpIn20: IRawStyle;
+  // (undocumented)
+  slideUpOut10: IRawStyle;
+  // (undocumented)
+  slideUpOut20: IRawStyle;
+}
+
+// @public (undocumented)
+interface IAnimationVariables {
+  // (undocumented)
+  durationValue1: string;
+  // (undocumented)
+  durationValue2: string;
+  // (undocumented)
+  durationValue3: string;
+  // (undocumented)
+  durationValue4: string;
+  // (undocumented)
+  easeFunction1: string;
+  // (undocumented)
+  easeFunction2: string;
+}
+
+// @public (undocumented)
+interface IAnnounced {
+}
+
+// @public (undocumented)
+interface IAnnouncedProps extends React.Props<AnnouncedBase>, React.HTMLAttributes<HTMLDivElement> {
+  componentRef?: (component: IAnnounced) => void;
+  message?: string;
+  styles?: IStyleFunctionOrObject<{}, IAnnouncedStyles>;
+}
+
+// @public (undocumented)
+interface IAnnouncedStyles {
+  screenReaderText: IStyle;
+}
+
+// @public (undocumented)
+interface IAsAsyncOptions<TProps> {
+  load: () => Promise<React.ReactType<TProps>>;
+  onError?: (error: Error) => void;
+  onLoad?: () => void;
+}
+
+// @public (undocumented)
+interface IAutofill {
+  clear(): void;
+  cursorLocation: number | null;
+  focus(): void;
+  inputElement: HTMLInputElement | null;
+  isValueSelected: boolean;
+  selectionEnd: number | null;
+  selectionStart: number | null;
+  value: string;
+}
+
+// @public (undocumented)
+interface IAutofillProps extends React.InputHTMLAttributes<HTMLInputElement | Autofill> {
+  componentRef?: IRefObject<IAutofill>;
+  defaultVisibleValue?: string;
+  enableAutofillOnKeyPress?: KeyCodes[];
+  onInputChange?: (value: string) => string;
+  onInputValueChange?: (newValue?: string) => void;
+  preventValueSelection?: boolean;
+  shouldSelectFullInputValueInComponentDidUpdate?: () => boolean;
+  suggestedDisplayValue?: string;
+  updateValueInWillReceiveProps?: () => string | null;
+}
+
+// @public (undocumented)
+interface IAutofillState {
+  // (undocumented)
+  displayValue?: string;
+}
+
+// @public @deprecated
+interface IBaseAutoFill extends IAutofill {
+}
+
+// @public @deprecated
+interface IBaseAutoFillProps extends IAutofillProps {
+}
+
+// @public (undocumented)
+interface IBaseButtonProps extends IButtonProps {
+  // (undocumented)
+  baseClassName?: string;
+  // (undocumented)
+  variantClassName?: string;
+}
+
+// @public (undocumented)
+interface IBaseButtonState {
+  // (undocumented)
+  menuProps?: IContextualMenuProps | null;
+}
+
+// @public (undocumented)
+interface IBaseExtendedPicker<T> {
+  focus: () => void;
+  forceResolve?: () => void;
+  items: T[] | undefined;
+}
+
+// @public (undocumented)
+interface IBaseExtendedPickerProps<T> {
+  className?: string;
+  componentRef?: IRefObject<IBaseExtendedPicker<T>>;
+  currentRenderedQueryString?: string;
+  defaultSelectedItems?: T[];
+  disabled?: boolean;
+  floatingPickerProps: IBaseFloatingPickerProps<T>;
+  focusZoneProps?: IFocusZoneProps;
+  headerComponent?: JSX.Element;
+  inputProps?: IInputProps;
+  itemLimit?: number;
+  onBlur?: React.FocusEventHandler<HTMLInputElement | Autofill>;
+  onChange?: (items?: T[]) => void;
+  onFocus?: React.FocusEventHandler<HTMLInputElement | Autofill>;
+  onItemAdded?: (addedItem: T) => void;
+  onItemSelected?: (selectedItem?: T) => T | PromiseLike<T>;
+  onItemsRemoved?: (removedItems: T[]) => void;
+  onPaste?: (pastedText: string) => T[];
+  onRenderFloatingPicker: React.ComponentType<IBaseFloatingPickerProps<T>>;
+  onRenderSelectedItems: React.ComponentType<IBaseSelectedItemsListProps<T>>;
+  selectedItems?: T[];
+  selectedItemsListProps: IBaseSelectedItemsListProps<T>;
+  suggestionItems?: T[];
+}
+
+// @public (undocumented)
+interface IBaseExtendedPickerState<T> {
+  // (undocumented)
+  queryString: string | null;
+  // (undocumented)
+  selectedItems: T[] | null;
+  // (undocumented)
+  suggestionItems: T[] | null;
+}
+
+// @public (undocumented)
+interface IBaseFloatingPicker {
+  hidePicker: () => void;
+  inputText: string;
+  isSuggestionsShown: boolean;
+  onQueryStringChanged: (input: string) => void;
+  showPicker: (updateValue?: boolean) => void;
+  suggestions: any[];
+}
+
+// @public (undocumented)
+interface IBaseFloatingPickerProps<T> extends React.ClassAttributes<any> {
+  calloutWidth?: number;
+  className?: string;
+  // (undocumented)
+  componentRef?: IRefObject<IBaseFloatingPicker>;
+  createGenericItem?: (input: string, isValid: boolean) => ISuggestionModel<T>;
+  getTextFromItem?: (item: T, currentValue?: string) => string;
+  inputElement?: HTMLInputElement | null;
+  onChange?: (item: T) => void;
+  onInputChanged?: (filter: string) => void;
+  onRemoveSuggestion?: (item: IPersonaProps) => void;
+  onRenderSuggestionsItem?: (props: T, itemProps: any) => JSX.Element;
+  onResolveSuggestions: (filter: string, selectedItems?: T[]) => T[] | PromiseLike<T[]> | null;
+  onSuggestionsHidden?: () => void;
+  onSuggestionsShown?: () => void;
+  onValidateInput?: (input: string) => boolean;
+  onZeroQuerySuggestion?: (selectedItems?: T[]) => T[] | PromiseLike<T[]> | null;
+  pickerSuggestionsProps?: IBaseFloatingPickerSuggestionProps;
+  resolveDelay?: number;
+  searchingText?: ((props: {
+          input: string;
+      }) => string) | string;
+  selectedItems?: T[];
+  showForceResolve?: () => boolean;
+  suggestionItems?: T[];
+  suggestionsStore: SuggestionsStore<T>;
+}
+
+// @public (undocumented)
+interface IBaseFloatingPickerState {
+  // (undocumented)
+  didBind: boolean;
+  // (undocumented)
+  queryString: string;
+  // (undocumented)
+  suggestionsVisible?: boolean;
+}
+
+// @public
+interface IBasePicker<T> {
+  focus: () => void;
+  focusInput: () => void;
+  items: T[] | undefined;
+}
+
+// @public (undocumented)
+interface IBasePickerProps<T> extends React.Props<any> {
+  className?: string;
+  componentRef?: IRefObject<IBasePicker<T>>;
+  createGenericItem?: (input: string, ValidationState: ValidationState) => ISuggestionModel<T> | T;
+  defaultSelectedItems?: T[];
+  disabled?: boolean;
+  enableSelectedSuggestionAlert?: boolean;
+  getTextFromItem?: (item: T, currentValue?: string) => string;
+  inputProps?: IInputProps;
+  itemLimit?: number;
+  onBlur?: React.FocusEventHandler<HTMLInputElement | BaseAutoFill>;
+  onChange?: (items?: T[]) => void;
+  onDismiss?: (ev?: any, selectedItem?: T) => void;
+  onEmptyInputFocus?: (selectedItems?: T[]) => T[] | PromiseLike<T[]>;
+  onFocus?: React.FocusEventHandler<HTMLInputElement | BaseAutoFill>;
+  onGetMoreResults?: (filter: string, selectedItems?: T[]) => T[] | PromiseLike<T[]>;
+  onInputChange?: (input: string) => string;
+  onItemSelected?: (selectedItem?: T) => T | PromiseLike<T> | null;
+  onRemoveSuggestion?: (item: IPersonaProps) => void;
+  onRenderItem?: (props: IPickerItemProps<T>) => JSX.Element;
+  onRenderSuggestionsItem?: (props: T, itemProps: any) => JSX.Element;
+  onResolveSuggestions: (filter: string, selectedItems?: T[]) => T[] | PromiseLike<T[]>;
+  onValidateInput?: (input: string) => ValidationState;
+  pickerCalloutProps?: ICalloutProps;
+  pickerSuggestionsProps?: IBasePickerSuggestionsProps;
+  removeButtonAriaLabel?: string;
+  resolveDelay?: number;
+  searchingText?: ((props: {
+          input: string;
+      }) => string) | string;
+  selectedItems?: T[];
+  styles?: IStyleFunctionOrObject<IBasePickerStyleProps, IBasePickerStyles>;
+  theme?: ITheme;
+}
+
+// @public (undocumented)
+interface IBasePickerState {
+  // (undocumented)
+  isFocused?: boolean;
+  // (undocumented)
+  isMostRecentlyUsedVisible?: boolean;
+  // (undocumented)
+  isResultsFooterVisible?: boolean;
+  // (undocumented)
+  isSearching?: boolean;
+  // (undocumented)
+  items?: any;
+  // (undocumented)
+  moreSuggestionsAvailable?: boolean;
+  // (undocumented)
+  selectedIndices?: number[];
+  // (undocumented)
+  suggestedDisplayValue?: string;
+  // (undocumented)
+  suggestionsLoading?: boolean;
+  // (undocumented)
+  suggestionsVisible?: boolean;
+}
+
+// @public
+interface IBasePickerStyles {
+  input: IStyle;
+  itemsWrapper: IStyle;
+  root: IStyle;
+  screenReaderText: IStyle;
+  text: IStyle;
+}
+
+// @public (undocumented)
+interface IBasePickerSuggestionsProps {
+  className?: string;
+  forceResolveText?: string;
+  loadingText?: string;
+  mostRecentlyUsedHeaderText?: string;
+  noResultsFoundText?: string;
+  onRenderNoResultFound?: IRenderFunction<void>;
+  resultsFooter?: () => JSX.Element;
+  resultsFooterFull?: () => JSX.Element;
+  resultsMaximumNumber?: number;
+  searchForMoreText?: string;
+  searchingText?: string;
+  showRemoveButtons?: boolean;
+  suggestionsAvailableAlertText?: string;
+  suggestionsClassName?: string;
+  suggestionsContainerAriaLabel?: string;
+  suggestionsHeaderText?: string;
+  suggestionsItemClassName?: string;
+}
+
+// @public
+interface IBaseProps<T = any> {
+  // (undocumented)
+  componentRef?: IRefObject<T>;
+}
+
+// @public (undocumented)
+interface IBaseSelectedItemsList<T> {
+  // (undocumented)
+  addItems: (items: T[]) => void;
+  items: T[] | undefined;
+}
+
+// @public (undocumented)
+interface IBaseSelectedItemsListProps<T> extends React.ClassAttributes<any> {
+  canRemoveItem?: (item: T) => boolean;
+  // (undocumented)
+  componentRef?: IRefObject<IBaseSelectedItemsList<T>>;
+  createGenericItem?: (input: string, ValidationState: ValidationState) => ISuggestionModel<T>;
+  defaultSelectedItems?: T[];
+  onChange?: (items?: T[]) => void;
+  onCopyItems?: (items: T[]) => string;
+  // @deprecated
+  onItemDeleted?: (deletedItem: T) => void;
+  onItemsDeleted?: (deletedItems: T[]) => void;
+  onItemSelected?: (selectedItem?: T) => T | PromiseLike<T>;
+  onRenderItem?: (props: ISelectedItemProps<T>) => JSX.Element;
+  removeButtonAriaLabel?: string;
+  selectedItems?: T[];
+  selection?: Selection;
+}
+
+// @public (undocumented)
+interface IBaseSelectedItemsListState {
+  // (undocumented)
+  items?: any;
+}
+
+// @public (undocumented)
+interface IBreadcrumb {
+  focus(): void;
+}
+
+// @public (undocumented)
+interface IBreadCrumbData {
+  // (undocumented)
+  props: IBreadcrumbProps;
+  // (undocumented)
+  renderedItems: IBreadcrumbItem[];
+  // (undocumented)
+  renderedOverflowItems: IBreadcrumbItem[];
+}
+
+// @public (undocumented)
+interface IBreadcrumbItem {
+  href?: string;
+  isCurrentItem?: boolean;
+  key: string;
+  onClick?: (ev?: React.MouseEvent<HTMLElement>, item?: IBreadcrumbItem) => void;
+  text: string;
+}
+
+// @public (undocumented)
+interface IBreadcrumbProps extends React.HTMLAttributes<HTMLElement> {
+  ariaLabel?: string;
+  className?: string;
+  componentRef?: IRefObject<IBreadcrumb>;
+  dividerAs?: IComponentAs<IDividerAsProps>;
+  items: IBreadcrumbItem[];
+  maxDisplayedItems?: number;
+  onReduceData?: (data: IBreadCrumbData) => IBreadCrumbData | undefined;
+  onRenderItem?: IRenderFunction<IBreadcrumbItem>;
+  overflowAriaLabel?: string;
+  overflowIndex?: number;
+  // (undocumented)
+  styles?: IStyleFunctionOrObject<IBreadcrumbStyleProps, IBreadcrumbStyles>;
+  // (undocumented)
+  theme?: ITheme;
+}
+
+// @public (undocumented)
+interface IBreadcrumbStyleProps {
+  // (undocumented)
+  className?: string;
+  // (undocumented)
+  theme: ITheme;
+}
+
+// @public (undocumented)
+interface IBreadcrumbStyles {
+  // (undocumented)
+  chevron: IStyle;
+  // (undocumented)
+  item: IStyle;
+  // (undocumented)
+  itemLink: IStyle;
+  // (undocumented)
+  list: IStyle;
+  // (undocumented)
+  listItem: IStyle;
+  // (undocumented)
+  overflow: IStyle;
+  // (undocumented)
+  overflowButton: IStyle;
+  // (undocumented)
+  root: IStyle;
+}
+
+// @public (undocumented)
+interface IButton {
+  dismissMenu: () => void;
+  focus: () => void;
+  openMenu: (shouldFocusOnContainer?: boolean, shouldFocusOnMount?: boolean) => void;
+}
+
+// @public (undocumented)
+interface IButtonProps extends React.AllHTMLAttributes<HTMLAnchorElement | HTMLButtonElement | HTMLDivElement | BaseButton | Button> {
+  allowDisabledFocus?: boolean;
+  ariaDescription?: string;
+  ariaHidden?: boolean;
+  ariaLabel?: string;
+  // @deprecated
+  buttonType?: ButtonType;
+  checked?: boolean;
+  className?: string;
+  componentRef?: IRefObject<IButton>;
+  data?: any;
+  defaultRender?: any;
+  // @deprecated
+  description?: IStyle;
+  disabled?: boolean;
+  getClassNames?: (theme: ITheme, className: string, variantClassName: string, iconClassName: string | undefined, menuIconClassName: string | undefined, disabled: boolean, checked: boolean, expanded: boolean, isSplit: boolean | undefined, allowDisabledFocus: boolean) => IButtonClassNames;
+  getSplitButtonClassNames?: (disabled: boolean, expanded: boolean, checked: boolean, allowDisabledFocus: boolean) => ISplitButtonClassNames;
+  href?: string;
+  iconProps?: IIconProps;
+  keytipProps?: IKeytipProps;
+  menuAs?: IComponentAs<IContextualMenuProps>;
+  menuIconProps?: IIconProps;
+  menuProps?: IContextualMenuProps;
+  menuTriggerKeyCode?: KeyCodes | null;
+  onAfterMenuDismiss?: () => void;
+  onMenuClick?: (ev?: React.MouseEvent<HTMLElement> | React.KeyboardEvent<HTMLElement>, button?: IButtonProps) => void;
+  onRenderAriaDescription?: IRenderFunction<IButtonProps>;
+  onRenderChildren?: IRenderFunction<IButtonProps>;
+  onRenderDescription?: IRenderFunction<IButtonProps>;
+  onRenderIcon?: IRenderFunction<IButtonProps>;
+  // @deprecated
+  onRenderMenu?: IRenderFunction<IContextualMenuProps>;
+  onRenderMenuIcon?: IRenderFunction<IButtonProps>;
+  onRenderText?: IRenderFunction<IButtonProps>;
+  persistMenu?: boolean;
+  primary?: boolean;
+  primaryDisabled?: boolean;
+  // @deprecated
+  rootProps?: React.ButtonHTMLAttributes<HTMLButtonElement> | React.AnchorHTMLAttributes<HTMLAnchorElement>;
+  secondaryText?: string;
+  split?: boolean;
+  splitButtonAriaLabel?: string;
+  styles?: IButtonStyles;
+  text?: string;
+  theme?: ITheme;
+  toggle?: boolean;
+  // @deprecated
+  toggled?: boolean;
+  uniqueId?: string | number;
+}
+
+// @public (undocumented)
+interface IButtonStyles {
+  description?: IStyle;
+  descriptionChecked?: IStyle;
+  descriptionDisabled?: IStyle;
+  descriptionHovered?: IStyle;
+  descriptionPressed?: IStyle;
+  flexContainer?: IStyle;
+  icon?: IStyle;
+  iconChecked?: IStyle;
+  iconDisabled?: IStyle;
+  iconExpanded?: IStyle;
+  iconExpandedHovered?: IStyle;
+  iconHovered?: IStyle;
+  iconPressed?: IStyle;
+  label?: IStyle;
+  labelChecked?: IStyle;
+  labelDisabled?: IStyle;
+  labelHovered?: IStyle;
+  menuIcon?: IStyle;
+  menuIconChecked?: IStyle;
+  menuIconDisabled?: IStyle;
+  menuIconExpanded?: IStyle;
+  menuIconExpandedHovered?: IStyle;
+  menuIconHovered?: IStyle;
+  menuIconPressed?: IStyle;
+  root?: IStyle;
+  rootChecked?: IStyle;
+  rootCheckedDisabled?: IStyle;
+  rootCheckedHovered?: IStyle;
+  rootCheckedPressed?: IStyle;
+  rootDisabled?: IStyle;
+  rootExpanded?: IStyle;
+  rootExpandedHovered?: IStyle;
+  rootFocused?: IStyle;
+  rootHovered?: IStyle;
+  rootPressed?: IStyle;
+  screenReaderText?: IStyle;
+  secondaryText?: IStyle;
+  splitButtonContainer?: IStyle;
+  splitButtonContainerChecked?: IStyle;
+  splitButtonContainerCheckedHovered?: IStyle;
+  splitButtonContainerDisabled?: IStyle;
+  splitButtonContainerFocused?: IStyle;
+  splitButtonContainerHovered?: IStyle;
+  splitButtonDivider?: IStyle;
+  splitButtonFlexContainer?: IStyle;
+  splitButtonMenuButton?: IStyle;
+  splitButtonMenuButtonChecked?: IStyle;
+  splitButtonMenuButtonDisabled?: IStyle;
+  splitButtonMenuButtonExpanded?: IStyle;
+  splitButtonMenuIcon?: IStyle;
+  splitButtonMenuIconDisabled?: IStyle;
+  textContainer?: IStyle;
+}
+
+// @public (undocumented)
+interface ICalendar {
+  focus: () => void;
+}
+
+// @public (undocumented)
+interface ICalendarFormatDateCallbacks {
+  formatDay: (date: Date) => string;
+  formatMonthDayYear: (date: Date, strings?: ICalendarStrings) => string;
+  formatMonthYear: (date: Date, strings?: ICalendarStrings) => string;
+  formatYear: (date: Date) => string;
+}
+
+// @public (undocumented)
+interface ICalendarIconStrings {
+  // (undocumented)
+  closeIcon?: string;
+  leftNavigation?: string;
+  rightNavigation?: string;
+}
+
+// @public (undocumented)
+interface ICalendarProps extends IBaseProps<ICalendar>, React.HTMLAttributes<HTMLElement> {
+  allFocusable?: boolean;
+  autoNavigateOnSelection?: boolean;
+  className?: string;
+  componentRef?: IRefObject<ICalendar>;
+  dateRangeType?: DateRangeType;
+  dateTimeFormatter?: ICalendarFormatDateCallbacks;
+  firstDayOfWeek?: DayOfWeek;
+  firstWeekOfYear?: FirstWeekOfYear;
+  highlightCurrentMonth?: boolean;
+  highlightSelectedMonth?: boolean;
+  isDayPickerVisible?: boolean;
+  isMonthPickerVisible?: boolean;
+  maxDate?: Date;
+  minDate?: Date;
+  navigationIcons?: ICalendarIconStrings;
+  onDismiss?: () => void;
+  onSelectDate?: (date: Date, selectedDateRangeArray?: Date[]) => void;
+  restrictedDates?: Date[];
+  selectDateOnClick?: boolean;
+  // @deprecated
+  shouldFocusOnMount?: boolean;
+  showCloseButton?: boolean;
+  showGoToToday?: boolean;
+  showMonthPickerAsOverlay?: boolean;
+  showSixWeeksByDefault?: boolean;
+  showWeekNumbers?: boolean;
+  strings: ICalendarStrings | null;
+  today?: Date;
+  value?: Date;
+  workWeekDays?: DayOfWeek[];
+  yearPickerHidden?: boolean;
+}
+
+// @public (undocumented)
+interface ICalendarState {
+  isDayPickerVisible?: boolean;
+  isMonthPickerVisible?: boolean;
+  navigatedDayDate?: Date;
+  navigatedMonthDate?: Date;
+  selectedDate?: Date;
+}
+
+// @public (undocumented)
+interface ICalendarStrings {
+  closeButtonAriaLabel?: string;
+  days: string[];
+  goToToday: string;
+  months: string[];
+  nextMonthAriaLabel?: string;
+  nextYearAriaLabel?: string;
+  prevMonthAriaLabel?: string;
+  prevYearAriaLabel?: string;
+  shortDays: string[];
+  shortMonths: string[];
+  weekNumberFormatString?: string;
+}
+
+// @public (undocumented)
+interface ICallout {
+}
+
+// @public (undocumented)
+interface ICalloutContentStyleProps {
+  backgroundColor?: string;
+  beakWidth?: number;
+  calloutMaxWidth?: number;
+  calloutWidth?: number;
+  className?: string;
+  overflowYHidden?: boolean;
+  positions?: ICalloutPositionedInfo;
+  theme: ITheme;
+}
+
+// @public (undocumented)
+interface ICalloutContentStyles {
+  beak: IStyle;
+  beakCurtain: IStyle;
+  calloutMain: IStyle;
+  container: IStyle;
+  root: IStyle;
+}
+
+// @public (undocumented)
+interface ICalloutProps extends React.HTMLAttributes<HTMLDivElement> {
+  alignTargetEdge?: boolean;
+  ariaDescribedBy?: string;
+  ariaLabel?: string;
+  ariaLabelledBy?: string;
+  backgroundColor?: string;
+  beakWidth?: number;
+  bounds?: IRectangle;
+  calloutMaxHeight?: number;
+  calloutMaxWidth?: number;
+  calloutWidth?: number;
+  className?: string;
+  componentRef?: IRefObject<ICallout>;
+  coverTarget?: boolean;
+  directionalHint?: DirectionalHint;
+  directionalHintFixed?: boolean;
+  directionalHintForRTL?: DirectionalHint;
+  doNotLayer?: boolean;
+  finalHeight?: number;
+  gapSpace?: number;
+  hidden?: boolean;
+  hideOverflow?: boolean;
+  isBeakVisible?: boolean;
+  layerProps?: ILayerProps;
+  minPagePadding?: number;
+  onDismiss?: (ev?: any) => void;
+  onLayerMounted?: () => void;
+  onPositioned?: (positions?: ICalloutPositionedInfo) => void;
+  onScroll?: () => void;
+  preventDismissOnLostFocus?: boolean;
+  preventDismissOnResize?: boolean;
+  preventDismissOnScroll?: boolean;
+  role?: string;
+  setInitialFocus?: boolean;
+  style?: React.CSSProperties;
+  styles?: IStyleFunctionOrObject<ICalloutContentStyleProps, ICalloutContentStyles>;
+  target?: Element | string | MouseEvent | IPoint | null;
+  theme?: ITheme;
+}
+
+// @public (undocumented)
+interface ICellStyleProps {
+  // (undocumented)
+  cellExtraRightPadding: number;
+  // (undocumented)
+  cellLeftPadding: number;
+  // (undocumented)
+  cellRightPadding: number;
+}
+
+// @public
+interface IChangeDescription {
+  // (undocumented)
+  key: string;
+  // (undocumented)
+  oldValue: any;
+  // (undocumented)
+  value: any;
+}
+
+// @public
+interface IChangeEventCallback {
+  // (undocumented)
+  (changeDescription?: IChangeDescription): void;
+  // (undocumented)
+  __id__?: string;
+}
+
+// @public
+interface ICheckbox {
+  checked: boolean;
+  focus: () => void;
+}
+
+// @public
+interface ICheckboxProps extends React.ButtonHTMLAttributes<HTMLElement | HTMLInputElement> {
+  ariaDescribedBy?: string;
+  ariaLabel?: string;
+  ariaLabelledBy?: string;
+  ariaPositionInSet?: number;
+  ariaSetSize?: number;
+  boxSide?: 'start' | 'end';
+  checked?: boolean;
+  checkmarkIconProps?: IIconProps;
+  className?: string;
+  componentRef?: IRefObject<ICheckbox>;
+  defaultChecked?: boolean;
+  disabled?: boolean;
+  inputProps?: React.ButtonHTMLAttributes<HTMLElement | HTMLButtonElement>;
+  keytipProps?: IKeytipProps;
+  label?: string;
+  onChange?: (ev?: React.FormEvent<HTMLElement | HTMLInputElement>, checked?: boolean) => void;
+  onRenderLabel?: IRenderFunction<ICheckboxProps>;
+  styles?: IStyleFunctionOrObject<ICheckboxStyleProps, ICheckboxStyles>;
+  theme?: ITheme;
+}
+
+// @public (undocumented)
+interface ICheckboxState {
+  isChecked?: boolean;
+}
+
+// @public (undocumented)
+interface ICheckboxStyleProps {
+  // (undocumented)
+  checked?: boolean;
+  // (undocumented)
+  className?: string;
+  // (undocumented)
+  disabled?: boolean;
+  // (undocumented)
+  isUsingCustomLabelRender: boolean;
+  // (undocumented)
+  reversed?: boolean;
+  // (undocumented)
+  theme: ITheme;
+}
+
+// @public (undocumented)
+interface ICheckboxStyles {
+  checkbox?: IStyle;
+  checkmark?: IStyle;
+  input?: IStyle;
+  label?: IStyle;
+  root?: IStyle;
+  text?: IStyle;
+}
+
+// @public (undocumented)
+interface ICheckProps extends React.ClassAttributes<CheckBase> {
+  alwaysShowCheck?: boolean;
+  checked?: boolean;
+  className?: string;
+  componentRef?: IRefObject<ICheckProps>;
+  styles?: IStyleFunctionOrObject<ICheckStyleProps, ICheckStyles>;
+  theme?: ITheme;
+}
+
+// @public (undocumented)
+interface ICheckStyleProps {
+  checkBoxHeight?: string;
+  // (undocumented)
+  checked?: boolean;
+  className?: string;
+  theme: ITheme;
+}
+
+// @public (undocumented)
+interface ICheckStyles {
+  check: IStyle;
+  checkHost: IStyle;
+  circle: IStyle;
+  root: IStyle;
+}
+
+// @public (undocumented)
+interface IChoiceGroup {
+  checkedOption: IChoiceGroupOption | undefined;
+  focus: () => void;
+}
+
+// @public (undocumented)
+interface IChoiceGroupOption extends React.HTMLAttributes<HTMLElement | HTMLInputElement> {
+  ariaLabel?: string;
+  checked?: boolean;
+  disabled?: boolean;
+  iconProps?: IIconProps;
+  id?: string;
+  imageAlt?: string;
+  imageSize?: {
+    height: number;
+    width: number;
+  }
+  imageSrc?: string;
+  key: string;
+  labelId?: string;
+  onRenderField?: IRenderFunction<IChoiceGroupOption>;
+  onRenderLabel?: (option: IChoiceGroupOption) => JSX.Element;
+  selectedImageSrc?: string;
+  styles?: IStyleFunctionOrObject<IChoiceGroupOptionStyleProps, IChoiceGroupOptionStyles>;
+  text: string;
+}
+
+// @public (undocumented)
+interface IChoiceGroupOptionProps extends IChoiceGroupOption {
+  componentRef?: IRefObject<IChoiceGroupOption>;
+  focused?: boolean;
+  name?: string;
+  onBlur?: (ev: React.FocusEvent<HTMLElement>, props?: IChoiceGroupOption) => void;
+  onChange?: OnChangeCallback;
+  onFocus?: OnFocusCallback;
+  required?: boolean;
+  theme?: ITheme;
+}
+
+// @public (undocumented)
+interface IChoiceGroupOptionStyleProps {
+  // (undocumented)
+  checked?: boolean;
+  // (undocumented)
+  disabled?: boolean;
+  // (undocumented)
+  focused?: boolean;
+  // (undocumented)
+  hasIcon?: boolean;
+  // (undocumented)
+  hasImage?: boolean;
+  // (undocumented)
+  imageIsLarge?: boolean;
+  // (undocumented)
+  theme: ITheme;
+}
+
+// @public (undocumented)
+interface IChoiceGroupOptionStyles {
+  // (undocumented)
+  choiceFieldWrapper?: IStyle;
+  // (undocumented)
+  field?: IStyle;
+  // (undocumented)
+  iconWrapper?: IStyle;
+  // (undocumented)
+  imageWrapper?: IStyle;
+  // (undocumented)
+  innerField?: IStyle;
+  // (undocumented)
+  input?: IStyle;
+  // (undocumented)
+  labelWrapper?: IStyle;
+  // (undocumented)
+  root?: IStyle;
+  // (undocumented)
+  selectedImageWrapper?: IStyle;
+}
+
+// @public (undocumented)
+interface IChoiceGroupProps extends React.InputHTMLAttributes<HTMLElement | HTMLInputElement> {
+  ariaLabelledBy?: string;
+  componentRef?: IRefObject<IChoiceGroup>;
+  defaultSelectedKey?: string | number;
+  label?: string;
+  onChange?: (ev?: React.FormEvent<HTMLElement | HTMLInputElement>, option?: IChoiceGroupOption) => void;
+  // @deprecated
+  onChanged?: (option: IChoiceGroupOption, evt?: React.FormEvent<HTMLElement | HTMLInputElement>) => void;
+  options?: IChoiceGroupOption[];
+  selectedKey?: string | number;
+  styles?: IStyleFunctionOrObject<IChoiceGroupStyleProps, IChoiceGroupStyles>;
+  theme?: ITheme;
+}
+
+// @public (undocumented)
+interface IChoiceGroupState {
+  // (undocumented)
+  keyChecked: string | number;
+  keyFocused?: string | number;
+}
+
+// @public (undocumented)
+interface IChoiceGroupStyleProps {
+  // (undocumented)
+  className?: string;
+  // (undocumented)
+  optionsContainIconOrImage?: boolean;
+  // (undocumented)
+  theme: ITheme;
+}
+
+// @public (undocumented)
+interface IChoiceGroupStyles {
+  // (undocumented)
+  applicationRole?: IStyle;
+  // (undocumented)
+  flexContainer?: IStyle;
+  // (undocumented)
+  label?: IStyle;
+  // (undocumented)
+  root?: IStyle;
+}
+
+// @public (undocumented)
+interface ICircle extends IShimmerElement {
+  height?: number;
+}
+
+// @public (undocumented)
+interface ICoachmark {
+  dismiss?: (ev?: any) => void;
+}
+
+// @public
+interface ICoachmarkProps extends React.ClassAttributes<CoachmarkBase> {
+  ariaAlertText?: string;
+  ariaDescribedBy?: string;
+  ariaDescribedByText?: string;
+  ariaLabelledBy?: string;
+  ariaLabelledByText?: string;
+  beaconColorOne?: string;
+  beaconColorTwo?: string;
+  // @deprecated
+  beakHeight?: number;
+  // @deprecated
+  beakWidth?: number;
+  children?: any;
+  className?: string;
+  // @deprecated
+  collapsed?: boolean;
+  color?: string;
+  componentRef?: IRefObject<ICoachmark>;
+  delayBeforeCoachmarkAnimation?: number;
+  delayBeforeMouseOpen?: number;
+  // @deprecated
+  height?: number;
+  isCollapsed?: boolean;
+  isPositionForced?: boolean;
+  mouseProximityOffset?: number;
+  onAnimationOpenEnd?: () => void;
+  onAnimationOpenStart?: () => void;
+  onDismiss?: (ev?: any) => void;
+  onMouseMove?: (e: MouseEvent) => void;
+  positioningContainerProps?: IPositioningContainerProps;
+  preventDismissOnLostFocus?: boolean;
+  preventFocusOnMount?: boolean;
+  styles?: IStyleFunctionOrObject<ICoachmarkStyleProps, ICoachmarkStyles>;
+  target: HTMLElement | string | null;
+  // @deprecated
+  teachingBubbleRef?: ITeachingBubble;
+  theme?: ITheme;
+  // @deprecated
+  width?: number;
+}
+
+// @public (undocumented)
+interface ICoachmarkState {
+  alertText?: string;
+  beakBottom?: string;
+  beakLeft?: string;
+  beakRight?: string;
+  beakTop?: string;
+  entityInnerHostRect: IEntityRect;
+  isBeaconAnimating: boolean;
+  isCollapsed: boolean;
+  isMeasured: boolean;
+  isMeasuring: boolean;
+  isMouseInProximity: boolean;
+  targetAlignment?: RectangleEdge;
+  targetPosition?: RectangleEdge;
+  transformOrigin?: string;
+}
+
+// @public
+interface ICoachmarkStyleProps {
+  beaconColorOne?: string;
+  beaconColorTwo?: string;
+  className?: string;
+  // @deprecated
+  collapsed?: boolean;
+  // (undocumented)
+  color?: string;
+  delayBeforeCoachmarkAnimation?: string;
+  entityHostHeight?: string;
+  entityHostWidth?: string;
+  height?: string;
+  isBeaconAnimating: boolean;
+  isCollapsed: boolean;
+  isMeasured: boolean;
+  isMeasuring: boolean;
+  theme?: ITheme;
+  transformOrigin?: string;
+  width?: string;
+}
+
+// @public
+interface ICoachmarkStyles {
+  ariaContainer?: IStyle;
+  childrenContainer: IStyle;
+  collapsed?: IStyle;
+  entityHost?: IStyle;
+  entityInnerHost: IStyle;
+  pulsingBeacon?: IStyle;
+  root?: IStyle;
+  rotateAnimationLayer?: IStyle;
+  scaleAnimationLayer?: IStyle;
+  translateAnimationContainer?: IStyle;
+}
+
+// @public (undocumented)
+interface IColor extends IRGB, IHSV {
+  hex: string;
+  str: string;
+}
+
+// @public (undocumented)
+interface IColorCellProps {
+  color?: string;
+  id: string;
+  index?: number;
+  label?: string;
+}
+
+// @public (undocumented)
+interface IColorPicker {
+  color: IColor;
+}
+
+// @public (undocumented)
+interface IColorPickerGridCellProps {
+  borderWidth?: number;
+  circle?: boolean;
+  color?: string;
+  disabled?: boolean;
+  height?: number;
+  id: string;
+  index?: number;
+  item: IColorCellProps;
+  label?: string;
+  onClick?: (item: IColorCellProps) => void;
+  onFocus?: (item: IColorCellProps) => void;
+  onHover?: (item?: IColorCellProps) => void;
+  onKeyDown?: (ev: React.KeyboardEvent<HTMLButtonElement>) => void;
+  onMouseEnter?: (ev: React.MouseEvent<HTMLButtonElement>) => boolean;
+  onMouseLeave?: (ev: React.MouseEvent<HTMLButtonElement>) => void;
+  onMouseMove?: (ev: React.MouseEvent<HTMLButtonElement>) => boolean;
+  onWheel?: (ev: React.MouseEvent<HTMLButtonElement>) => void;
+  selected: boolean;
+  styles?: IStyleFunctionOrObject<IColorPickerGridCellStyleProps, IColorPickerGridCellStyles>;
+  theme?: ITheme;
+  width?: number;
+}
+
+// @public
+interface IColorPickerGridCellStyleProps {
+  borderWidth?: number;
+  circle?: boolean;
+  disabled?: boolean;
+  height?: number;
+  isWhite?: boolean;
+  selected?: boolean;
+  theme: ITheme;
+  width?: number;
+}
+
+// @public
+interface IColorPickerGridCellStyles {
+  colorCell: IStyle;
+  svg: IStyle;
+}
+
+// @public (undocumented)
+interface IColorPickerProps extends IBaseProps<IColorPicker> {
+  alphaLabel?: string;
+  alphaSliderHidden?: boolean;
+  blueLabel?: string;
+  className?: string;
+  color: IColor | string;
+  componentRef?: IRefObject<IColorPicker>;
+  greenLabel?: string;
+  hexLabel?: string;
+  onChange?: (ev: React.SyntheticEvent<HTMLElement>, color: IColor) => void;
+  // @deprecated
+  onColorChanged?: (color: string, colorObject: IColor) => void;
+  redLabel?: string;
+  styles?: IStyleFunctionOrObject<IColorPickerStyleProps, IColorPickerStyles>;
+  theme?: ITheme;
+}
+
+// @public (undocumented)
+interface IColorPickerState {
+  // (undocumented)
+  color: IColor;
+}
+
+// @public (undocumented)
+interface IColorPickerStyleProps {
+  className?: string;
+  theme: ITheme;
+}
+
+// @public (undocumented)
+interface IColorPickerStyles {
+  input?: IStyle;
+  panel?: IStyle;
+  root?: IStyle;
+  table?: IStyle;
+  tableHeader?: IStyle;
+  tableHexCell?: IStyle;
+}
+
+// @public (undocumented)
+interface IColorRectangle {
+  color: IColor;
+}
+
+// @public (undocumented)
+interface IColorRectangleProps extends IBaseProps<IColorRectangle> {
+  className?: string;
+  color: IColor;
+  componentRef?: IRefObject<IColorRectangle>;
+  minSize?: number;
+  onChange?: (ev: React.MouseEvent<HTMLElement>, color: IColor) => void;
+  // @deprecated
+  onSVChanged?: (s: number, v: number) => void;
+  styles?: IStyleFunctionOrObject<IColorRectangleStyleProps, IColorRectangleStyles>;
+  theme?: ITheme;
+}
+
+// @public (undocumented)
+interface IColorRectangleStyleProps {
+  className?: string;
+  theme: ITheme;
+}
+
+// @public (undocumented)
+interface IColorRectangleStyles {
+  dark?: IStyle;
+  light?: IStyle;
+  root?: IStyle;
+  thumb?: IStyle;
+}
+
+// @public (undocumented)
+interface IColorSlider {
+}
+
+// @public (undocumented)
+interface IColorSliderProps extends IBaseProps<IColorSlider> {
+  className?: string;
+  componentRef?: IRefObject<IColorSlider>;
+  isAlpha?: boolean;
+  maxValue?: number;
+  minValue?: number;
+  onChange?: (event: React.MouseEvent<HTMLElement>, newValue?: number) => void;
+  // @deprecated
+  onChanged?: (newValue: number) => void;
+  overlayStyle?: any;
+  styles?: IStyleFunctionOrObject<IColorSliderStyleProps, IColorSliderStyles>;
+  theme?: ITheme;
+  thumbColor?: string;
+  value?: number;
+}
+
+// @public (undocumented)
+interface IColorSliderStyleProps {
+  className?: string;
+  theme: ITheme;
+}
+
+// @public (undocumented)
+interface IColorSliderStyles {
+  root?: IStyle;
+  sliderOverlay?: IStyle;
+  sliderThumb?: IStyle;
+}
+
+// @public (undocumented)
+interface IColumn {
+  ariaLabel?: string;
+  calculatedWidth?: number;
+  className?: string;
+  columnActionsMode?: ColumnActionsMode;
+  currentWidth?: number;
+  data?: any;
+  fieldName?: string;
+  filterAriaLabel?: string;
+  groupAriaLabel?: string;
+  headerClassName?: string;
+  iconClassName?: string;
+  iconName?: string;
+  // @deprecated
+  isCollapsable?: boolean;
+  isCollapsible?: boolean;
+  isFiltered?: boolean;
+  isGrouped?: boolean;
+  isIconOnly?: boolean;
+  isMenuOpen?: boolean;
+  isMultiline?: boolean;
+  isPadded?: boolean;
+  isResizable?: boolean;
+  isRowHeader?: boolean;
+  isSorted?: boolean;
+  isSortedDescending?: boolean;
+  key: string;
+  maxWidth?: number;
+  minWidth: number;
+  name: string;
+  onColumnClick?: (ev: React.MouseEvent<HTMLElement>, column: IColumn) => void;
+  onColumnContextMenu?: (column?: IColumn, ev?: React.MouseEvent<HTMLElement>) => void;
+  onColumnResize?: (width?: number) => void;
+  onRender?: (item?: any, index?: number, column?: IColumn) => any;
+  onRenderDivider?: IRenderFunction<IDetailsColumnProps>;
+  sortAscendingAriaLabel?: string;
+  sortDescendingAriaLabel?: string;
+}
+
+// @public (undocumented)
+interface IColumnDragDropDetails {
+  draggedIndex: number;
+  targetIndex: number;
+}
+
+// @public (undocumented)
+interface IColumnReorderOptions {
+  frozenColumnCountFromEnd?: number;
+  frozenColumnCountFromStart?: number;
+  // @deprecated
+  handleColumnReorder?: (draggedIndex: number, targetIndex: number) => void;
+  onColumnDragStart?: (dragStarted: boolean) => void;
+  onColumnDrop?: (dragDropDetails: IColumnDragDropDetails) => void;
+  onDragEnd?: (columnDropLocationDetails: ColumnDragEndLocation) => void;
+}
+
+// @public (undocumented)
+interface IComboBox {
+  dismissMenu: () => void;
+  focus(shouldOpenOnFocus?: boolean, useFocusAsync?: boolean): boolean;
+}
+
+// @public (undocumented)
+interface IComboBoxOption extends ISelectableOption {
+  styles?: Partial<IComboBoxOptionStyles>;
+  useAriaLabelAsText?: boolean;
+}
+
+// @public (undocumented)
+interface IComboBoxOptionStyles extends IButtonStyles {
+  optionText: IStyle;
+  optionTextWrapper: IStyle;
+}
+
+// @public (undocumented)
+interface IComboBoxProps extends ISelectableDroppableTextProps<IComboBox, IComboBox> {
+  allowFreeform?: boolean;
+  ariaDescribedBy?: string;
+  autoComplete?: 'on' | 'off';
+  autofill?: IAutofillProps;
+  buttonIconProps?: IIconProps;
+  caretDownButtonStyles?: Partial<IButtonStyles>;
+  comboBoxOptionStyles?: Partial<IComboBoxOptionStyles>;
+  componentRef?: IRefObject<IComboBox>;
+  dropdownMaxWidth?: number;
+  dropdownWidth?: number;
+  getClassNames?: (theme: ITheme, isOpen: boolean, disabled: boolean, required: boolean, focused: boolean, allowFreeForm: boolean, hasErrorMessage: boolean, className?: string) => IComboBoxClassNames;
+  isButtonAriaHidden?: boolean;
+  keytipProps?: IKeytipProps;
+  multiSelect?: boolean;
+  onChange?: (event: React.FormEvent<IComboBox>, option?: IComboBoxOption, index?: number, value?: string) => void;
+  // @deprecated
+  onChanged?: (option?: IComboBoxOption, index?: number, value?: string, submitPendingValueEvent?: any) => void;
+  onItemClick?: (event: React.FormEvent<IComboBox>, option?: IComboBoxOption, index?: number) => void;
+  onMenuDismissed?: () => void;
+  onMenuOpen?: () => void;
+  onPendingValueChanged?: (option?: IComboBoxOption, index?: number, value?: string) => void;
+  onRenderLowerContent?: IRenderFunction<IComboBoxProps>;
+  onResolveOptions?: (options: IComboBoxOption[]) => IComboBoxOption[] | PromiseLike<IComboBoxOption[]>;
+  onScrollToItem?: (itemIndex: number) => void;
+  options: IComboBoxOption[];
+  scrollSelectedToTop?: boolean;
+  styles?: Partial<IComboBoxStyles>;
+  text?: string;
+  theme?: ITheme;
+  useComboBoxAsMenuWidth?: boolean;
+  // @deprecated
+  value?: string;
+}
+
+// @public (undocumented)
+interface IComboBoxState {
+  currentOptions: IComboBoxOption[];
+  currentPendingValue?: string;
+  currentPendingValueValidIndex: number;
+  currentPendingValueValidIndexOnHover: number;
+  focused?: boolean;
+  isOpen?: boolean;
+  selectedIndices?: number[];
+  suggestedDisplayValue?: string;
+}
+
+// @public (undocumented)
+interface IComboBoxStyles {
+  callout: IStyle;
+  container: IStyle;
+  divider: IStyle;
+  errorMessage: IStyle;
+  header: IStyle;
+  input: IStyle;
+  inputDisabled: IStyle;
+  label: IStyle;
+  labelDisabled: IStyle;
+  optionsContainer: IStyle;
+  optionsContainerWrapper: IStyle;
+  root: IStyle;
+  rootDisabled: IStyle;
+  rootDisallowFreeForm: IStyle;
+  rootError: IStyle;
+  rootFocused: IStyle;
+  rootHovered: IStyle;
+  rootPressed: IStyle;
+}
+
+// @public (undocumented)
+interface ICommandBar {
+  focus(): void;
+  remeasure(): void;
+}
+
+// @public (undocumented)
+interface ICommandBarData {
+  cacheKey: string;
+  farItems: ICommandBarItemProps[] | undefined;
+  minimumOverflowItems: number;
+  overflowItems: ICommandBarItemProps[];
+  primaryItems: ICommandBarItemProps[];
+}
+
+// @public (undocumented)
+interface ICommandBarItemProps extends IContextualMenuItem {
+  buttonStyles?: IButtonStyles;
+  cacheKey?: string;
+  commandBarButtonAs?: IComponentAs<ICommandBarItemProps>;
+  iconOnly?: boolean;
+  renderedInOverflow?: boolean;
+  tooltipHostProps?: ITooltipHostProps;
+}
+
+// @public (undocumented)
+interface ICommandBarProps extends React.HTMLAttributes<HTMLDivElement> {
+  ariaLabel?: string;
+  buttonAs?: IComponentAs<IButtonProps>;
+  className?: string;
+  componentRef?: IRefObject<ICommandBar>;
+  farItems?: ICommandBarItemProps[];
+  items: ICommandBarItemProps[];
+  onDataGrown?: (movedItem: ICommandBarItemProps) => void;
+  onDataReduced?: (movedItem: ICommandBarItemProps) => void;
+  onGrowData?: (data: ICommandBarData) => ICommandBarData;
+  onReduceData?: (data: ICommandBarData) => ICommandBarData;
+  overflowButtonAs?: IComponentAs<IButtonProps>;
+  overflowButtonProps?: IButtonProps;
+  overflowItems?: ICommandBarItemProps[];
+  shiftOnReduce?: Boolean;
+  styles?: IStyleFunctionOrObject<ICommandBarStyleProps, ICommandBarStyles>;
+  theme?: ITheme;
+}
+
+// @public (undocumented)
+interface ICommandBarStyleProps {
+  // (undocumented)
+  className?: string;
+  // (undocumented)
+  theme: ITheme;
+}
+
+// @public (undocumented)
+interface ICommandBarStyles {
+  // (undocumented)
+  primarySet?: IStyle;
+  // (undocumented)
+  root?: IStyle;
+  // (undocumented)
+  secondarySet?: IStyle;
+}
+
+// @public (undocumented)
+class IconBase extends BaseComponent<IIconProps, IIconState> {
+  constructor(props: IIconProps);
+  // (undocumented)
+  render(): JSX.Element;
+}
+
+// @public (undocumented)
+class IconButton extends BaseComponent<IButtonProps, {}> {
+  protected _skipComponentRefResolution: boolean;
+  // (undocumented)
+  render(): JSX.Element;
+}
+
+// @public (undocumented)
+module IconFontSizes {
+  // (undocumented)
+  large: string;
+
+  // (undocumented)
+  medium: string;
+
+  // (undocumented)
+  small: string;
+
+  // (undocumented)
+  xSmall: string;
+
+}
+
+// @public @deprecated (undocumented)
+enum IconNames {
+  // (undocumented)
+  AADLogo = "AADLogo",
+  // (undocumented)
+  Accept = "Accept",
+  // (undocumented)
+  AccessibiltyChecker = "AccessibiltyChecker",
+  // (undocumented)
+  AccessLogo = "AccessLogo",
+  // (undocumented)
+  AccessLogoFill = "AccessLogoFill",
+  // (undocumented)
+  AccountManagement = "AccountManagement",
+  // (undocumented)
+  Accounts = "Accounts",
+  // (undocumented)
+  ActionCenter = "ActionCenter",
+  // (undocumented)
+  ActivateOrders = "ActivateOrders",
+  // (undocumented)
+  ActivityFeed = "ActivityFeed",
+  // (undocumented)
+  Add = "Add",
+  // (undocumented)
+  AddBookmark = "AddBookmark",
+  // (undocumented)
+  AddEvent = "AddEvent",
+  // (undocumented)
+  AddFavorite = "AddFavorite",
+  // (undocumented)
+  AddFavoriteFill = "AddFavoriteFill",
+  // (undocumented)
+  AddFriend = "AddFriend",
+  // (undocumented)
+  AddGroup = "AddGroup",
+  // (undocumented)
+  AddIn = "AddIn",
+  // (undocumented)
+  AddNotes = "AddNotes",
+  // (undocumented)
+  AddOnlineMeeting = "AddOnlineMeeting",
+  // (undocumented)
+  AddPhone = "AddPhone",
+  // (undocumented)
+  AddTo = "AddTo",
+  // (undocumented)
+  Admin = "Admin",
+  // (undocumented)
+  AdminALogo32 = "AdminALogo32",
+  // (undocumented)
+  AdminALogoFill32 = "AdminALogoFill32",
+  // (undocumented)
+  AdminALogoInverse32 = "AdminALogoInverse32",
+  // (undocumented)
+  AdminCLogoInverse32 = "AdminCLogoInverse32",
+  // (undocumented)
+  AdminDLogoInverse32 = "AdminDLogoInverse32",
+  // (undocumented)
+  AdminELogoInverse32 = "AdminELogoInverse32",
+  // (undocumented)
+  AdminLLogoInverse32 = "AdminLLogoInverse32",
+  // (undocumented)
+  AdminMLogoInverse32 = "AdminMLogoInverse32",
+  // (undocumented)
+  AdminOLogoInverse32 = "AdminOLogoInverse32",
+  // (undocumented)
+  AdminPLogoInverse32 = "AdminPLogoInverse32",
+  // (undocumented)
+  AdminSLogoInverse32 = "AdminSLogoInverse32",
+  // (undocumented)
+  AdminYLogoInverse32 = "AdminYLogoInverse32",
+  // (undocumented)
+  Airplane = "Airplane",
+  // (undocumented)
+  AirplaneSolid = "AirplaneSolid",
+  // (undocumented)
+  AirTickets = "AirTickets",
+  // (undocumented)
+  AlarmClock = "AlarmClock",
+  // (undocumented)
+  Album = "Album",
+  // (undocumented)
+  AlbumRemove = "AlbumRemove",
+  // (undocumented)
+  AlertSolid = "AlertSolid",
+  // (undocumented)
+  AlignCenter = "AlignCenter",
+  // (undocumented)
+  AlignHorizontalCenter = "AlignHorizontalCenter",
+  // (undocumented)
+  AlignHorizontalLeft = "AlignHorizontalLeft",
+  // (undocumented)
+  AlignHorizontalRight = "AlignHorizontalRight",
+  // (undocumented)
+  AlignJustify = "AlignJustify",
+  // (undocumented)
+  AlignLeft = "AlignLeft",
+  // (undocumented)
+  AlignRight = "AlignRight",
+  // (undocumented)
+  AlignVerticalBottom = "AlignVerticalBottom",
+  // (undocumented)
+  AlignVerticalCenter = "AlignVerticalCenter",
+  // (undocumented)
+  AlignVerticalTop = "AlignVerticalTop",
+  // (undocumented)
+  AllApps = "AllApps",
+  // (undocumented)
+  AllAppsMirrored = "AllAppsMirrored",
+  // (undocumented)
+  AllCurrency = "AllCurrency",
+  // (undocumented)
+  AnalyticsLogo = "AnalyticsLogo",
+  // (undocumented)
+  AnalyticsQuery = "AnalyticsQuery",
+  // (undocumented)
+  AnalyticsReport = "AnalyticsReport",
+  // (undocumented)
+  AnalyticsView = "AnalyticsView",
+  // (undocumented)
+  AnchorLock = "AnchorLock",
+  // (undocumented)
+  Annotation = "Annotation",
+  // (undocumented)
+  AppIconDefault = "AppIconDefault",
+  // (undocumented)
+  AppIconDefaultAdd = "AppIconDefaultAdd",
+  // (undocumented)
+  AppIconDefaultList = "AppIconDefaultList",
+  // (undocumented)
+  Archive = "Archive",
+  // (undocumented)
+  AreaChart = "AreaChart",
+  // (undocumented)
+  ArrangeBringForward = "ArrangeBringForward",
+  // (undocumented)
+  ArrangeBringToFront = "ArrangeBringToFront",
+  // (undocumented)
+  ArrangeByFrom = "ArrangeByFrom",
+  // (undocumented)
+  ArrangeSendBackward = "ArrangeSendBackward",
+  // (undocumented)
+  ArrangeSendToBack = "ArrangeSendToBack",
+  // (undocumented)
+  Arrivals = "Arrivals",
+  // (undocumented)
+  ArrowDownRight8 = "ArrowDownRight8",
+  // (undocumented)
+  ArrowDownRightMirrored8 = "ArrowDownRightMirrored8",
+  // (undocumented)
+  ArrowTallDownLeft = "ArrowTallDownLeft",
+  // (undocumented)
+  ArrowTallDownRight = "ArrowTallDownRight",
+  // (undocumented)
+  ArrowTallUpLeft = "ArrowTallUpLeft",
+  // (undocumented)
+  ArrowTallUpRight = "ArrowTallUpRight",
+  // (undocumented)
+  ArrowUpRight = "ArrowUpRight",
+  // (undocumented)
+  ArrowUpRight8 = "ArrowUpRight8",
+  // (undocumented)
+  ArrowUpRightMirrored8 = "ArrowUpRightMirrored8",
+  // (undocumented)
+  Articles = "Articles",
+  // (undocumented)
+  Ascending = "Ascending",
+  // (undocumented)
+  AspectRatio = "AspectRatio",
+  // (undocumented)
+  AssessmentGroup = "AssessmentGroup",
+  // (undocumented)
+  AssessmentGroupTemplate = "AssessmentGroupTemplate",
+  // (undocumented)
+  AssetLibrary = "AssetLibrary",
+  // (undocumented)
+  Assign = "Assign",
+  // (undocumented)
+  Asterisk = "Asterisk",
+  // (undocumented)
+  AsteriskSolid = "AsteriskSolid",
+  // (undocumented)
+  ATPLogo = "ATPLogo",
+  // (undocumented)
+  Attach = "Attach",
+  // (undocumented)
+  AustralianRules = "AustralianRules",
+  // (undocumented)
+  AutoEnhanceOff = "AutoEnhanceOff",
+  // (undocumented)
+  AutoEnhanceOn = "AutoEnhanceOn",
+  // (undocumented)
+  AutoFillTemplate = "AutoFillTemplate",
+  // (undocumented)
+  AutoHeight = "AutoHeight",
+  // (undocumented)
+  AutoRacing = "AutoRacing",
+  // (undocumented)
+  AwayStatus = "AwayStatus",
+  // (undocumented)
+  AzureAPIManagement = "AzureAPIManagement",
+  // (undocumented)
+  AzureKeyVault = "AzureKeyVault",
+  // (undocumented)
+  AzureLogo = "AzureLogo",
+  // (undocumented)
+  AzureServiceEndpoint = "AzureServiceEndpoint",
+  // (undocumented)
+  Back = "Back",
+  // (undocumented)
+  BackgroundColor = "BackgroundColor",
+  // (undocumented)
+  Backlog = "Backlog",
+  // (undocumented)
+  BacklogBoard = "BacklogBoard",
+  // (undocumented)
+  BacklogList = "BacklogList",
+  // (undocumented)
+  BackToWindow = "BackToWindow",
+  // (undocumented)
+  Badge = "Badge",
+  // (undocumented)
+  Balloons = "Balloons",
+  // (undocumented)
+  Bank = "Bank",
+  // (undocumented)
+  BankSolid = "BankSolid",
+  // (undocumented)
+  BarChart4 = "BarChart4",
+  // (undocumented)
+  BarChartHorizontal = "BarChartHorizontal",
+  // (undocumented)
+  BarChartVertical = "BarChartVertical",
+  // (undocumented)
+  BarChartVerticalFill = "BarChartVerticalFill",
+  // (undocumented)
+  BarChartVerticalFilter = "BarChartVerticalFilter",
+  // (undocumented)
+  BarChartVerticalFilterSolid = "BarChartVerticalFilterSolid",
+  // (undocumented)
+  Baseball = "Baseball",
+  // (undocumented)
+  BeerMug = "BeerMug",
+  // (undocumented)
+  BIDashboard = "BIDashboard",
+  // (undocumented)
+  BidiLtr = "BidiLtr",
+  // (undocumented)
+  BidiRtl = "BidiRtl",
+  // (undocumented)
+  BingLogo = "BingLogo",
+  // (undocumented)
+  BirthdayCake = "BirthdayCake",
+  // (undocumented)
+  BlockContact = "BlockContact",
+  // (undocumented)
+  Blocked = "Blocked",
+  // (undocumented)
+  Blocked12 = "Blocked12",
+  // (undocumented)
+  Blocked2 = "Blocked2",
+  // (undocumented)
+  Blocked2Solid = "Blocked2Solid",
+  // (undocumented)
+  BlockedSite = "BlockedSite",
+  // (undocumented)
+  BlockedSiteSolid12 = "BlockedSiteSolid12",
+  // (undocumented)
+  BlockedSolid = "BlockedSolid",
+  // (undocumented)
+  Blog = "Blog",
+  // (undocumented)
+  BlowingSnow = "BlowingSnow",
+  // (undocumented)
+  Blur = "Blur",
+  // (undocumented)
+  Boards = "Boards",
+  // (undocumented)
+  Bold = "Bold",
+  // (undocumented)
+  BookingsLogo = "BookingsLogo",
+  // (undocumented)
+  BookmarkReport = "BookmarkReport",
+  // (undocumented)
+  Bookmarks = "Bookmarks",
+  // (undocumented)
+  BookmarksMirrored = "BookmarksMirrored",
+  // (undocumented)
+  BorderDash = "BorderDash",
+  // (undocumented)
+  BorderDot = "BorderDot",
+  // (undocumented)
+  BoxAdditionSolid = "BoxAdditionSolid",
+  // (undocumented)
+  BoxCheckmarkSolid = "BoxCheckmarkSolid",
+  // (undocumented)
+  BoxMultiplySolid = "BoxMultiplySolid",
+  // (undocumented)
+  BoxPlaySolid = "BoxPlaySolid",
+  // (undocumented)
+  BoxSubtractSolid = "BoxSubtractSolid",
+  // (undocumented)
+  BranchCommit = "BranchCommit",
+  // (undocumented)
+  BranchCompare = "BranchCompare",
+  // (undocumented)
+  BranchFork = "BranchFork",
+  // (undocumented)
+  BranchFork2 = "BranchFork2",
+  // (undocumented)
+  BranchLocked = "BranchLocked",
+  // (undocumented)
+  BranchMerge = "BranchMerge",
+  // (undocumented)
+  BranchPullRequest = "BranchPullRequest",
+  // (undocumented)
+  BranchSearch = "BranchSearch",
+  // (undocumented)
+  BranchShelveset = "BranchShelveset",
+  // (undocumented)
+  Breadcrumb = "Breadcrumb",
+  // (undocumented)
+  Breakfast = "Breakfast",
+  // (undocumented)
+  Brightness = "Brightness",
+  // (undocumented)
+  Broom = "Broom",
+  // (undocumented)
+  BrowserScreenShot = "BrowserScreenShot",
+  // (undocumented)
+  BrowserTab = "BrowserTab",
+  // (undocumented)
+  BrowserTabScreenshot = "BrowserTabScreenshot",
+  // (undocumented)
+  Brunch = "Brunch",
+  // (undocumented)
+  Brush = "Brush",
+  // (undocumented)
+  BucketColor = "BucketColor",
+  // (undocumented)
+  BucketColorFill = "BucketColorFill",
+  // (undocumented)
+  BufferTimeAfter = "BufferTimeAfter",
+  // (undocumented)
+  BufferTimeBefore = "BufferTimeBefore",
+  // (undocumented)
+  BufferTimeBoth = "BufferTimeBoth",
+  // (undocumented)
+  Bug = "Bug",
+  // (undocumented)
+  BugSolid = "BugSolid",
+  // (undocumented)
+  Build = "Build",
+  // (undocumented)
+  BuildDefinition = "BuildDefinition",
+  // (undocumented)
+  BuildIssue = "BuildIssue",
+  // (undocumented)
+  BuildQueue = "BuildQueue",
+  // (undocumented)
+  BuildQueueNew = "BuildQueueNew",
+  // (undocumented)
+  BulkUpload = "BulkUpload",
+  // (undocumented)
+  BulletedList = "BulletedList",
+  // (undocumented)
+  BulletedList2 = "BulletedList2",
+  // (undocumented)
+  BulletedList2Mirrored = "BulletedList2Mirrored",
+  // (undocumented)
+  BulletedListBullet = "BulletedListBullet",
+  // (undocumented)
+  BulletedListBulletMirrored = "BulletedListBulletMirrored",
+  // (undocumented)
+  BulletedListMirrored = "BulletedListMirrored",
+  // (undocumented)
+  BulletedListText = "BulletedListText",
+  // (undocumented)
+  BulletedListTextMirrored = "BulletedListTextMirrored",
+  // (undocumented)
+  Bullseye = "Bullseye",
+  // (undocumented)
+  Bus = "Bus",
+  // (undocumented)
+  BusinessCenterLogo = "BusinessCenterLogo",
+  // (undocumented)
+  BusinessHoursSign = "BusinessHoursSign",
+  // (undocumented)
+  BusSolid = "BusSolid",
+  // (undocumented)
+  ButtonControl = "ButtonControl",
+  // (undocumented)
+  Cafe = "Cafe",
+  // (undocumented)
+  Cake = "Cake",
+  // (undocumented)
+  Calculator = "Calculator",
+  // (undocumented)
+  CalculatorAddition = "CalculatorAddition",
+  // (undocumented)
+  CalculatorEqualTo = "CalculatorEqualTo",
+  // (undocumented)
+  CalculatorMultiply = "CalculatorMultiply",
+  // (undocumented)
+  CalculatorNotEqualTo = "CalculatorNotEqualTo",
+  // (undocumented)
+  CalculatorSubtract = "CalculatorSubtract",
+  // (undocumented)
+  Calendar = "Calendar",
+  // (undocumented)
+  CalendarAgenda = "CalendarAgenda",
+  // (undocumented)
+  CalendarDay = "CalendarDay",
+  // (undocumented)
+  CalendarMirrored = "CalendarMirrored",
+  // (undocumented)
+  CalendarReply = "CalendarReply",
+  // (undocumented)
+  CalendarSettings = "CalendarSettings",
+  // (undocumented)
+  CalendarSettingsMirrored = "CalendarSettingsMirrored",
+  // (undocumented)
+  CalendarWeek = "CalendarWeek",
+  // (undocumented)
+  CalendarWorkWeek = "CalendarWorkWeek",
+  // (undocumented)
+  CaloriesAdd = "CaloriesAdd",
+  // (undocumented)
+  Camera = "Camera",
+  // (undocumented)
+  CampaignTemplate = "CampaignTemplate",
+  // (undocumented)
+  Cancel = "Cancel",
+  // (undocumented)
+  CannedChat = "CannedChat",
+  // (undocumented)
+  Car = "Car",
+  // (undocumented)
+  CaretBottomLeftCenter8 = "CaretBottomLeftCenter8",
+  // (undocumented)
+  CaretBottomLeftSolid8 = "CaretBottomLeftSolid8",
+  // (undocumented)
+  CaretBottomRightCenter8 = "CaretBottomRightCenter8",
+  // (undocumented)
+  CaretBottomRightSolid8 = "CaretBottomRightSolid8",
+  // (undocumented)
+  CaretDown8 = "CaretDown8",
+  // (undocumented)
+  CaretDownSolid8 = "CaretDownSolid8",
+  // (undocumented)
+  CaretHollow = "CaretHollow",
+  // (undocumented)
+  CaretHollowMirrored = "CaretHollowMirrored",
+  // (undocumented)
+  CaretLeft8 = "CaretLeft8",
+  // (undocumented)
+  CaretLeftSolid8 = "CaretLeftSolid8",
+  // (undocumented)
+  CaretRight = "CaretRight",
+  // (undocumented)
+  CaretRight8 = "CaretRight8",
+  // (undocumented)
+  CaretRightSolid8 = "CaretRightSolid8",
+  // (undocumented)
+  CaretSolid = "CaretSolid",
+  // (undocumented)
+  CaretSolid16 = "CaretSolid16",
+  // (undocumented)
+  CaretSolidDown = "CaretSolidDown",
+  // (undocumented)
+  CaretSolidLeft = "CaretSolidLeft",
+  // (undocumented)
+  CaretSolidMirrored = "CaretSolidMirrored",
+  // (undocumented)
+  CaretSolidRight = "CaretSolidRight",
+  // (undocumented)
+  CaretSolidUp = "CaretSolidUp",
+  // (undocumented)
+  CaretTopLeftCenter8 = "CaretTopLeftCenter8",
+  // (undocumented)
+  CaretTopLeftSolid8 = "CaretTopLeftSolid8",
+  // (undocumented)
+  CaretTopRightCenter8 = "CaretTopRightCenter8",
+  // (undocumented)
+  CaretTopRightSolid8 = "CaretTopRightSolid8",
+  // (undocumented)
+  CaretUp8 = "CaretUp8",
+  // (undocumented)
+  CaretUpSolid8 = "CaretUpSolid8",
+  // (undocumented)
+  Cat = "Cat",
+  // (undocumented)
+  CellPhone = "CellPhone",
+  // (undocumented)
+  Certificate = "Certificate",
+  // (undocumented)
+  CertifiedDatabase = "CertifiedDatabase",
+  // (undocumented)
+  Chart = "Chart",
+  // (undocumented)
+  ChartSeries = "ChartSeries",
+  // (undocumented)
+  ChartTemplate = "ChartTemplate",
+  // (undocumented)
+  ChartXAngle = "ChartXAngle",
+  // (undocumented)
+  ChartYAngle = "ChartYAngle",
+  // (undocumented)
+  Chat = "Chat",
+  // (undocumented)
+  ChatInviteFriend = "ChatInviteFriend",
+  // (undocumented)
+  ChatSolid = "ChatSolid",
+  // (undocumented)
+  Checkbox = "Checkbox",
+  // (undocumented)
+  CheckboxComposite = "CheckboxComposite",
+  // (undocumented)
+  CheckboxCompositeReversed = "CheckboxCompositeReversed",
+  // (undocumented)
+  CheckboxFill = "CheckboxFill",
+  // (undocumented)
+  CheckboxIndeterminate = "CheckboxIndeterminate",
+  // (undocumented)
+  CheckedOutByOther12 = "CheckedOutByOther12",
+  // (undocumented)
+  CheckedOutByYou12 = "CheckedOutByYou12",
+  // (undocumented)
+  CheckList = "CheckList",
+  // (undocumented)
+  CheckListCheck = "CheckListCheck",
+  // (undocumented)
+  CheckListCheckMirrored = "CheckListCheckMirrored",
+  // (undocumented)
+  CheckListText = "CheckListText",
+  // (undocumented)
+  CheckListTextMirrored = "CheckListTextMirrored",
+  // (undocumented)
+  CheckMark = "CheckMark",
+  // (undocumented)
+  ChevronDown = "ChevronDown",
+  // (undocumented)
+  ChevronDownEnd6 = "ChevronDownEnd6",
+  // (undocumented)
+  ChevronDownMed = "ChevronDownMed",
+  // (undocumented)
+  ChevronDownSmall = "ChevronDownSmall",
+  // (undocumented)
+  ChevronFold10 = "ChevronFold10",
+  // (undocumented)
+  ChevronLeft = "ChevronLeft",
+  // (undocumented)
+  ChevronLeftEnd6 = "ChevronLeftEnd6",
+  // (undocumented)
+  ChevronLeftMed = "ChevronLeftMed",
+  // (undocumented)
+  ChevronLeftSmall = "ChevronLeftSmall",
+  // (undocumented)
+  ChevronRight = "ChevronRight",
+  // (undocumented)
+  ChevronRightEnd6 = "ChevronRightEnd6",
+  // (undocumented)
+  ChevronRightMed = "ChevronRightMed",
+  // (undocumented)
+  ChevronRightSmall = "ChevronRightSmall",
+  // (undocumented)
+  ChevronUnfold10 = "ChevronUnfold10",
+  // (undocumented)
+  ChevronUp = "ChevronUp",
+  // (undocumented)
+  ChevronUpEnd6 = "ChevronUpEnd6",
+  // (undocumented)
+  ChevronUpMed = "ChevronUpMed",
+  // (undocumented)
+  ChevronUpSmall = "ChevronUpSmall",
+  // (undocumented)
+  Childof = "Childof",
+  // (undocumented)
+  Chopsticks = "Chopsticks",
+  // (undocumented)
+  ChromeBack = "ChromeBack",
+  // (undocumented)
+  ChromeBackMirrored = "ChromeBackMirrored",
+  // (undocumented)
+  ChromeClose = "ChromeClose",
+  // (undocumented)
+  ChromeFullScreen = "ChromeFullScreen",
+  // (undocumented)
+  ChromeMinimize = "ChromeMinimize",
+  // (undocumented)
+  ChromeRestore = "ChromeRestore",
+  // (undocumented)
+  CircleAddition = "CircleAddition",
+  // (undocumented)
+  CircleAdditionSolid = "CircleAdditionSolid",
+  // (undocumented)
+  CircleFill = "CircleFill",
+  // (undocumented)
+  CircleHalfFull = "CircleHalfFull",
+  // (undocumented)
+  CirclePause = "CirclePause",
+  // (undocumented)
+  CirclePauseSolid = "CirclePauseSolid",
+  // (undocumented)
+  CirclePlus = "CirclePlus",
+  // (undocumented)
+  CircleRing = "CircleRing",
+  // (undocumented)
+  CircleShapeSolid = "CircleShapeSolid",
+  // (undocumented)
+  CircleStop = "CircleStop",
+  // (undocumented)
+  CircleStopSolid = "CircleStopSolid",
+  // (undocumented)
+  CityNext = "CityNext",
+  // (undocumented)
+  CityNext2 = "CityNext2",
+  // (undocumented)
+  ClassNotebookLogo16 = "ClassNotebookLogo16",
+  // (undocumented)
+  ClassNotebookLogo32 = "ClassNotebookLogo32",
+  // (undocumented)
+  ClassNotebookLogoFill16 = "ClassNotebookLogoFill16",
+  // (undocumented)
+  ClassNotebookLogoFill32 = "ClassNotebookLogoFill32",
+  // (undocumented)
+  ClassNotebookLogoInverse = "ClassNotebookLogoInverse",
+  // (undocumented)
+  ClassNotebookLogoInverse16 = "ClassNotebookLogoInverse16",
+  // (undocumented)
+  ClassNotebookLogoInverse32 = "ClassNotebookLogoInverse32",
+  // (undocumented)
+  ClassroomLogo = "ClassroomLogo",
+  // (undocumented)
+  Clear = "Clear",
+  // (undocumented)
+  ClearFilter = "ClearFilter",
+  // (undocumented)
+  ClearFormatting = "ClearFormatting",
+  // (undocumented)
+  ClearFormattingA = "ClearFormattingA",
+  // (undocumented)
+  ClearFormattingEraser = "ClearFormattingEraser",
+  // (undocumented)
+  ClearNight = "ClearNight",
+  // (undocumented)
+  ClipboardSolid = "ClipboardSolid",
+  // (undocumented)
+  Clock = "Clock",
+  // (undocumented)
+  CloneToDesktop = "CloneToDesktop",
+  // (undocumented)
+  ClosedCaption = "ClosedCaption",
+  // (undocumented)
+  ClosePane = "ClosePane",
+  // (undocumented)
+  ClosePaneMirrored = "ClosePaneMirrored",
+  // (undocumented)
+  Cloud = "Cloud",
+  // (undocumented)
+  CloudAdd = "CloudAdd",
+  // (undocumented)
+  CloudDownload = "CloudDownload",
+  // (undocumented)
+  CloudUpload = "CloudUpload",
+  // (undocumented)
+  CloudWeather = "CloudWeather",
+  // (undocumented)
+  Cloudy = "Cloudy",
+  // (undocumented)
+  Cocktails = "Cocktails",
+  // (undocumented)
+  Code = "Code",
+  // (undocumented)
+  CodeEdit = "CodeEdit",
+  // (undocumented)
+  Coffee = "Coffee",
+  // (undocumented)
+  CoffeeScript = "CoffeeScript",
+  // (undocumented)
+  CollapseContent = "CollapseContent",
+  // (undocumented)
+  CollapseContentSingle = "CollapseContentSingle",
+  // (undocumented)
+  CollapseMenu = "CollapseMenu",
+  // (undocumented)
+  CollegeFootball = "CollegeFootball",
+  // (undocumented)
+  CollegeHoops = "CollegeHoops",
+  // (undocumented)
+  Color = "Color",
+  // (undocumented)
+  ColorSolid = "ColorSolid",
+  // (undocumented)
+  ColumnLeftTwoThirds = "ColumnLeftTwoThirds",
+  // (undocumented)
+  ColumnLeftTwoThirdsEdit = "ColumnLeftTwoThirdsEdit",
+  // (undocumented)
+  ColumnOptions = "ColumnOptions",
+  // (undocumented)
+  ColumnRightTwoThirds = "ColumnRightTwoThirds",
+  // (undocumented)
+  ColumnRightTwoThirdsEdit = "ColumnRightTwoThirdsEdit",
+  // (undocumented)
+  ColumnVerticalSection = "ColumnVerticalSection",
+  // (undocumented)
+  Combine = "Combine",
+  // (undocumented)
+  Combobox = "Combobox",
+  // (undocumented)
+  CommandPrompt = "CommandPrompt",
+  // (undocumented)
+  Comment = "Comment",
+  // (undocumented)
+  CommentAdd = "CommentAdd",
+  // (undocumented)
+  CommentNext = "CommentNext",
+  // (undocumented)
+  CommentPrevious = "CommentPrevious",
+  // (undocumented)
+  CommentUrgent = "CommentUrgent",
+  // (undocumented)
+  Commitments = "Commitments",
+  // (undocumented)
+  Communications = "Communications",
+  // (undocumented)
+  CompanyDirectory = "CompanyDirectory",
+  // (undocumented)
+  CompanyDirectoryMirrored = "CompanyDirectoryMirrored",
+  // (undocumented)
+  CompassNW = "CompassNW",
+  // (undocumented)
+  Completed = "Completed",
+  // (undocumented)
+  CompletedSolid = "CompletedSolid",
+  // (undocumented)
+  ConfigurationSolid = "ConfigurationSolid",
+  // (undocumented)
+  ConnectContacts = "ConnectContacts",
+  // (undocumented)
+  ConstructionCone = "ConstructionCone",
+  // (undocumented)
+  ConstructionConeSolid = "ConstructionConeSolid",
+  // (undocumented)
+  Contact = "Contact",
+  // (undocumented)
+  ContactCard = "ContactCard",
+  // (undocumented)
+  ContactCardSettings = "ContactCardSettings",
+  // (undocumented)
+  ContactCardSettingsMirrored = "ContactCardSettingsMirrored",
+  // (undocumented)
+  ContactInfo = "ContactInfo",
+  // (undocumented)
+  ContactLink = "ContactLink",
+  // (undocumented)
+  ContactList = "ContactList",
+  // (undocumented)
+  ContextMenu = "ContextMenu",
+  // (undocumented)
+  Contrast = "Contrast",
+  // (undocumented)
+  Copy = "Copy",
+  // (undocumented)
+  Cotton = "Cotton",
+  // (undocumented)
+  Coupon = "Coupon",
+  // (undocumented)
+  CPlusPlus = "CPlusPlus",
+  // (undocumented)
+  CPlusPlusLanguage = "CPlusPlusLanguage",
+  // (undocumented)
+  CreateMailRule = "CreateMailRule",
+  // (undocumented)
+  Cricket = "Cricket",
+  // (undocumented)
+  CRMCustomerInsightsApp = "CRMCustomerInsightsApp",
+  // (undocumented)
+  CRMProcesses = "CRMProcesses",
+  // (undocumented)
+  CRMReport = "CRMReport",
+  // (undocumented)
+  CRMServices = "CRMServices",
+  // (undocumented)
+  Crop = "Crop",
+  // (undocumented)
+  Crown = "Crown",
+  // (undocumented)
+  CrownSolid = "CrownSolid",
+  // (undocumented)
+  CSharp = "CSharp",
+  // (undocumented)
+  CSharpLanguage = "CSharpLanguage",
+  // (undocumented)
+  CSS = "CSS",
+  // (undocumented)
+  CustomizeToolbar = "CustomizeToolbar",
+  // (undocumented)
+  CustomList = "CustomList",
+  // (undocumented)
+  CustomListMirrored = "CustomListMirrored",
+  // (undocumented)
+  Cut = "Cut",
+  // (undocumented)
+  Cycling = "Cycling",
+  // (undocumented)
+  D365TalentHRCore = "D365TalentHRCore",
+  // (undocumented)
+  D365TalentInsight = "D365TalentInsight",
+  // (undocumented)
+  D365TalentLearn = "D365TalentLearn",
+  // (undocumented)
+  DashboardAdd = "DashboardAdd",
+  // (undocumented)
+  Database = "Database",
+  // (undocumented)
+  DatabaseSync = "DatabaseSync",
+  // (undocumented)
+  DataConnectionLibrary = "DataConnectionLibrary",
+  // (undocumented)
+  Dataflows = "Dataflows",
+  // (undocumented)
+  DateTime = "DateTime",
+  // (undocumented)
+  DateTime2 = "DateTime2",
+  // (undocumented)
+  DateTimeMirrored = "DateTimeMirrored",
+  // (undocumented)
+  DeactivateOrders = "DeactivateOrders",
+  // (undocumented)
+  Decimals = "Decimals",
+  // (undocumented)
+  DecisionSolid = "DecisionSolid",
+  // (undocumented)
+  DeclineCall = "DeclineCall",
+  // (undocumented)
+  DecreaseIndentArrow = "DecreaseIndentArrow",
+  // (undocumented)
+  DecreaseIndentArrowMirrored = "DecreaseIndentArrowMirrored",
+  // (undocumented)
+  DecreaseIndentLegacy = "DecreaseIndentLegacy",
+  // (undocumented)
+  DecreaseIndentText = "DecreaseIndentText",
+  // (undocumented)
+  DecreaseIndentTextMirrored = "DecreaseIndentTextMirrored",
+  // (undocumented)
+  DefaultRatio = "DefaultRatio",
+  // (undocumented)
+  DefectSolid = "DefectSolid",
+  // (undocumented)
+  Delete = "Delete",
+  // (undocumented)
+  DeleteColumns = "DeleteColumns",
+  // (undocumented)
+  DeleteRows = "DeleteRows",
+  // (undocumented)
+  DeleteRowsMirrored = "DeleteRowsMirrored",
+  // (undocumented)
+  DeleteTable = "DeleteTable",
+  // (undocumented)
+  DeliveryTruck = "DeliveryTruck",
+  // (undocumented)
+  DelveAnalytics = "DelveAnalytics",
+  // (undocumented)
+  DelveAnalyticsLogo = "DelveAnalyticsLogo",
+  // (undocumented)
+  DelveLogo = "DelveLogo",
+  // (undocumented)
+  DelveLogoFill = "DelveLogoFill",
+  // (undocumented)
+  DelveLogoInverse = "DelveLogoInverse",
+  // (undocumented)
+  Deploy = "Deploy",
+  // (undocumented)
+  Descending = "Descending",
+  // (undocumented)
+  Design = "Design",
+  // (undocumented)
+  DesktopScreenshot = "DesktopScreenshot",
+  // (undocumented)
+  DeveloperTools = "DeveloperTools",
+  // (undocumented)
+  Devices2 = "Devices2",
+  // (undocumented)
+  Devices3 = "Devices3",
+  // (undocumented)
+  Devices4 = "Devices4",
+  // (undocumented)
+  Diagnostic = "Diagnostic",
+  // (undocumented)
+  DiagnosticDataBarTooltip = "DiagnosticDataBarTooltip",
+  // (undocumented)
+  Dialpad = "Dialpad",
+  // (undocumented)
+  Diamond = "Diamond",
+  // (undocumented)
+  DiamondSolid = "DiamondSolid",
+  // (undocumented)
+  Dictionary = "Dictionary",
+  // (undocumented)
+  DictionaryRemove = "DictionaryRemove",
+  // (undocumented)
+  DietPlanNotebook = "DietPlanNotebook",
+  // (undocumented)
+  DiffInline = "DiffInline",
+  // (undocumented)
+  DiffSideBySide = "DiffSideBySide",
+  // (undocumented)
+  DisableUpdates = "DisableUpdates",
+  // (undocumented)
+  Dislike = "Dislike",
+  // (undocumented)
+  DislikeSolid = "DislikeSolid",
+  // (undocumented)
+  DistributeDown = "DistributeDown",
+  // (undocumented)
+  DockLeft = "DockLeft",
+  // (undocumented)
+  DockLeftMirrored = "DockLeftMirrored",
+  // (undocumented)
+  DockRight = "DockRight",
+  // (undocumented)
+  DocLibrary = "DocLibrary",
+  // (undocumented)
+  DocsLogoInverse = "DocsLogoInverse",
+  // (undocumented)
+  Document = "Document",
+  // (undocumented)
+  DocumentApproval = "DocumentApproval",
+  // (undocumented)
+  Documentation = "Documentation",
+  // (undocumented)
+  DocumentManagement = "DocumentManagement",
+  // (undocumented)
+  DocumentReply = "DocumentReply",
+  // (undocumented)
+  DocumentSearch = "DocumentSearch",
+  // (undocumented)
+  DocumentSet = "DocumentSet",
+  // (undocumented)
+  DOM = "DOM",
+  // (undocumented)
+  DonutChart = "DonutChart",
+  // (undocumented)
+  Door = "Door",
+  // (undocumented)
+  DoubleBookmark = "DoubleBookmark",
+  // (undocumented)
+  DoubleChevronDown = "DoubleChevronDown",
+  // (undocumented)
+  DoubleChevronDown12 = "DoubleChevronDown12",
+  // (undocumented)
+  DoubleChevronDown8 = "DoubleChevronDown8",
+  // (undocumented)
+  DoubleChevronLeft = "DoubleChevronLeft",
+  // (undocumented)
+  DoubleChevronLeft12 = "DoubleChevronLeft12",
+  // (undocumented)
+  DoubleChevronLeft8 = "DoubleChevronLeft8",
+  // (undocumented)
+  DoubleChevronLeftMed = "DoubleChevronLeftMed",
+  // (undocumented)
+  DoubleChevronLeftMedMirrored = "DoubleChevronLeftMedMirrored",
+  // (undocumented)
+  DoubleChevronRight = "DoubleChevronRight",
+  // (undocumented)
+  DoubleChevronRight12 = "DoubleChevronRight12",
+  // (undocumented)
+  DoubleChevronRight8 = "DoubleChevronRight8",
+  // (undocumented)
+  DoubleChevronUp = "DoubleChevronUp",
+  // (undocumented)
+  DoubleChevronUp12 = "DoubleChevronUp12",
+  // (undocumented)
+  DoubleChevronUp8 = "DoubleChevronUp8",
+  // (undocumented)
+  DoubleColumn = "DoubleColumn",
+  // (undocumented)
+  DoubleColumnEdit = "DoubleColumnEdit",
+  // (undocumented)
+  DoubleDownArrow = "DoubleDownArrow",
+  // (undocumented)
+  Down = "Down",
+  // (undocumented)
+  Download = "Download",
+  // (undocumented)
+  DownloadDocument = "DownloadDocument",
+  // (undocumented)
+  DragObject = "DragObject",
+  // (undocumented)
+  DrillDown = "DrillDown",
+  // (undocumented)
+  DrillDownSolid = "DrillDownSolid",
+  // (undocumented)
+  DrillExpand = "DrillExpand",
+  // (undocumented)
+  DrillShow = "DrillShow",
+  // (undocumented)
+  DrillThrough = "DrillThrough",
+  // (undocumented)
+  DRM = "DRM",
+  // (undocumented)
+  Drop = "Drop",
+  // (undocumented)
+  Dropdown = "Dropdown",
+  // (undocumented)
+  DropShapeSolid = "DropShapeSolid",
+  // (undocumented)
+  DuplicateRow = "DuplicateRow",
+  // (undocumented)
+  Duststorm = "Duststorm",
+  // (undocumented)
+  Dynamics365Logo = "Dynamics365Logo",
+  // (undocumented)
+  DynamicSMBLogo = "DynamicSMBLogo",
+  // (undocumented)
+  EaseOfAccess = "EaseOfAccess",
+  // (undocumented)
+  EatDrink = "EatDrink",
+  // (undocumented)
+  EdgeLogo = "EdgeLogo",
+  // (undocumented)
+  Edit = "Edit",
+  // (undocumented)
+  EditContact = "EditContact",
+  // (undocumented)
+  EditCreate = "EditCreate",
+  // (undocumented)
+  EditMail = "EditMail",
+  // (undocumented)
+  EditMirrored = "EditMirrored",
+  // (undocumented)
+  EditNote = "EditNote",
+  // (undocumented)
+  EditPhoto = "EditPhoto",
+  // (undocumented)
+  EditSolid12 = "EditSolid12",
+  // (undocumented)
+  EditSolidMirrored12 = "EditSolidMirrored12",
+  // (undocumented)
+  EditStyle = "EditStyle",
+  // (undocumented)
+  Education = "Education",
+  // (undocumented)
+  Ellipse = "Ellipse",
+  // (undocumented)
+  Embed = "Embed",
+  // (undocumented)
+  EMI = "EMI",
+  // (undocumented)
+  Emoji = "Emoji",
+  // (undocumented)
+  Emoji2 = "Emoji2",
+  // (undocumented)
+  EmojiDisappointed = "EmojiDisappointed",
+  // (undocumented)
+  EmojiNeutral = "EmojiNeutral",
+  // (undocumented)
+  EmojiTabSymbols = "EmojiTabSymbols",
+  // (undocumented)
+  EmptyRecycleBin = "EmptyRecycleBin",
+  // (undocumented)
+  Encryption = "Encryption",
+  // (undocumented)
+  EngineeringGroup = "EngineeringGroup",
+  // (undocumented)
+  EntryDecline = "EntryDecline",
+  // (undocumented)
+  EntryView = "EntryView",
+  // (undocumented)
+  Equalizer = "Equalizer",
+  // (undocumented)
+  EraseTool = "EraseTool",
+  // (undocumented)
+  Error = "Error",
+  // (undocumented)
+  ErrorBadge = "ErrorBadge",
+  // (undocumented)
+  Event = "Event",
+  // (undocumented)
+  Event12 = "Event12",
+  // (undocumented)
+  EventAccepted = "EventAccepted",
+  // (undocumented)
+  EventDate = "EventDate",
+  // (undocumented)
+  EventDateMissed12 = "EventDateMissed12",
+  // (undocumented)
+  EventDeclined = "EventDeclined",
+  // (undocumented)
+  EventInfo = "EventInfo",
+  // (undocumented)
+  EventTentative = "EventTentative",
+  // (undocumented)
+  EventTentativeMirrored = "EventTentativeMirrored",
+  // (undocumented)
+  ExcelDocument = "ExcelDocument",
+  // (undocumented)
+  ExcelLogo = "ExcelLogo",
+  // (undocumented)
+  ExcelLogo16 = "ExcelLogo16",
+  // (undocumented)
+  ExcelLogoFill = "ExcelLogoFill",
+  // (undocumented)
+  ExcelLogoFill16 = "ExcelLogoFill16",
+  // (undocumented)
+  ExcelLogoInverse = "ExcelLogoInverse",
+  // (undocumented)
+  ExcelLogoInverse16 = "ExcelLogoInverse16",
+  // (undocumented)
+  ExchangeLogo = "ExchangeLogo",
+  // (undocumented)
+  ExchangeLogoFill = "ExchangeLogoFill",
+  // (undocumented)
+  ExchangeLogoInverse = "ExchangeLogoInverse",
+  // (undocumented)
+  ExerciseTracker = "ExerciseTracker",
+  // (undocumented)
+  ExpandMenu = "ExpandMenu",
+  // (undocumented)
+  ExploreContent = "ExploreContent",
+  // (undocumented)
+  ExploreContentSingle = "ExploreContentSingle",
+  // (undocumented)
+  ExploreData = "ExploreData",
+  // (undocumented)
+  Export = "Export",
+  // (undocumented)
+  ExportMirrored = "ExportMirrored",
+  // (undocumented)
+  ExternalBuild = "ExternalBuild",
+  // (undocumented)
+  ExternalTFVC = "ExternalTFVC",
+  // (undocumented)
+  ExternalXAML = "ExternalXAML",
+  // (undocumented)
+  Eyedropper = "Eyedropper",
+  // (undocumented)
+  EyeShadow = "EyeShadow",
+  // (undocumented)
+  F12DevTools = "F12DevTools",
+  // (undocumented)
+  FabricAssetLibrary = "FabricAssetLibrary",
+  // (undocumented)
+  FabricDataConnectionLibrary = "FabricDataConnectionLibrary",
+  // (undocumented)
+  FabricDocLibrary = "FabricDocLibrary",
+  // (undocumented)
+  FabricFolder = "FabricFolder",
+  // (undocumented)
+  FabricFolderFill = "FabricFolderFill",
+  // (undocumented)
+  FabricFolderSearch = "FabricFolderSearch",
+  // (undocumented)
+  FabricFormLibrary = "FabricFormLibrary",
+  // (undocumented)
+  FabricFormLibraryMirrored = "FabricFormLibraryMirrored",
+  // (undocumented)
+  FabricMovetoFolder = "FabricMovetoFolder",
+  // (undocumented)
+  FabricNetworkFolder = "FabricNetworkFolder",
+  // (undocumented)
+  FabricNewFolder = "FabricNewFolder",
+  // (undocumented)
+  FabricOpenFolderHorizontal = "FabricOpenFolderHorizontal",
+  // (undocumented)
+  FabricPictureLibrary = "FabricPictureLibrary",
+  // (undocumented)
+  FabricPublicFolder = "FabricPublicFolder",
+  // (undocumented)
+  FabricReportLibrary = "FabricReportLibrary",
+  // (undocumented)
+  FabricReportLibraryMirrored = "FabricReportLibraryMirrored",
+  // (undocumented)
+  FabricSyncFolder = "FabricSyncFolder",
+  // (undocumented)
+  FabricTextHighlight = "FabricTextHighlight",
+  // (undocumented)
+  FabricTextHighlightComposite = "FabricTextHighlightComposite",
+  // (undocumented)
+  FabricUnsyncFolder = "FabricUnsyncFolder",
+  // (undocumented)
+  FabricUserFolder = "FabricUserFolder",
+  // (undocumented)
+  Family = "Family",
+  // (undocumented)
+  FangBody = "FangBody",
+  // (undocumented)
+  FastForward = "FastForward",
+  // (undocumented)
+  FastMode = "FastMode",
+  // (undocumented)
+  Favicon = "Favicon",
+  // (undocumented)
+  FavoriteList = "FavoriteList",
+  // (undocumented)
+  FavoriteStar = "FavoriteStar",
+  // (undocumented)
+  FavoriteStarFill = "FavoriteStarFill",
+  // (undocumented)
+  Fax = "Fax",
+  // (undocumented)
+  Feedback = "Feedback",
+  // (undocumented)
+  FeedbackRequestMirroredSolid = "FeedbackRequestMirroredSolid",
+  // (undocumented)
+  FeedbackRequestSolid = "FeedbackRequestSolid",
+  // (undocumented)
+  FeedbackResponseSolid = "FeedbackResponseSolid",
+  // (undocumented)
+  Ferry = "Ferry",
+  // (undocumented)
+  FerrySolid = "FerrySolid",
+  // (undocumented)
+  FieldChanged = "FieldChanged",
+  // (undocumented)
+  FieldEmpty = "FieldEmpty",
+  // (undocumented)
+  FieldFilled = "FieldFilled",
+  // (undocumented)
+  FieldNotChanged = "FieldNotChanged",
+  // (undocumented)
+  FieldReadOnly = "FieldReadOnly",
+  // (undocumented)
+  FieldRequired = "FieldRequired",
+  // (undocumented)
+  FileASPX = "FileASPX",
+  // (undocumented)
+  FileBug = "FileBug",
+  // (undocumented)
+  FileCode = "FileCode",
+  // (undocumented)
+  FileComment = "FileComment",
+  // (undocumented)
+  FileCSS = "FileCSS",
+  // (undocumented)
+  FileHTML = "FileHTML",
+  // (undocumented)
+  FileImage = "FileImage",
+  // (undocumented)
+  FileJAVA = "FileJAVA",
+  // (undocumented)
+  FileLess = "FileLess",
+  // (undocumented)
+  FilePDB = "FilePDB",
+  // (undocumented)
+  FileRequest = "FileRequest",
+  // (undocumented)
+  FileSass = "FileSass",
+  // (undocumented)
+  FileSQL = "FileSQL",
+  // (undocumented)
+  FileSymlink = "FileSymlink",
+  // (undocumented)
+  FileTemplate = "FileTemplate",
+  // (undocumented)
+  FileTypeSolution = "FileTypeSolution",
+  // (undocumented)
+  FileYML = "FileYML",
+  // (undocumented)
+  Filter = "Filter",
+  // (undocumented)
+  Filters = "Filters",
+  // (undocumented)
+  FilterSettings = "FilterSettings",
+  // (undocumented)
+  FilterSolid = "FilterSolid",
+  // (undocumented)
+  FiltersSolid = "FiltersSolid",
+  // (undocumented)
+  Financial = "Financial",
+  // (undocumented)
+  FinancialMirroredSolid = "FinancialMirroredSolid",
+  // (undocumented)
+  FinancialSolid = "FinancialSolid",
+  // (undocumented)
+  Fingerprint = "Fingerprint",
+  // (undocumented)
+  FitPage = "FitPage",
+  // (undocumented)
+  FitWidth = "FitWidth",
+  // (undocumented)
+  FiveTileGrid = "FiveTileGrid",
+  // (undocumented)
+  Flag = "Flag",
+  // (undocumented)
+  FlameSolid = "FlameSolid",
+  // (undocumented)
+  Flashlight = "Flashlight",
+  // (undocumented)
+  FlickDown = "FlickDown",
+  // (undocumented)
+  FlickLeft = "FlickLeft",
+  // (undocumented)
+  FlickRight = "FlickRight",
+  // (undocumented)
+  FlickUp = "FlickUp",
+  // (undocumented)
+  Flow = "Flow",
+  // (undocumented)
+  FlowChart = "FlowChart",
+  // (undocumented)
+  Flower = "Flower",
+  // (undocumented)
+  FocalPoint = "FocalPoint",
+  // (undocumented)
+  Focus = "Focus",
+  // (undocumented)
+  Fog = "Fog",
+  // (undocumented)
+  Folder = "Folder",
+  // (undocumented)
+  FolderFill = "FolderFill",
+  // (undocumented)
+  FolderHorizontal = "FolderHorizontal",
+  // (undocumented)
+  FolderList = "FolderList",
+  // (undocumented)
+  FolderListMirrored = "FolderListMirrored",
+  // (undocumented)
+  FolderOpen = "FolderOpen",
+  // (undocumented)
+  FolderQuery = "FolderQuery",
+  // (undocumented)
+  FolderSearch = "FolderSearch",
+  // (undocumented)
+  FollowUser = "FollowUser",
+  // (undocumented)
+  Font = "Font",
+  // (undocumented)
+  FontColor = "FontColor",
+  // (undocumented)
+  FontColorA = "FontColorA",
+  // (undocumented)
+  FontColorSwatch = "FontColorSwatch",
+  // (undocumented)
+  FontDecrease = "FontDecrease",
+  // (undocumented)
+  FontIncrease = "FontIncrease",
+  // (undocumented)
+  FontSize = "FontSize",
+  // (undocumented)
+  Footer = "Footer",
+  // (undocumented)
+  FormLibrary = "FormLibrary",
+  // (undocumented)
+  FormLibraryMirrored = "FormLibraryMirrored",
+  // (undocumented)
+  Forward = "Forward",
+  // (undocumented)
+  ForwardEvent = "ForwardEvent",
+  // (undocumented)
+  Freezing = "Freezing",
+  // (undocumented)
+  Frigid = "Frigid",
+  // (undocumented)
+  FrontCamera = "FrontCamera",
+  // (undocumented)
+  FSharp = "FSharp",
+  // (undocumented)
+  FSharpLanguage = "FSharpLanguage",
+  // (undocumented)
+  FullCircleMask = "FullCircleMask",
+  // (undocumented)
+  FullHistory = "FullHistory",
+  // (undocumented)
+  FullScreen = "FullScreen",
+  // (undocumented)
+  FullWidth = "FullWidth",
+  // (undocumented)
+  FullWidthEdit = "FullWidthEdit",
+  // (undocumented)
+  FunctionalManagerDashboard = "FunctionalManagerDashboard",
+  // (undocumented)
+  FunnelChart = "FunnelChart",
+  // (undocumented)
+  GallatinLogo = "GallatinLogo",
+  // (undocumented)
+  Game = "Game",
+  // (undocumented)
+  Generate = "Generate",
+  // (undocumented)
+  GenericScan = "GenericScan",
+  // (undocumented)
+  GenericScanFilled = "GenericScanFilled",
+  // (undocumented)
+  Giftbox = "Giftbox",
+  // (undocumented)
+  GiftboxOpen = "GiftboxOpen",
+  // (undocumented)
+  GiftBoxSolid = "GiftBoxSolid",
+  // (undocumented)
+  GiftCard = "GiftCard",
+  // (undocumented)
+  GitGraph = "GitGraph",
+  // (undocumented)
+  Glasses = "Glasses",
+  // (undocumented)
+  Glimmer = "Glimmer",
+  // (undocumented)
+  GlobalNavButton = "GlobalNavButton",
+  // (undocumented)
+  Globe = "Globe",
+  // (undocumented)
+  Globe2 = "Globe2",
+  // (undocumented)
+  GlobeFavorite = "GlobeFavorite",
+  // (undocumented)
+  Go = "Go",
+  // (undocumented)
+  Golf = "Golf",
+  // (undocumented)
+  GoMirrored = "GoMirrored",
+  // (undocumented)
+  GotoToday = "GotoToday",
+  // (undocumented)
+  GridViewLarge = "GridViewLarge",
+  // (undocumented)
+  GridViewMedium = "GridViewMedium",
+  // (undocumented)
+  GridViewSmall = "GridViewSmall",
+  // (undocumented)
+  GripperBarHorizontal = "GripperBarHorizontal",
+  // (undocumented)
+  GripperBarVertical = "GripperBarVertical",
+  // (undocumented)
+  GripperDotsVertical = "GripperDotsVertical",
+  // (undocumented)
+  GripperTool = "GripperTool",
+  // (undocumented)
+  Group = "Group",
+  // (undocumented)
+  GroupedAscending = "GroupedAscending",
+  // (undocumented)
+  GroupedDescending = "GroupedDescending",
+  // (undocumented)
+  GroupedList = "GroupedList",
+  // (undocumented)
+  GroupObject = "GroupObject",
+  // (undocumented)
+  GUID = "GUID",
+  // (undocumented)
+  Guitar = "Guitar",
+  // (undocumented)
+  HailDay = "HailDay",
+  // (undocumented)
+  HailNight = "HailNight",
+  // (undocumented)
+  HalfAlpha = "HalfAlpha",
+  // (undocumented)
+  HalfCircle = "HalfCircle",
+  // (undocumented)
+  HandsFree = "HandsFree",
+  // (undocumented)
+  Handwriting = "Handwriting",
+  // (undocumented)
+  HardDrive = "HardDrive",
+  // (undocumented)
+  HardDriveGroup = "HardDriveGroup",
+  // (undocumented)
+  HardDriveLock = "HardDriveLock",
+  // (undocumented)
+  HardDriveUnlock = "HardDriveUnlock",
+  // (undocumented)
+  Header = "Header",
+  // (undocumented)
+  Header1 = "Header1",
+  // (undocumented)
+  Header2 = "Header2",
+  // (undocumented)
+  Header3 = "Header3",
+  // (undocumented)
+  Header4 = "Header4",
+  // (undocumented)
+  Headset = "Headset",
+  // (undocumented)
+  HeadsetSolid = "HeadsetSolid",
+  // (undocumented)
+  Health = "Health",
+  // (undocumented)
+  HealthSolid = "HealthSolid",
+  // (undocumented)
+  Heart = "Heart",
+  // (undocumented)
+  HeartBroken = "HeartBroken",
+  // (undocumented)
+  HeartFill = "HeartFill",
+  // (undocumented)
+  Help = "Help",
+  // (undocumented)
+  HelpMirrored = "HelpMirrored",
+  // (undocumented)
+  Hexagon = "Hexagon",
+  // (undocumented)
+  Hide = "Hide",
+  // (undocumented)
+  Hide2 = "Hide2",
+  // (undocumented)
+  Highlight = "Highlight",
+  // (undocumented)
+  HighlightMappedShapes = "HighlightMappedShapes",
+  // (undocumented)
+  HintText = "HintText",
+  // (undocumented)
+  HistoricalWeather = "HistoricalWeather",
+  // (undocumented)
+  History = "History",
+  // (undocumented)
+  Home = "Home",
+  // (undocumented)
+  HomeGroup = "HomeGroup",
+  // (undocumented)
+  HomeSolid = "HomeSolid",
+  // (undocumented)
+  HorizontalDistributeCenter = "HorizontalDistributeCenter",
+  // (undocumented)
+  Hospital = "Hospital",
+  // (undocumented)
+  Hotel = "Hotel",
+  // (undocumented)
+  HourGlass = "HourGlass",
+  // (undocumented)
+  IconSetsFlag = "IconSetsFlag",
+  // (undocumented)
+  IDBadge = "IDBadge",
+  // (undocumented)
+  ImageCrosshair = "ImageCrosshair",
+  // (undocumented)
+  ImageDiff = "ImageDiff",
+  // (undocumented)
+  ImagePixel = "ImagePixel",
+  // (undocumented)
+  ImageSearch = "ImageSearch",
+  // (undocumented)
+  Import = "Import",
+  // (undocumented)
+  ImportAllMirrored = "ImportAllMirrored",
+  // (undocumented)
+  Important = "Important",
+  // (undocumented)
+  ImportMirrored = "ImportMirrored",
+  // (undocumented)
+  Inbox = "Inbox",
+  // (undocumented)
+  InboxCheck = "InboxCheck",
+  // (undocumented)
+  IncidentTriangle = "IncidentTriangle",
+  // (undocumented)
+  IncreaseIndentArrow = "IncreaseIndentArrow",
+  // (undocumented)
+  IncreaseIndentArrowMirrored = "IncreaseIndentArrowMirrored",
+  // (undocumented)
+  IncreaseIndentLegacy = "IncreaseIndentLegacy",
+  // (undocumented)
+  IncreaseIndentText = "IncreaseIndentText",
+  // (undocumented)
+  IncreaseIndentTextMirrored = "IncreaseIndentTextMirrored",
+  // (undocumented)
+  Info = "Info",
+  // (undocumented)
+  Info2 = "Info2",
+  // (undocumented)
+  InfoSolid = "InfoSolid",
+  // (undocumented)
+  InsertColumnsLeft = "InsertColumnsLeft",
+  // (undocumented)
+  InsertColumnsRight = "InsertColumnsRight",
+  // (undocumented)
+  InsertRowsAbove = "InsertRowsAbove",
+  // (undocumented)
+  InsertRowsBelow = "InsertRowsBelow",
+  // (undocumented)
+  InsertSignatureLine = "InsertSignatureLine",
+  // (undocumented)
+  InsertTextBox = "InsertTextBox",
+  // (undocumented)
+  InstallToDrive = "InstallToDrive",
+  // (undocumented)
+  InternetSharing = "InternetSharing",
+  // (undocumented)
+  IRMForward = "IRMForward",
+  // (undocumented)
+  IRMForwardMirrored = "IRMForwardMirrored",
+  // (undocumented)
+  IRMReply = "IRMReply",
+  // (undocumented)
+  IRMReplyMirrored = "IRMReplyMirrored",
+  // (undocumented)
+  IssueSolid = "IssueSolid",
+  // (undocumented)
+  IssueTracking = "IssueTracking",
+  // (undocumented)
+  IssueTrackingMirrored = "IssueTrackingMirrored",
+  // (undocumented)
+  Italic = "Italic",
+  // (undocumented)
+  JavaScriptLanguage = "JavaScriptLanguage",
+  // (undocumented)
+  JoinOnlineMeeting = "JoinOnlineMeeting",
+  // (undocumented)
+  JS = "JS",
+  // (undocumented)
+  KaizalaLogo = "KaizalaLogo",
+  // (undocumented)
+  KeyboardClassic = "KeyboardClassic",
+  // (undocumented)
+  KnowledgeArticle = "KnowledgeArticle",
+  // (undocumented)
+  Label = "Label",
+  // (undocumented)
+  LadybugSolid = "LadybugSolid",
+  // (undocumented)
+  Lamp = "Lamp",
+  // (undocumented)
+  LandscapeOrientation = "LandscapeOrientation",
+  // (undocumented)
+  LaptopSecure = "LaptopSecure",
+  // (undocumented)
+  LaptopSelected = "LaptopSelected",
+  // (undocumented)
+  LargeGrid = "LargeGrid",
+  // (undocumented)
+  Leave = "Leave",
+  // (undocumented)
+  Library = "Library",
+  // (undocumented)
+  Lifesaver = "Lifesaver",
+  // (undocumented)
+  LifesaverLock = "LifesaverLock",
+  // (undocumented)
+  Light = "Light",
+  // (undocumented)
+  Lightbulb = "Lightbulb",
+  // (undocumented)
+  LightningBolt = "LightningBolt",
+  // (undocumented)
+  LightWeight = "LightWeight",
+  // (undocumented)
+  Like = "Like",
+  // (undocumented)
+  LikeSolid = "LikeSolid",
+  // (undocumented)
+  Line = "Line",
+  // (undocumented)
+  LineChart = "LineChart",
+  // (undocumented)
+  LineSpacing = "LineSpacing",
+  // (undocumented)
+  LineStyle = "LineStyle",
+  // (undocumented)
+  LineThickness = "LineThickness",
+  // (undocumented)
+  Link = "Link",
+  // (undocumented)
+  Link12 = "Link12",
+  // (undocumented)
+  LinkedDatabase = "LinkedDatabase",
+  // (undocumented)
+  LinkedInLogo = "LinkedInLogo",
+  // (undocumented)
+  List = "List",
+  // (undocumented)
+  ListMirrored = "ListMirrored",
+  // (undocumented)
+  LocaleLanguage = "LocaleLanguage",
+  // (undocumented)
+  Location = "Location",
+  // (undocumented)
+  LocationCircle = "LocationCircle",
+  // (undocumented)
+  LocationDot = "LocationDot",
+  // (undocumented)
+  LocationFill = "LocationFill",
+  // (undocumented)
+  LocationOutline = "LocationOutline",
+  // (undocumented)
+  Lock = "Lock",
+  // (undocumented)
+  Lock12 = "Lock12",
+  // (undocumented)
+  LockSolid = "LockSolid",
+  // (undocumented)
+  LogRemove = "LogRemove",
+  // (undocumented)
+  LookupEntities = "LookupEntities",
+  // (undocumented)
+  LowerBrightness = "LowerBrightness",
+  // (undocumented)
+  LyncLogo = "LyncLogo",
+  // (undocumented)
+  M365InvoicingLogo = "M365InvoicingLogo",
+  // (undocumented)
+  Mail = "Mail",
+  // (undocumented)
+  MailAlert = "MailAlert",
+  // (undocumented)
+  MailAttached = "MailAttached",
+  // (undocumented)
+  MailCheck = "MailCheck",
+  // (undocumented)
+  MailFill = "MailFill",
+  // (undocumented)
+  MailForward = "MailForward",
+  // (undocumented)
+  MailForwardMirrored = "MailForwardMirrored",
+  // (undocumented)
+  MailLowImportance = "MailLowImportance",
+  // (undocumented)
+  MailOptions = "MailOptions",
+  // (undocumented)
+  MailPause = "MailPause",
+  // (undocumented)
+  MailReminder = "MailReminder",
+  // (undocumented)
+  MailRepeat = "MailRepeat",
+  // (undocumented)
+  MailReply = "MailReply",
+  // (undocumented)
+  MailReplyAll = "MailReplyAll",
+  // (undocumented)
+  MailReplyAllMirrored = "MailReplyAllMirrored",
+  // (undocumented)
+  MailReplyMirrored = "MailReplyMirrored",
+  // (undocumented)
+  MailSchedule = "MailSchedule",
+  // (undocumented)
+  MailSolid = "MailSolid",
+  // (undocumented)
+  MailTentative = "MailTentative",
+  // (undocumented)
+  MailTentativeMirrored = "MailTentativeMirrored",
+  // (undocumented)
+  MailUndelivered = "MailUndelivered",
+  // (undocumented)
+  ManagerSelfService = "ManagerSelfService",
+  // (undocumented)
+  Manufacturing = "Manufacturing",
+  // (undocumented)
+  MapDirections = "MapDirections",
+  // (undocumented)
+  MapLayers = "MapLayers",
+  // (undocumented)
+  MapPin = "MapPin",
+  // (undocumented)
+  MapPinSolid = "MapPinSolid",
+  // (undocumented)
+  MarkDownLanguage = "MarkDownLanguage",
+  // (undocumented)
+  Market = "Market",
+  // (undocumented)
+  MarketDown = "MarketDown",
+  // (undocumented)
+  MasterDatabase = "MasterDatabase",
+  // (undocumented)
+  MaximumValue = "MaximumValue",
+  // (undocumented)
+  Medal = "Medal",
+  // (undocumented)
+  Media = "Media",
+  // (undocumented)
+  MediaAdd = "MediaAdd",
+  // (undocumented)
+  Medical = "Medical",
+  // (undocumented)
+  Megaphone = "Megaphone",
+  // (undocumented)
+  MegaphoneSolid = "MegaphoneSolid",
+  // (undocumented)
+  Memo = "Memo",
+  // (undocumented)
+  Merge = "Merge",
+  // (undocumented)
+  MergeDuplicate = "MergeDuplicate",
+  // (undocumented)
+  Message = "Message",
+  // (undocumented)
+  MessageFill = "MessageFill",
+  // (undocumented)
+  MicOff = "MicOff",
+  // (undocumented)
+  Microphone = "Microphone",
+  // (undocumented)
+  MicrosoftFlowLogo = "MicrosoftFlowLogo",
+  // (undocumented)
+  MicrosoftStaffhubLogo = "MicrosoftStaffhubLogo",
+  // (undocumented)
+  MiniContract = "MiniContract",
+  // (undocumented)
+  MiniContractMirrored = "MiniContractMirrored",
+  // (undocumented)
+  MiniExpand = "MiniExpand",
+  // (undocumented)
+  MiniExpandMirrored = "MiniExpandMirrored",
+  // (undocumented)
+  MiniLink = "MiniLink",
+  // (undocumented)
+  MinimumValue = "MinimumValue",
+  // (undocumented)
+  MobileReport = "MobileReport",
+  // (undocumented)
+  MobileSelected = "MobileSelected",
+  // (undocumented)
+  Money = "Money",
+  // (undocumented)
+  More = "More",
+  // (undocumented)
+  MoreSports = "MoreSports",
+  // (undocumented)
+  MoreVertical = "MoreVertical",
+  // (undocumented)
+  MountainClimbing = "MountainClimbing",
+  // (undocumented)
+  Move = "Move",
+  // (undocumented)
+  Movers = "Movers",
+  // (undocumented)
+  MoveToFolder = "MoveToFolder",
+  // (undocumented)
+  MSNLogo = "MSNLogo",
+  // (undocumented)
+  MSNVideos = "MSNVideos",
+  // (undocumented)
+  MSNVideosSolid = "MSNVideosSolid",
+  // (undocumented)
+  MultiSelect = "MultiSelect",
+  // (undocumented)
+  MultiSelectMirrored = "MultiSelectMirrored",
+  // (undocumented)
+  MusicInCollection = "MusicInCollection",
+  // (undocumented)
+  MusicInCollectionFill = "MusicInCollectionFill",
+  // (undocumented)
+  MusicNote = "MusicNote",
+  // (undocumented)
+  MyMoviesTV = "MyMoviesTV",
+  // (undocumented)
+  Nav2DMapView = "Nav2DMapView",
+  // (undocumented)
+  NavigateBack = "NavigateBack",
+  // (undocumented)
+  NavigateBackMirrored = "NavigateBackMirrored",
+  // (undocumented)
+  NavigateExternalInline = "NavigateExternalInline",
+  // (undocumented)
+  NavigateForward = "NavigateForward",
+  // (undocumented)
+  NavigateForwardMirrored = "NavigateForwardMirrored",
+  // (undocumented)
+  NavigationFlipper = "NavigationFlipper",
+  // (undocumented)
+  NetworkTower = "NetworkTower",
+  // (undocumented)
+  NewAnalyticsQuery = "NewAnalyticsQuery",
+  // (undocumented)
+  NewFolder = "NewFolder",
+  // (undocumented)
+  NewMail = "NewMail",
+  // (undocumented)
+  News = "News",
+  // (undocumented)
+  NewsSearch = "NewsSearch",
+  // (undocumented)
+  NewTeamProject = "NewTeamProject",
+  // (undocumented)
+  Next = "Next",
+  // (undocumented)
+  NormalWeight = "NormalWeight",
+  // (undocumented)
+  NoteForward = "NoteForward",
+  // (undocumented)
+  NotePinned = "NotePinned",
+  // (undocumented)
+  NoteReply = "NoteReply",
+  // (undocumented)
+  NotExecuted = "NotExecuted",
+  // (undocumented)
+  NotImpactedSolid = "NotImpactedSolid",
+  // (undocumented)
+  NugetLogo = "NugetLogo",
+  // (undocumented)
+  NumberedList = "NumberedList",
+  // (undocumented)
+  NumberedListNumber = "NumberedListNumber",
+  // (undocumented)
+  NumberedListNumberMirrored = "NumberedListNumberMirrored",
+  // (undocumented)
+  NumberedListText = "NumberedListText",
+  // (undocumented)
+  NumberedListTextMirrored = "NumberedListTextMirrored",
+  // (undocumented)
+  NumberField = "NumberField",
+  // (undocumented)
+  NumberSequence = "NumberSequence",
+  // (undocumented)
+  NumberSymbol = "NumberSymbol",
+  // (undocumented)
+  Octagon = "Octagon",
+  // (undocumented)
+  OEM = "OEM",
+  // (undocumented)
+  OfficeAddinsLogo = "OfficeAddinsLogo",
+  // (undocumented)
+  OfficeAssistantLogo = "OfficeAssistantLogo",
+  // (undocumented)
+  OfficeChat = "OfficeChat",
+  // (undocumented)
+  OfficeChatSolid = "OfficeChatSolid",
+  // (undocumented)
+  OfficeFormsLogo = "OfficeFormsLogo",
+  // (undocumented)
+  OfficeFormsLogo16 = "OfficeFormsLogo16",
+  // (undocumented)
+  OfficeFormsLogo24 = "OfficeFormsLogo24",
+  // (undocumented)
+  OfficeFormsLogoFill = "OfficeFormsLogoFill",
+  // (undocumented)
+  OfficeFormsLogoFill16 = "OfficeFormsLogoFill16",
+  // (undocumented)
+  OfficeFormsLogoFill24 = "OfficeFormsLogoFill24",
+  // (undocumented)
+  OfficeFormsLogoInverse = "OfficeFormsLogoInverse",
+  // (undocumented)
+  OfficeFormsLogoInverse16 = "OfficeFormsLogoInverse16",
+  // (undocumented)
+  OfficeFormsLogoInverse24 = "OfficeFormsLogoInverse24",
+  // (undocumented)
+  OfficeLogo = "OfficeLogo",
+  // (undocumented)
+  OfficeStoreLogo = "OfficeStoreLogo",
+  // (undocumented)
+  OfficeVideoLogo = "OfficeVideoLogo",
+  // (undocumented)
+  OfficeVideoLogoFill = "OfficeVideoLogoFill",
+  // (undocumented)
+  OfficeVideoLogoInverse = "OfficeVideoLogoInverse",
+  // (undocumented)
+  OfflineOneDriveParachute = "OfflineOneDriveParachute",
+  // (undocumented)
+  OfflineOneDriveParachuteDisabled = "OfflineOneDriveParachuteDisabled",
+  // (undocumented)
+  OfflineStorage = "OfflineStorage",
+  // (undocumented)
+  OfflineStorageSolid = "OfflineStorageSolid",
+  // (undocumented)
+  Onboarding = "Onboarding",
+  // (undocumented)
+  OneDriveAdd = "OneDriveAdd",
+  // (undocumented)
+  OneDriveFolder16 = "OneDriveFolder16",
+  // (undocumented)
+  OneDriveLogo = "OneDriveLogo",
+  // (undocumented)
+  OneNoteEduLogoInverse = "OneNoteEduLogoInverse",
+  // (undocumented)
+  OneNoteLogo = "OneNoteLogo",
+  // (undocumented)
+  OneNoteLogo16 = "OneNoteLogo16",
+  // (undocumented)
+  OneNoteLogoFill = "OneNoteLogoFill",
+  // (undocumented)
+  OneNoteLogoFill16 = "OneNoteLogoFill16",
+  // (undocumented)
+  OneNoteLogoInverse = "OneNoteLogoInverse",
+  // (undocumented)
+  OneNoteLogoInverse16 = "OneNoteLogoInverse16",
+  // (undocumented)
+  OpenEnrollment = "OpenEnrollment",
+  // (undocumented)
+  OpenFile = "OpenFile",
+  // (undocumented)
+  OpenFolderHorizontal = "OpenFolderHorizontal",
+  // (undocumented)
+  OpenInNewWindow = "OpenInNewWindow",
+  // (undocumented)
+  OpenPane = "OpenPane",
+  // (undocumented)
+  OpenPaneMirrored = "OpenPaneMirrored",
+  // (undocumented)
+  OpenSource = "OpenSource",
+  // (undocumented)
+  Org = "Org",
+  // (undocumented)
+  Orientation = "Orientation",
+  // (undocumented)
+  Orientation2 = "Orientation2",
+  // (undocumented)
+  OutlookLogo = "OutlookLogo",
+  // (undocumented)
+  OutlookLogo16 = "OutlookLogo16",
+  // (undocumented)
+  OutlookLogoFill = "OutlookLogoFill",
+  // (undocumented)
+  OutlookLogoFill16 = "OutlookLogoFill16",
+  // (undocumented)
+  OutlookLogoInverse = "OutlookLogoInverse",
+  // (undocumented)
+  OutlookLogoInverse16 = "OutlookLogoInverse16",
+  // (undocumented)
+  OutOfOffice = "OutOfOffice",
+  // (undocumented)
+  Package = "Package",
+  // (undocumented)
+  Packages = "Packages",
+  // (undocumented)
+  Padding = "Padding",
+  // (undocumented)
+  PaddingBottom = "PaddingBottom",
+  // (undocumented)
+  PaddingLeft = "PaddingLeft",
+  // (undocumented)
+  PaddingRight = "PaddingRight",
+  // (undocumented)
+  PaddingTop = "PaddingTop",
+  // (undocumented)
+  Page = "Page",
+  // (undocumented)
+  PageAdd = "PageAdd",
+  // (undocumented)
+  PageArrowRight = "PageArrowRight",
+  // (undocumented)
+  PageCheckedin = "PageCheckedin",
+  // (undocumented)
+  PageCheckedOut = "PageCheckedOut",
+  // (undocumented)
+  PageEdit = "PageEdit",
+  // (undocumented)
+  PageHeader = "PageHeader",
+  // (undocumented)
+  PageLeft = "PageLeft",
+  // (undocumented)
+  PageList = "PageList",
+  // (undocumented)
+  PageListFilter = "PageListFilter",
+  // (undocumented)
+  PageListMirroredSolid = "PageListMirroredSolid",
+  // (undocumented)
+  PageListSolid = "PageListSolid",
+  // (undocumented)
+  PageLock = "PageLock",
+  // (undocumented)
+  PageRemove = "PageRemove",
+  // (undocumented)
+  PageRight = "PageRight",
+  // (undocumented)
+  PageSolid = "PageSolid",
+  // (undocumented)
+  PanoIndicator = "PanoIndicator",
+  // (undocumented)
+  Parachute = "Parachute",
+  // (undocumented)
+  ParachuteSolid = "ParachuteSolid",
+  // (undocumented)
+  Parameter = "Parameter",
+  // (undocumented)
+  ParkingLocation = "ParkingLocation",
+  // (undocumented)
+  ParkingLocationMirrored = "ParkingLocationMirrored",
+  // (undocumented)
+  ParkingMirroredSolid = "ParkingMirroredSolid",
+  // (undocumented)
+  ParkingSolid = "ParkingSolid",
+  // (undocumented)
+  PartlyCloudyDay = "PartlyCloudyDay",
+  // (undocumented)
+  PartlyCloudyNight = "PartlyCloudyNight",
+  // (undocumented)
+  PartyLeader = "PartyLeader",
+  // (undocumented)
+  PassiveAuthentication = "PassiveAuthentication",
+  // (undocumented)
+  Paste = "Paste",
+  // (undocumented)
+  PasteAsCode = "PasteAsCode",
+  // (undocumented)
+  PasteAsText = "PasteAsText",
+  // (undocumented)
+  Pause = "Pause",
+  // (undocumented)
+  PaymentCard = "PaymentCard",
+  // (undocumented)
+  PC1 = "PC1",
+  // (undocumented)
+  PDF = "PDF",
+  // (undocumented)
+  PencilReply = "PencilReply",
+  // (undocumented)
+  Pentagon = "Pentagon",
+  // (undocumented)
+  PenWorkspace = "PenWorkspace",
+  // (undocumented)
+  People = "People",
+  // (undocumented)
+  PeopleAdd = "PeopleAdd",
+  // (undocumented)
+  PeopleAlert = "PeopleAlert",
+  // (undocumented)
+  PeopleBlock = "PeopleBlock",
+  // (undocumented)
+  PeoplePause = "PeoplePause",
+  // (undocumented)
+  PeopleRepeat = "PeopleRepeat",
+  // (undocumented)
+  Permissions = "Permissions",
+  // (undocumented)
+  PermissionsSolid = "PermissionsSolid",
+  // (undocumented)
+  Personalize = "Personalize",
+  // (undocumented)
+  Phishing = "Phishing",
+  // (undocumented)
+  Phone = "Phone",
+  // (undocumented)
+  Photo = "Photo",
+  // (undocumented)
+  Photo2 = "Photo2",
+  // (undocumented)
+  Photo2Add = "Photo2Add",
+  // (undocumented)
+  Photo2Fill = "Photo2Fill",
+  // (undocumented)
+  Photo2Remove = "Photo2Remove",
+  // (undocumented)
+  PhotoCollection = "PhotoCollection",
+  // (undocumented)
+  Picture = "Picture",
+  // (undocumented)
+  PictureCenter = "PictureCenter",
+  // (undocumented)
+  PictureFill = "PictureFill",
+  // (undocumented)
+  PictureLibrary = "PictureLibrary",
+  // (undocumented)
+  PicturePosition = "PicturePosition",
+  // (undocumented)
+  PictureStretch = "PictureStretch",
+  // (undocumented)
+  PictureTile = "PictureTile",
+  // (undocumented)
+  PieDouble = "PieDouble",
+  // (undocumented)
+  PieSingle = "PieSingle",
+  // (undocumented)
+  PieSingleSolid = "PieSingleSolid",
+  // (undocumented)
+  Pill = "Pill",
+  // (undocumented)
+  Pin = "Pin",
+  // (undocumented)
+  Pinned = "Pinned",
+  // (undocumented)
+  PinnedFill = "PinnedFill",
+  // (undocumented)
+  PivotChart = "PivotChart",
+  // (undocumented)
+  PlainText = "PlainText",
+  // (undocumented)
+  PlannerLogo = "PlannerLogo",
+  // (undocumented)
+  PlanView = "PlanView",
+  // (undocumented)
+  Play = "Play",
+  // (undocumented)
+  PlayerSettings = "PlayerSettings",
+  // (undocumented)
+  PlayResume = "PlayResume",
+  // (undocumented)
+  Plug = "Plug",
+  // (undocumented)
+  PlugConnected = "PlugConnected",
+  // (undocumented)
+  PlugDisconnected = "PlugDisconnected",
+  // (undocumented)
+  PlugSolid = "PlugSolid",
+  // (undocumented)
+  POI = "POI",
+  // (undocumented)
+  POISolid = "POISolid",
+  // (undocumented)
+  PostUpdate = "PostUpdate",
+  // (undocumented)
+  PowerApps = "PowerApps",
+  // (undocumented)
+  PowerApps2Logo = "PowerApps2Logo",
+  // (undocumented)
+  PowerAppsLogo = "PowerAppsLogo",
+  // (undocumented)
+  PowerBILogo = "PowerBILogo",
+  // (undocumented)
+  PowerBILogo16 = "PowerBILogo16",
+  // (undocumented)
+  PowerBILogoBackplate16 = "PowerBILogoBackplate16",
+  // (undocumented)
+  PowerButton = "PowerButton",
+  // (undocumented)
+  PowerPointDocument = "PowerPointDocument",
+  // (undocumented)
+  PowerPointLogo = "PowerPointLogo",
+  // (undocumented)
+  PowerPointLogo16 = "PowerPointLogo16",
+  // (undocumented)
+  PowerPointLogoFill = "PowerPointLogoFill",
+  // (undocumented)
+  PowerPointLogoFill16 = "PowerPointLogoFill16",
+  // (undocumented)
+  PowerPointLogoInverse = "PowerPointLogoInverse",
+  // (undocumented)
+  PowerPointLogoInverse16 = "PowerPointLogoInverse16",
+  // (undocumented)
+  Precipitation = "Precipitation",
+  // (undocumented)
+  PresenceChickletVideo = "PresenceChickletVideo",
+  // (undocumented)
+  Presentation = "Presentation",
+  // (undocumented)
+  Presentation12 = "Presentation12",
+  // (undocumented)
+  Preview = "Preview",
+  // (undocumented)
+  PreviewLink = "PreviewLink",
+  // (undocumented)
+  Previous = "Previous",
+  // (undocumented)
+  PrimaryCalendar = "PrimaryCalendar",
+  // (undocumented)
+  Print = "Print",
+  // (undocumented)
+  PrintfaxPrinterFile = "PrintfaxPrinterFile",
+  // (undocumented)
+  Processing = "Processing",
+  // (undocumented)
+  ProcessMetaTask = "ProcessMetaTask",
+  // (undocumented)
+  Product = "Product",
+  // (undocumented)
+  ProductRelease = "ProductRelease",
+  // (undocumented)
+  ProfileSearch = "ProfileSearch",
+  // (undocumented)
+  ProFootball = "ProFootball",
+  // (undocumented)
+  ProgressLoopInner = "ProgressLoopInner",
+  // (undocumented)
+  ProgressLoopOuter = "ProgressLoopOuter",
+  // (undocumented)
+  ProgressRingDots = "ProgressRingDots",
+  // (undocumented)
+  ProHockey = "ProHockey",
+  // (undocumented)
+  ProjectCollection = "ProjectCollection",
+  // (undocumented)
+  ProjectDocument = "ProjectDocument",
+  // (undocumented)
+  ProjectLogo16 = "ProjectLogo16",
+  // (undocumented)
+  ProjectLogo32 = "ProjectLogo32",
+  // (undocumented)
+  ProjectLogoFill16 = "ProjectLogoFill16",
+  // (undocumented)
+  ProjectLogoFill32 = "ProjectLogoFill32",
+  // (undocumented)
+  ProjectLogoInverse = "ProjectLogoInverse",
+  // (undocumented)
+  PromotedDatabase = "PromotedDatabase",
+  // (undocumented)
+  ProtectedDocument = "ProtectedDocument",
+  // (undocumented)
+  ProtectionCenterLogo32 = "ProtectionCenterLogo32",
+  // (undocumented)
+  ProtectRestrict = "ProtectRestrict",
+  // (undocumented)
+  PublicCalendar = "PublicCalendar",
+  // (undocumented)
+  PublicContactCard = "PublicContactCard",
+  // (undocumented)
+  PublicContactCardMirrored = "PublicContactCardMirrored",
+  // (undocumented)
+  PublicEmail = "PublicEmail",
+  // (undocumented)
+  PublicFolder = "PublicFolder",
+  // (undocumented)
+  PublishContent = "PublishContent",
+  // (undocumented)
+  PublishCourse = "PublishCourse",
+  // (undocumented)
+  PublisherLogo = "PublisherLogo",
+  // (undocumented)
+  PublisherLogo16 = "PublisherLogo16",
+  // (undocumented)
+  PublisherLogoFill = "PublisherLogoFill",
+  // (undocumented)
+  PublisherLogoFill16 = "PublisherLogoFill16",
+  // (undocumented)
+  PublisherLogoInverse16 = "PublisherLogoInverse16",
+  // (undocumented)
+  Puzzle = "Puzzle",
+  // (undocumented)
+  PY = "PY",
+  // (undocumented)
+  PythonLanguage = "PythonLanguage",
+  // (undocumented)
+  QRCode = "QRCode",
+  // (undocumented)
+  QuadColumn = "QuadColumn",
+  // (undocumented)
+  Quantity = "Quantity",
+  // (undocumented)
+  QuarterCircle = "QuarterCircle",
+  // (undocumented)
+  QueryList = "QueryList",
+  // (undocumented)
+  Questionnaire = "Questionnaire",
+  // (undocumented)
+  QuestionnaireMirrored = "QuestionnaireMirrored",
+  // (undocumented)
+  QuickNote = "QuickNote",
+  // (undocumented)
+  QuickNoteSolid = "QuickNoteSolid",
+  // (undocumented)
+  R = "R",
+  // (undocumented)
+  RadioBtnOff = "RadioBtnOff",
+  // (undocumented)
+  RadioBtnOn = "RadioBtnOn",
+  // (undocumented)
+  RadioBullet = "RadioBullet",
+  // (undocumented)
+  Rain = "Rain",
+  // (undocumented)
+  RainShowersDay = "RainShowersDay",
+  // (undocumented)
+  RainShowersNight = "RainShowersNight",
+  // (undocumented)
+  RainSnow = "RainSnow",
+  // (undocumented)
+  RawSource = "RawSource",
+  // (undocumented)
+  Read = "Read",
+  // (undocumented)
+  ReadingMode = "ReadingMode",
+  // (undocumented)
+  ReadingModeSolid = "ReadingModeSolid",
+  // (undocumented)
+  ReadOutLoud = "ReadOutLoud",
+  // (undocumented)
+  RealEstate = "RealEstate",
+  // (undocumented)
+  ReceiptCheck = "ReceiptCheck",
+  // (undocumented)
+  ReceiptForward = "ReceiptForward",
+  // (undocumented)
+  ReceiptReply = "ReceiptReply",
+  // (undocumented)
+  ReceiptTentative = "ReceiptTentative",
+  // (undocumented)
+  ReceiptTentativeMirrored = "ReceiptTentativeMirrored",
+  // (undocumented)
+  ReceiptUndelivered = "ReceiptUndelivered",
+  // (undocumented)
+  Recent = "Recent",
+  // (undocumented)
+  Record2 = "Record2",
+  // (undocumented)
+  RecruitmentManagement = "RecruitmentManagement",
+  // (undocumented)
+  RectangleShape = "RectangleShape",
+  // (undocumented)
+  RectangleShapeSolid = "RectangleShapeSolid",
+  // (undocumented)
+  RectangularClipping = "RectangularClipping",
+  // (undocumented)
+  RecurringEvent = "RecurringEvent",
+  // (undocumented)
+  RecurringTask = "RecurringTask",
+  // (undocumented)
+  RecycleBin = "RecycleBin",
+  // (undocumented)
+  Redeploy = "Redeploy",
+  // (undocumented)
+  RedEye = "RedEye",
+  // (undocumented)
+  Redo = "Redo",
+  // (undocumented)
+  Refresh = "Refresh",
+  // (undocumented)
+  Relationship = "Relationship",
+  // (undocumented)
+  ReleaseDefinition = "ReleaseDefinition",
+  // (undocumented)
+  ReleaseGate = "ReleaseGate",
+  // (undocumented)
+  ReleaseGateCheck = "ReleaseGateCheck",
+  // (undocumented)
+  ReleaseGateError = "ReleaseGateError",
+  // (undocumented)
+  ReminderGroup = "ReminderGroup",
+  // (undocumented)
+  ReminderPerson = "ReminderPerson",
+  // (undocumented)
+  Remote = "Remote",
+  // (undocumented)
+  Remove = "Remove",
+  // (undocumented)
+  RemoveEvent = "RemoveEvent",
+  // (undocumented)
+  RemoveFilter = "RemoveFilter",
+  // (undocumented)
+  RemoveFromTrash = "RemoveFromTrash",
+  // (undocumented)
+  RemoveLink = "RemoveLink",
+  // (undocumented)
+  RemoveLinkChain = "RemoveLinkChain",
+  // (undocumented)
+  RemoveLinkX = "RemoveLinkX",
+  // (undocumented)
+  RemoveOccurrence = "RemoveOccurrence",
+  // (undocumented)
+  Rename = "Rename",
+  // (undocumented)
+  RenewalCurrent = "RenewalCurrent",
+  // (undocumented)
+  RenewalFuture = "RenewalFuture",
+  // (undocumented)
+  ReopenPages = "ReopenPages",
+  // (undocumented)
+  Repair = "Repair",
+  // (undocumented)
+  RepeatAll = "RepeatAll",
+  // (undocumented)
+  Reply = "Reply",
+  // (undocumented)
+  ReplyAll = "ReplyAll",
+  // (undocumented)
+  ReplyAllAlt = "ReplyAllAlt",
+  // (undocumented)
+  ReplyAllMirrored = "ReplyAllMirrored",
+  // (undocumented)
+  ReplyAlt = "ReplyAlt",
+  // (undocumented)
+  ReplyMirrored = "ReplyMirrored",
+  // (undocumented)
+  Repo = "Repo",
+  // (undocumented)
+  ReportAdd = "ReportAdd",
+  // (undocumented)
+  ReportDocument = "ReportDocument",
+  // (undocumented)
+  ReportHacked = "ReportHacked",
+  // (undocumented)
+  ReportLibrary = "ReportLibrary",
+  // (undocumented)
+  ReportLibraryMirrored = "ReportLibraryMirrored",
+  // (undocumented)
+  RepoSolid = "RepoSolid",
+  // (undocumented)
+  ResponsesMenu = "ResponsesMenu",
+  // (undocumented)
+  ReturnToSession = "ReturnToSession",
+  // (undocumented)
+  ReviewRequestMirroredSolid = "ReviewRequestMirroredSolid",
+  // (undocumented)
+  ReviewRequestSolid = "ReviewRequestSolid",
+  // (undocumented)
+  ReviewResponseSolid = "ReviewResponseSolid",
+  // (undocumented)
+  ReviewSolid = "ReviewSolid",
+  // (undocumented)
+  RevToggleKey = "RevToggleKey",
+  // (undocumented)
+  Rewind = "Rewind",
+  // (undocumented)
+  Ribbon = "Ribbon",
+  // (undocumented)
+  RibbonSolid = "RibbonSolid",
+  // (undocumented)
+  RightDoubleQuote = "RightDoubleQuote",
+  // (undocumented)
+  RightTriangle = "RightTriangle",
+  // (undocumented)
+  Ringer = "Ringer",
+  // (undocumented)
+  RingerOff = "RingerOff",
+  // (undocumented)
+  RingerRemove = "RingerRemove",
+  // (undocumented)
+  Robot = "Robot",
+  // (undocumented)
+  Rocket = "Rocket",
+  // (undocumented)
+  Room = "Room",
+  // (undocumented)
+  Rotate = "Rotate",
+  // (undocumented)
+  RowsChild = "RowsChild",
+  // (undocumented)
+  RowsGroup = "RowsGroup",
+  // (undocumented)
+  Rugby = "Rugby",
+  // (undocumented)
+  Running = "Running",
+  // (undocumented)
+  Sad = "Sad",
+  // (undocumented)
+  SadSolid = "SadSolid",
+  // (undocumented)
+  Save = "Save",
+  // (undocumented)
+  SaveAll = "SaveAll",
+  // (undocumented)
+  SaveAndClose = "SaveAndClose",
+  // (undocumented)
+  SaveAs = "SaveAs",
+  // (undocumented)
+  SaveTemplate = "SaveTemplate",
+  // (undocumented)
+  SaveToMobile = "SaveToMobile",
+  // (undocumented)
+  Savings = "Savings",
+  // (undocumented)
+  ScaleUp = "ScaleUp",
+  // (undocumented)
+  ScaleVolume = "ScaleVolume",
+  // (undocumented)
+  ScheduleEventAction = "ScheduleEventAction",
+  // (undocumented)
+  ScopeTemplate = "ScopeTemplate",
+  // (undocumented)
+  ScreenCast = "ScreenCast",
+  // (undocumented)
+  Script = "Script",
+  // (undocumented)
+  ScrollUpDown = "ScrollUpDown",
+  // (undocumented)
+  Search = "Search",
+  // (undocumented)
+  SearchAndApps = "SearchAndApps",
+  // (undocumented)
+  SearchBookmark = "SearchBookmark",
+  // (undocumented)
+  SearchCalendar = "SearchCalendar",
+  // (undocumented)
+  SearchIssue = "SearchIssue",
+  // (undocumented)
+  SearchIssueMirrored = "SearchIssueMirrored",
+  // (undocumented)
+  SearchNearby = "SearchNearby",
+  // (undocumented)
+  SecondaryNav = "SecondaryNav",
+  // (undocumented)
+  Section = "Section",
+  // (undocumented)
+  Sections = "Sections",
+  // (undocumented)
+  SecurityGroup = "SecurityGroup",
+  // (undocumented)
+  SeeDo = "SeeDo",
+  // (undocumented)
+  SelectAll = "SelectAll",
+  // (undocumented)
+  Sell = "Sell",
+  // (undocumented)
+  SemiboldWeight = "SemiboldWeight",
+  // (undocumented)
+  Send = "Send",
+  // (undocumented)
+  SendMirrored = "SendMirrored",
+  // (undocumented)
+  Separator = "Separator",
+  // (undocumented)
+  Server = "Server",
+  // (undocumented)
+  ServerEnviroment = "ServerEnviroment",
+  // (undocumented)
+  ServerProcesses = "ServerProcesses",
+  // (undocumented)
+  SetAction = "SetAction",
+  // (undocumented)
+  Settings = "Settings",
+  // (undocumented)
+  Shapes = "Shapes",
+  // (undocumented)
+  Share = "Share",
+  // (undocumented)
+  ShareiOS = "ShareiOS",
+  // (undocumented)
+  SharepointLogo = "SharepointLogo",
+  // (undocumented)
+  SharepointLogoFill = "SharepointLogoFill",
+  // (undocumented)
+  SharepointLogoInverse = "SharepointLogoInverse",
+  // (undocumented)
+  Shield = "Shield",
+  // (undocumented)
+  ShieldSolid = "ShieldSolid",
+  // (undocumented)
+  Shirt = "Shirt",
+  // (undocumented)
+  Shop = "Shop",
+  // (undocumented)
+  ShoppingCart = "ShoppingCart",
+  // (undocumented)
+  ShoppingCartSolid = "ShoppingCartSolid",
+  // (undocumented)
+  ShopServer = "ShopServer",
+  // (undocumented)
+  ShowGrid = "ShowGrid",
+  // (undocumented)
+  ShowResults = "ShowResults",
+  // (undocumented)
+  ShowResultsMirrored = "ShowResultsMirrored",
+  // (undocumented)
+  ShowTimeAs = "ShowTimeAs",
+  // (undocumented)
+  SidePanel = "SidePanel",
+  // (undocumented)
+  SidePanelMirrored = "SidePanelMirrored",
+  // (undocumented)
+  SignOut = "SignOut",
+  // (undocumented)
+  SingleBookmark = "SingleBookmark",
+  // (undocumented)
+  SingleBookmarkSolid = "SingleBookmarkSolid",
+  // (undocumented)
+  SingleColumn = "SingleColumn",
+  // (undocumented)
+  SingleColumnEdit = "SingleColumnEdit",
+  // (undocumented)
+  SIPMove = "SIPMove",
+  // (undocumented)
+  SiteScan = "SiteScan",
+  // (undocumented)
+  SixPointStar = "SixPointStar",
+  // (undocumented)
+  SizeLegacy = "SizeLegacy",
+  // (undocumented)
+  SkiResorts = "SkiResorts",
+  // (undocumented)
+  SkypeArrow = "SkypeArrow",
+  // (undocumented)
+  SkypeCheck = "SkypeCheck",
+  // (undocumented)
+  SkypeCircleArrow = "SkypeCircleArrow",
+  // (undocumented)
+  SkypeCircleCheck = "SkypeCircleCheck",
+  // (undocumented)
+  SkypeCircleClock = "SkypeCircleClock",
+  // (undocumented)
+  SkypeCircleMinus = "SkypeCircleMinus",
+  // (undocumented)
+  SkypeCircleSlash = "SkypeCircleSlash",
+  // (undocumented)
+  SkypeClock = "SkypeClock",
+  // (undocumented)
+  SkypeForBusinessLogo = "SkypeForBusinessLogo",
+  // (undocumented)
+  SkypeForBusinessLogo16 = "SkypeForBusinessLogo16",
+  // (undocumented)
+  SkypeForBusinessLogoFill = "SkypeForBusinessLogoFill",
+  // (undocumented)
+  SkypeForBusinessLogoFill16 = "SkypeForBusinessLogoFill16",
+  // (undocumented)
+  SkypeLogo = "SkypeLogo",
+  // (undocumented)
+  SkypeLogo16 = "SkypeLogo16",
+  // (undocumented)
+  SkypeMessage = "SkypeMessage",
+  // (undocumented)
+  SkypeMinus = "SkypeMinus",
+  // (undocumented)
+  SkypeSlash = "SkypeSlash",
+  // (undocumented)
+  Slider = "Slider",
+  // (undocumented)
+  SliderHandleSize = "SliderHandleSize",
+  // (undocumented)
+  SliderThumb = "SliderThumb",
+  // (undocumented)
+  Slideshow = "Slideshow",
+  // (undocumented)
+  SnapToGrid = "SnapToGrid",
+  // (undocumented)
+  Snooze = "Snooze",
+  // (undocumented)
+  Snow = "Snow",
+  // (undocumented)
+  Snowflake = "Snowflake",
+  // (undocumented)
+  SnowShowerDay = "SnowShowerDay",
+  // (undocumented)
+  SnowShowerNight = "SnowShowerNight",
+  // (undocumented)
+  Soccer = "Soccer",
+  // (undocumented)
+  SocialListeningLogo = "SocialListeningLogo",
+  // (undocumented)
+  Sort = "Sort",
+  // (undocumented)
+  SortDown = "SortDown",
+  // (undocumented)
+  SortLines = "SortLines",
+  // (undocumented)
+  SortUp = "SortUp",
+  // (undocumented)
+  Source = "Source",
+  // (undocumented)
+  Spacer = "Spacer",
+  // (undocumented)
+  Speakers = "Speakers",
+  // (undocumented)
+  SpecialEvent = "SpecialEvent",
+  // (undocumented)
+  SpeedHigh = "SpeedHigh",
+  // (undocumented)
+  Split = "Split",
+  // (undocumented)
+  SplitObject = "SplitObject",
+  // (undocumented)
+  Sprint = "Sprint",
+  // (undocumented)
+  Squalls = "Squalls",
+  // (undocumented)
+  SquareShapeSolid = "SquareShapeSolid",
+  // (undocumented)
+  Stack = "Stack",
+  // (undocumented)
+  StackColumnChart = "StackColumnChart",
+  // (undocumented)
+  StackedBarChart = "StackedBarChart",
+  // (undocumented)
+  StackedColumnChart2 = "StackedColumnChart2",
+  // (undocumented)
+  StackedColumnChart2Fill = "StackedColumnChart2Fill",
+  // (undocumented)
+  StackedLineChart = "StackedLineChart",
+  // (undocumented)
+  StackIndicator = "StackIndicator",
+  // (undocumented)
+  StaffNotebookLogo16 = "StaffNotebookLogo16",
+  // (undocumented)
+  StaffNotebookLogo32 = "StaffNotebookLogo32",
+  // (undocumented)
+  StaffNotebookLogoFill16 = "StaffNotebookLogoFill16",
+  // (undocumented)
+  StaffNotebookLogoFill32 = "StaffNotebookLogoFill32",
+  // (undocumented)
+  StaffNotebookLogoInverted16 = "StaffNotebookLogoInverted16",
+  // (undocumented)
+  StaffNotebookLogoInverted32 = "StaffNotebookLogoInverted32",
+  // (undocumented)
+  Starburst = "Starburst",
+  // (undocumented)
+  StarburstSolid = "StarburstSolid",
+  // (undocumented)
+  StatusCircleBlock = "StatusCircleBlock",
+  // (undocumented)
+  StatusCircleBlock2 = "StatusCircleBlock2",
+  // (undocumented)
+  StatusCircleCheckmark = "StatusCircleCheckmark",
+  // (undocumented)
+  StatusCircleErrorX = "StatusCircleErrorX",
+  // (undocumented)
+  StatusCircleExclamation = "StatusCircleExclamation",
+  // (undocumented)
+  StatusCircleInfo = "StatusCircleInfo",
+  // (undocumented)
+  StatusCircleInner = "StatusCircleInner",
+  // (undocumented)
+  StatusCircleOuter = "StatusCircleOuter",
+  // (undocumented)
+  StatusCircleQuestionMark = "StatusCircleQuestionMark",
+  // (undocumented)
+  StatusCircleRing = "StatusCircleRing",
+  // (undocumented)
+  StatusCircleSync = "StatusCircleSync",
+  // (undocumented)
+  StatusErrorFull = "StatusErrorFull",
+  // (undocumented)
+  StatusTriangle = "StatusTriangle",
+  // (undocumented)
+  StatusTriangleExclamation = "StatusTriangleExclamation",
+  // (undocumented)
+  StatusTriangleInner = "StatusTriangleInner",
+  // (undocumented)
+  StatusTriangleOuter = "StatusTriangleOuter",
+  // (undocumented)
+  Step = "Step",
+  // (undocumented)
+  StepInsert = "StepInsert",
+  // (undocumented)
+  StepShared = "StepShared",
+  // (undocumented)
+  StepSharedAdd = "StepSharedAdd",
+  // (undocumented)
+  StepSharedInsert = "StepSharedInsert",
+  // (undocumented)
+  StockDown = "StockDown",
+  // (undocumented)
+  StockUp = "StockUp",
+  // (undocumented)
+  Stop = "Stop",
+  // (undocumented)
+  StopSolid = "StopSolid",
+  // (undocumented)
+  Stopwatch = "Stopwatch",
+  // (undocumented)
+  StorageOptical = "StorageOptical",
+  // (undocumented)
+  StoreLogo16 = "StoreLogo16",
+  // (undocumented)
+  StoreLogoMed20 = "StoreLogoMed20",
+  // (undocumented)
+  Storyboard = "Storyboard",
+  // (undocumented)
+  Streaming = "Streaming",
+  // (undocumented)
+  StreamingOff = "StreamingOff",
+  // (undocumented)
+  StreamLogo = "StreamLogo",
+  // (undocumented)
+  Street = "Street",
+  // (undocumented)
+  StreetsideSplitMinimize = "StreetsideSplitMinimize",
+  // (undocumented)
+  Strikethrough = "Strikethrough",
+  // (undocumented)
+  Subscribe = "Subscribe",
+  // (undocumented)
+  Subscript = "Subscript",
+  // (undocumented)
+  SubstitutionsIn = "SubstitutionsIn",
+  // (undocumented)
+  Suitcase = "Suitcase",
+  // (undocumented)
+  SunAdd = "SunAdd",
+  // (undocumented)
+  Sunny = "Sunny",
+  // (undocumented)
+  SunQuestionMark = "SunQuestionMark",
+  // (undocumented)
+  Superscript = "Superscript",
+  // (undocumented)
+  SurveyQuestions = "SurveyQuestions",
+  // (undocumented)
+  SwayLogo16 = "SwayLogo16",
+  // (undocumented)
+  SwayLogo32 = "SwayLogo32",
+  // (undocumented)
+  SwayLogoFill16 = "SwayLogoFill16",
+  // (undocumented)
+  SwayLogoFill32 = "SwayLogoFill32",
+  // (undocumented)
+  SwayLogoInverse = "SwayLogoInverse",
+  // (undocumented)
+  Switch = "Switch",
+  // (undocumented)
+  SwitcherStartEnd = "SwitcherStartEnd",
+  // (undocumented)
+  Sync = "Sync",
+  // (undocumented)
+  SyncFolder = "SyncFolder",
+  // (undocumented)
+  SyncOccurence = "SyncOccurence",
+  // (undocumented)
+  SyncStatus = "SyncStatus",
+  // (undocumented)
+  SyncStatusSolid = "SyncStatusSolid",
+  // (undocumented)
+  SyncToPC = "SyncToPC",
+  // (undocumented)
+  System = "System",
+  // (undocumented)
+  Tab = "Tab",
+  // (undocumented)
+  TabCenter = "TabCenter",
+  // (undocumented)
+  Table = "Table",
+  // (undocumented)
+  TableGroup = "TableGroup",
+  // (undocumented)
+  Tablet = "Tablet",
+  // (undocumented)
+  TabletMode = "TabletMode",
+  // (undocumented)
+  TabletSelected = "TabletSelected",
+  // (undocumented)
+  TabOneColumn = "TabOneColumn",
+  // (undocumented)
+  TabThreeColumn = "TabThreeColumn",
+  // (undocumented)
+  TabTwoColumn = "TabTwoColumn",
+  // (undocumented)
+  Tag = "Tag",
+  // (undocumented)
+  TagSolid = "TagSolid",
+  // (undocumented)
+  TagUnknown = "TagUnknown",
+  // (undocumented)
+  TagUnknown12 = "TagUnknown12",
+  // (undocumented)
+  TagUnknown12Mirror = "TagUnknown12Mirror",
+  // (undocumented)
+  TagUnknownMirror = "TagUnknownMirror",
+  // (undocumented)
+  Taskboard = "Taskboard",
+  // (undocumented)
+  TaskGroup = "TaskGroup",
+  // (undocumented)
+  TaskGroupMirrored = "TaskGroupMirrored",
+  // (undocumented)
+  TaskLogo = "TaskLogo",
+  // (undocumented)
+  TaskManager = "TaskManager",
+  // (undocumented)
+  TaskManagerMirrored = "TaskManagerMirrored",
+  // (undocumented)
+  TaskSolid = "TaskSolid",
+  // (undocumented)
+  Taxi = "Taxi",
+  // (undocumented)
+  TeamFavorite = "TeamFavorite",
+  // (undocumented)
+  TeamsLogo = "TeamsLogo",
+  // (undocumented)
+  TeamsLogo16 = "TeamsLogo16",
+  // (undocumented)
+  TeamsLogoFill = "TeamsLogoFill",
+  // (undocumented)
+  TeamsLogoFill16 = "TeamsLogoFill16",
+  // (undocumented)
+  TeamsLogoInverse = "TeamsLogoInverse",
+  // (undocumented)
+  Teamwork = "Teamwork",
+  // (undocumented)
+  Teeth = "Teeth",
+  // (undocumented)
+  Telemarketer = "Telemarketer",
+  // (undocumented)
+  TemporaryUser = "TemporaryUser",
+  // (undocumented)
+  Tennis = "Tennis",
+  // (undocumented)
+  TestAutoSolid = "TestAutoSolid",
+  // (undocumented)
+  TestBeaker = "TestBeaker",
+  // (undocumented)
+  TestBeakerSolid = "TestBeakerSolid",
+  // (undocumented)
+  TestCase = "TestCase",
+  // (undocumented)
+  TestExploreSolid = "TestExploreSolid",
+  // (undocumented)
+  TestImpactSolid = "TestImpactSolid",
+  // (undocumented)
+  TestParameter = "TestParameter",
+  // (undocumented)
+  TestPlan = "TestPlan",
+  // (undocumented)
+  TestStep = "TestStep",
+  // (undocumented)
+  TestSuite = "TestSuite",
+  // (undocumented)
+  TestUserSolid = "TestUserSolid",
+  // (undocumented)
+  TextBox = "TextBox",
+  // (undocumented)
+  TextCallout = "TextCallout",
+  // (undocumented)
+  TextDocument = "TextDocument",
+  // (undocumented)
+  TextDocumentShared = "TextDocumentShared",
+  // (undocumented)
+  TextField = "TextField",
+  // (undocumented)
+  TextOverflow = "TextOverflow",
+  // (undocumented)
+  TFVCLogo = "TFVCLogo",
+  // (undocumented)
+  ThisPC = "ThisPC",
+  // (undocumented)
+  ThreeQuarterCircle = "ThreeQuarterCircle",
+  // (undocumented)
+  ThumbnailView = "ThumbnailView",
+  // (undocumented)
+  ThumbnailViewMirrored = "ThumbnailViewMirrored",
+  // (undocumented)
+  Thunderstorms = "Thunderstorms",
+  // (undocumented)
+  Ticket = "Ticket",
+  // (undocumented)
+  Tiles = "Tiles",
+  // (undocumented)
+  Tiles2 = "Tiles2",
+  // (undocumented)
+  TimeEntry = "TimeEntry",
+  // (undocumented)
+  Timeline = "Timeline",
+  // (undocumented)
+  TimelineDelivery = "TimelineDelivery",
+  // (undocumented)
+  TimelineMatrixView = "TimelineMatrixView",
+  // (undocumented)
+  TimelineProgress = "TimelineProgress",
+  // (undocumented)
+  Timer = "Timer",
+  // (undocumented)
+  TimeSheet = "TimeSheet",
+  // (undocumented)
+  ToDoLogoBottom = "ToDoLogoBottom",
+  // (undocumented)
+  ToDoLogoInverse = "ToDoLogoInverse",
+  // (undocumented)
+  ToDoLogoOutline = "ToDoLogoOutline",
+  // (undocumented)
+  ToDoLogoTop = "ToDoLogoTop",
+  // (undocumented)
+  ToggleBorder = "ToggleBorder",
+  // (undocumented)
+  ToggleFilled = "ToggleFilled",
+  // (undocumented)
+  ToggleLeft = "ToggleLeft",
+  // (undocumented)
+  ToggleRight = "ToggleRight",
+  // (undocumented)
+  ToggleThumb = "ToggleThumb",
+  // (undocumented)
+  Toll = "Toll",
+  // (undocumented)
+  Touch = "Touch",
+  // (undocumented)
+  TouchPointer = "TouchPointer",
+  // (undocumented)
+  Trackers = "Trackers",
+  // (undocumented)
+  TrackersMirrored = "TrackersMirrored",
+  // (undocumented)
+  Train = "Train",
+  // (undocumented)
+  TrainSolid = "TrainSolid",
+  // (undocumented)
+  TransferCall = "TransferCall",
+  // (undocumented)
+  Transition = "Transition",
+  // (undocumented)
+  TransitionEffect = "TransitionEffect",
+  // (undocumented)
+  TransitionPop = "TransitionPop",
+  // (undocumented)
+  TransitionPush = "TransitionPush",
+  // (undocumented)
+  Translate = "Translate",
+  // (undocumented)
+  Trending12 = "Trending12",
+  // (undocumented)
+  TriangleDown12 = "TriangleDown12",
+  // (undocumented)
+  TriangleLeft12 = "TriangleLeft12",
+  // (undocumented)
+  TriangleRight12 = "TriangleRight12",
+  // (undocumented)
+  TriangleShape = "TriangleShape",
+  // (undocumented)
+  TriangleShapeSolid = "TriangleShapeSolid",
+  // (undocumented)
+  TriangleSolid = "TriangleSolid",
+  // (undocumented)
+  TriangleSolidDown12 = "TriangleSolidDown12",
+  // (undocumented)
+  TriangleSolidLeft12 = "TriangleSolidLeft12",
+  // (undocumented)
+  TriangleSolidRight12 = "TriangleSolidRight12",
+  // (undocumented)
+  TriangleSolidUp12 = "TriangleSolidUp12",
+  // (undocumented)
+  TriangleUp12 = "TriangleUp12",
+  // (undocumented)
+  TriggerApproval = "TriggerApproval",
+  // (undocumented)
+  TriggerAuto = "TriggerAuto",
+  // (undocumented)
+  TriggerUser = "TriggerUser",
+  // (undocumented)
+  TripleColumn = "TripleColumn",
+  // (undocumented)
+  TripleColumnEdit = "TripleColumnEdit",
+  // (undocumented)
+  TripleColumnWide = "TripleColumnWide",
+  // (undocumented)
+  Trophy = "Trophy",
+  // (undocumented)
+  Trophy2 = "Trophy2",
+  // (undocumented)
+  Trophy2Solid = "Trophy2Solid",
+  // (undocumented)
+  TurnRight = "TurnRight",
+  // (undocumented)
+  TVMonitor = "TVMonitor",
+  // (undocumented)
+  TVMonitorSelected = "TVMonitorSelected",
+  // (undocumented)
+  TwelvePointStar = "TwelvePointStar",
+  // (undocumented)
+  TypeScriptLanguage = "TypeScriptLanguage",
+  // (undocumented)
+  Umbrella = "Umbrella",
+  // (undocumented)
+  Underline = "Underline",
+  // (undocumented)
+  Undo = "Undo",
+  // (undocumented)
+  Uneditable = "Uneditable",
+  // (undocumented)
+  UneditableMirrored = "UneditableMirrored",
+  // (undocumented)
+  UneditableSolid12 = "UneditableSolid12",
+  // (undocumented)
+  UneditableSolidMirrored12 = "UneditableSolidMirrored12",
+  // (undocumented)
+  Unfavorite = "Unfavorite",
+  // (undocumented)
+  UngroupObject = "UngroupObject",
+  // (undocumented)
+  Unknown = "Unknown",
+  // (undocumented)
+  UnknownCall = "UnknownCall",
+  // (undocumented)
+  UnknownMirrored = "UnknownMirrored",
+  // (undocumented)
+  UnknownMirroredSolid = "UnknownMirroredSolid",
+  // (undocumented)
+  UnknownSolid = "UnknownSolid",
+  // (undocumented)
+  Unlock = "Unlock",
+  // (undocumented)
+  UnlockSolid = "UnlockSolid",
+  // (undocumented)
+  Unpin = "Unpin",
+  // (undocumented)
+  UnSetColor = "UnSetColor",
+  // (undocumented)
+  UnstackSelected = "UnstackSelected",
+  // (undocumented)
+  Unsubscribe = "Unsubscribe",
+  // (undocumented)
+  UnsyncFolder = "UnsyncFolder",
+  // (undocumented)
+  UnsyncOccurence = "UnsyncOccurence",
+  // (undocumented)
+  Up = "Up",
+  // (undocumented)
+  UpgradeAnalysis = "UpgradeAnalysis",
+  // (undocumented)
+  Upload = "Upload",
+  // (undocumented)
+  UserEvent = "UserEvent",
+  // (undocumented)
+  UserFollowed = "UserFollowed",
+  // (undocumented)
+  UserGauge = "UserGauge",
+  // (undocumented)
+  UserOptional = "UserOptional",
+  // (undocumented)
+  UserPause = "UserPause",
+  // (undocumented)
+  UserRemove = "UserRemove",
+  // (undocumented)
+  UserSync = "UserSync",
+  // (undocumented)
+  Vacation = "Vacation",
+  // (undocumented)
+  Variable = "Variable",
+  // (undocumented)
+  VariableGroup = "VariableGroup",
+  // (undocumented)
+  VB = "VB",
+  // (undocumented)
+  VennDiagram = "VennDiagram",
+  // (undocumented)
+  VerifiedBrand = "VerifiedBrand",
+  // (undocumented)
+  VersionControlPush = "VersionControlPush",
+  // (undocumented)
+  VerticalDistributeCenter = "VerticalDistributeCenter",
+  // (undocumented)
+  Video = "Video",
+  // (undocumented)
+  Video360Generic = "Video360Generic",
+  // (undocumented)
+  VideoLightOff = "VideoLightOff",
+  // (undocumented)
+  VideoOff = "VideoOff",
+  // (undocumented)
+  VideoSearch = "VideoSearch",
+  // (undocumented)
+  VideoSolid = "VideoSolid",
+  // (undocumented)
+  View = "View",
+  // (undocumented)
+  ViewAll = "ViewAll",
+  // (undocumented)
+  ViewAll2 = "ViewAll2",
+  // (undocumented)
+  ViewDashboard = "ViewDashboard",
+  // (undocumented)
+  ViewList = "ViewList",
+  // (undocumented)
+  ViewListGroup = "ViewListGroup",
+  // (undocumented)
+  ViewListTree = "ViewListTree",
+  // (undocumented)
+  VisioDiagram = "VisioDiagram",
+  // (undocumented)
+  VisioDiagramSync = "VisioDiagramSync",
+  // (undocumented)
+  VisioDocument = "VisioDocument",
+  // (undocumented)
+  VisioLogo = "VisioLogo",
+  // (undocumented)
+  VisioLogo16 = "VisioLogo16",
+  // (undocumented)
+  VisioLogoFill = "VisioLogoFill",
+  // (undocumented)
+  VisioLogoFill16 = "VisioLogoFill16",
+  // (undocumented)
+  VisioLogoInverse = "VisioLogoInverse",
+  // (undocumented)
+  VisioLogoInverse16 = "VisioLogoInverse16",
+  // (undocumented)
+  VisioOnlineLogo32 = "VisioOnlineLogo32",
+  // (undocumented)
+  VisioOnlineLogoCloud32 = "VisioOnlineLogoCloud32",
+  // (undocumented)
+  VisioOnlineLogoFill32 = "VisioOnlineLogoFill32",
+  // (undocumented)
+  VisualBasicLanguage = "VisualBasicLanguage",
+  // (undocumented)
+  VisualsFolder = "VisualsFolder",
+  // (undocumented)
+  VisualsStore = "VisualsStore",
+  // (undocumented)
+  VisualStudioIDELogo32 = "VisualStudioIDELogo32",
+  // (undocumented)
+  VisualStudioLogo = "VisualStudioLogo",
+  // (undocumented)
+  VoicemailForward = "VoicemailForward",
+  // (undocumented)
+  VoicemailIRM = "VoicemailIRM",
+  // (undocumented)
+  VoicemailReply = "VoicemailReply",
+  // (undocumented)
+  Volume0 = "Volume0",
+  // (undocumented)
+  Volume1 = "Volume1",
+  // (undocumented)
+  Volume2 = "Volume2",
+  // (undocumented)
+  Volume3 = "Volume3",
+  // (undocumented)
+  VolumeDisabled = "VolumeDisabled",
+  // (undocumented)
+  VSTSAltLogo1 = "VSTSAltLogo1",
+  // (undocumented)
+  VSTSAltLogo2 = "VSTSAltLogo2",
+  // (undocumented)
+  VSTSLogo = "VSTSLogo",
+  // (undocumented)
+  Waffle = "Waffle",
+  // (undocumented)
+  WaffleOffice365 = "WaffleOffice365",
+  // (undocumented)
+  WaitlistConfirm = "WaitlistConfirm",
+  // (undocumented)
+  WaitlistConfirmMirrored = "WaitlistConfirmMirrored",
+  // (undocumented)
+  Warning = "Warning",
+  // (undocumented)
+  Warning12 = "Warning12",
+  // (undocumented)
+  WarningSolid = "WarningSolid",
+  // (undocumented)
+  WebComponents = "WebComponents",
+  // (undocumented)
+  WebPublish = "WebPublish",
+  // (undocumented)
+  Website = "Website",
+  // (undocumented)
+  Weights = "Weights",
+  // (undocumented)
+  WhiteBoardApp16 = "WhiteBoardApp16",
+  // (undocumented)
+  WhiteBoardApp32 = "WhiteBoardApp32",
+  // (undocumented)
+  WifiEthernet = "WifiEthernet",
+  // (undocumented)
+  WifiWarning4 = "WifiWarning4",
+  // (undocumented)
+  WindDirection = "WindDirection",
+  // (undocumented)
+  WindowEdit = "WindowEdit",
+  // (undocumented)
+  WindowsLogo = "WindowsLogo",
+  // (undocumented)
+  Wines = "Wines",
+  // (undocumented)
+  WipePhone = "WipePhone",
+  // (undocumented)
+  WordDocument = "WordDocument",
+  // (undocumented)
+  WordLogo = "WordLogo",
+  // (undocumented)
+  WordLogo16 = "WordLogo16",
+  // (undocumented)
+  WordLogoFill = "WordLogoFill",
+  // (undocumented)
+  WordLogoFill16 = "WordLogoFill16",
+  // (undocumented)
+  WordLogoInverse = "WordLogoInverse",
+  // (undocumented)
+  WordLogoInverse16 = "WordLogoInverse16",
+  // (undocumented)
+  Work = "Work",
+  // (undocumented)
+  WorkFlow = "WorkFlow",
+  // (undocumented)
+  WorkforceManagement = "WorkforceManagement",
+  // (undocumented)
+  WorkItem = "WorkItem",
+  // (undocumented)
+  WorkItemAlert = "WorkItemAlert",
+  // (undocumented)
+  WorkItemBar = "WorkItemBar",
+  // (undocumented)
+  WorkItemBarSolid = "WorkItemBarSolid",
+  // (undocumented)
+  WorkItemBug = "WorkItemBug",
+  // (undocumented)
+  World = "World",
+  // (undocumented)
+  WorldClock = "WorldClock",
+  // (undocumented)
+  YammerLogo = "YammerLogo",
+  // (undocumented)
+  ZipFolder = "ZipFolder",
+  // (undocumented)
+  Zoom = "Zoom",
+  // (undocumented)
+  ZoomIn = "ZoomIn",
+  // (undocumented)
+  ZoomOut = "ZoomOut",
+  // (undocumented)
+  ZoomToFit = "ZoomToFit"
+}
+
+// @public (undocumented)
+interface IContextualMenu {
+}
+
+// @public (undocumented)
+interface IContextualMenuItem {
+  [propertyName: string]: any;
+  ariaLabel?: string;
+  canCheck?: boolean;
+  checked?: boolean;
+  className?: string;
+  componentRef?: IRefObject<IContextualMenuRenderItem>;
+  customOnRenderListLength?: number;
+  data?: any;
+  disabled?: boolean;
+  // @deprecated
+  getItemClassNames?: (theme: ITheme, disabled: boolean, expanded: boolean, checked: boolean, isAnchorLink: boolean, knownIcon: boolean, itemClassName?: string, dividerClassName?: string, iconClassName?: string, subMenuClassName?: string, primaryDisabled?: boolean) => IMenuItemClassNames;
+  getSplitButtonVerticalDividerClassNames?: (theme: ITheme) => IVerticalDividerClassNames;
+  href?: string;
+  iconProps?: IIconProps;
+  // @deprecated
+  inactive?: boolean;
+  itemProps?: Partial<IContextualMenuItemProps>;
+  // (undocumented)
+  itemType?: ContextualMenuItemType;
+  key: string;
+  keytipProps?: IKeytipProps;
+  // @deprecated
+  name?: string;
+  onClick?: (ev?: React.MouseEvent<HTMLElement> | React.KeyboardEvent<HTMLElement>, item?: IContextualMenuItem) => boolean | void;
+  onMouseDown?: (item: IContextualMenuItem, event: any) => void;
+  onRender?: (item: any, dismissMenu: (ev?: any, dismissAll?: boolean) => void) => React.ReactNode;
+  onRenderIcon?: IRenderFunction<IContextualMenuItemProps>;
+  primaryDisabled?: boolean;
+  rel?: string;
+  role?: string;
+  secondaryText?: string;
+  sectionProps?: IContextualMenuSection;
+  shortCut?: string;
+  split?: boolean;
+  // @deprecated
+  style?: React.CSSProperties;
+  submenuIconProps?: IIconProps;
+  subMenuProps?: IContextualMenuProps;
+  target?: string;
+  text?: string;
+  title?: string;
+}
+
+// @public (undocumented)
+interface IContextualMenuItemProps extends React.HTMLAttributes<IContextualMenuItemProps> {
+  className?: string;
+  classNames: IMenuItemClassNames;
+  componentRef?: IRefObject<IContextualMenuRenderItem>;
+  dismissMenu?: (ev?: any, dismissAll?: boolean) => void;
+  dismissSubMenu?: () => void;
+  getSubmenuTarget?: () => HTMLElement | undefined;
+  hasIcons: boolean | undefined;
+  index: number;
+  item: IContextualMenuItem;
+  onCheckmarkClick?: ((item: IContextualMenuItem, ev: React.MouseEvent<HTMLElement>) => void);
+  openSubMenu?: (item: any, target: HTMLElement) => void;
+  styles?: IStyleFunctionOrObject<IContextualMenuItemStyleProps, IContextualMenuItemStyles>;
+  theme?: ITheme;
+}
+
+// @public (undocumented)
+interface IContextualMenuItemStyleProps {
+  checked: boolean;
+  className?: string;
+  disabled: boolean;
+  dividerClassName?: string;
+  expanded: boolean;
+  iconClassName?: string;
+  isAnchorLink: boolean;
+  itemClassName?: string;
+  knownIcon: boolean;
+  primaryDisabled?: boolean;
+  subMenuClassName?: string;
+  theme: ITheme;
+}
+
+// @public (undocumented)
+interface IContextualMenuItemStyles extends IButtonStyles {
+  anchorLink: IStyle;
+  checkmarkIcon: IStyle;
+  divider: IStyle;
+  icon: IStyle;
+  iconColor: IStyle;
+  item: IStyle;
+  label: IStyle;
+  linkContent: IStyle;
+  linkContentMenu: IStyle;
+  root: IStyle;
+  secondaryText: IStyle;
+  splitContainer: IStyle;
+  splitMenu: IStyle;
+  splitPrimary: IStyle;
+  subMenuIcon: IStyle;
+}
+
+// @public (undocumented)
+interface IContextualMenuListProps {
+  // (undocumented)
+  hasCheckmarks: boolean;
+  // (undocumented)
+  hasIcons: boolean;
+  // (undocumented)
+  items: IContextualMenuItem[];
+  // (undocumented)
+  totalItemCount: number;
+}
+
+// @public
+interface IContextualMenuProps extends IBaseProps<IContextualMenu>, IWithResponsiveModeState {
+  alignTargetEdge?: boolean;
+  ariaLabel?: string;
+  beakWidth?: number;
+  bounds?: IRectangle;
+  calloutProps?: ICalloutProps;
+  className?: string;
+  componentRef?: IRefObject<IContextualMenu>;
+  contextualMenuItemAs?: React.ComponentClass<IContextualMenuItemProps> | React.StatelessComponent<IContextualMenuItemProps>;
+  coverTarget?: boolean;
+  delayUpdateFocusOnHover?: boolean;
+  directionalHint?: DirectionalHint;
+  directionalHintFixed?: boolean;
+  directionalHintForRTL?: DirectionalHint;
+  doNotLayer?: boolean;
+  focusZoneProps?: IFocusZoneProps;
+  gapSpace?: number;
+  // @deprecated
+  getMenuClassNames?: (theme: ITheme, className?: string) => IContextualMenuClassNames;
+  hidden?: boolean;
+  id?: string;
+  isBeakVisible?: boolean;
+  isSubMenu?: boolean;
+  items: IContextualMenuItem[];
+  labelElementId?: string;
+  onDismiss?: (ev?: any, dismissAll?: boolean) => void;
+  onItemClick?: (ev?: React.MouseEvent<HTMLElement> | React.KeyboardEvent<HTMLElement>, item?: IContextualMenuItem) => boolean | void;
+  onMenuDismissed?: (contextualMenu?: IContextualMenuProps) => void;
+  onMenuOpened?: (contextualMenu?: IContextualMenuProps) => void;
+  onRenderMenuList?: IRenderFunction<IContextualMenuListProps>;
+  onRenderSubMenu?: IRenderFunction<IContextualMenuProps>;
+  shouldFocusOnContainer?: boolean;
+  shouldFocusOnMount?: boolean;
+  styles?: IStyleFunctionOrObject<IContextualMenuStyleProps, IContextualMenuStyles>;
+  subMenuHoverDelay?: number;
+  target?: Element | string | MouseEvent | IPoint | null;
+  theme?: ITheme;
+  title?: string;
+  useTargetAsMinWidth?: boolean;
+  useTargetWidth?: boolean;
+}
+
+// @public (undocumented)
+interface IContextualMenuRenderItem {
+  dismissMenu: (dismissAll?: boolean) => void;
+  dismissSubMenu: () => void;
+  openSubMenu: () => void;
+}
+
+// @public
+interface IContextualMenuSection extends React.ClassAttributes<any> {
+  bottomDivider?: boolean;
+  items: IContextualMenuItem[];
+  title?: string;
+  topDivider?: boolean;
+}
+
+// @public (undocumented)
+interface IContextualMenuState {
+  // (undocumented)
+  contextualMenuItems?: IContextualMenuItem[];
+  // (undocumented)
+  contextualMenuTarget?: Element;
+  // (undocumented)
+  dismissedMenuItemKey?: string;
+  expandedByMouseClick?: boolean;
+  // (undocumented)
+  expandedMenuItemKey?: string;
+  // (undocumented)
+  positions?: any;
+  // (undocumented)
+  slideDirectionalClassName?: string;
+  // (undocumented)
+  submenuDirection?: DirectionalHint;
+  // (undocumented)
+  subMenuId?: string;
+  // (undocumented)
+  submenuTarget?: Element;
+}
+
+// @public (undocumented)
+interface IContextualMenuStyleProps {
+  className?: string;
+  theme: ITheme;
+}
+
+// @public (undocumented)
+interface IContextualMenuStyles {
+  container: IStyle;
+  header: IStyle;
+  list: IStyle;
+  root: IStyle;
+  subComponentStyles: IContextualMenuSubComponentStyles;
+  title: IStyle;
+}
+
+// @public (undocumented)
+interface IContextualMenuSubComponentStyles {
+  callout: IStyleFunctionOrObject<ICalloutContentStyleProps, any>;
+  menuItem: IStyleFunctionOrObject<IContextualMenuItemStyleProps, any>;
+}
+
+// @public (undocumented)
+enum IconType {
+  default = 0,
+  // @deprecated
+  Default = 100000,
+  image = 1,
+  // @deprecated
+  Image = 100001
+}
+
+// @public (undocumented)
+interface ICustomizableProps {
+  fields?: string[];
+  scope: string;
+}
+
+// @public (undocumented)
+interface ICustomizations {
+  // (undocumented)
+  inCustomizerContext?: boolean;
+  // (undocumented)
+  scopedSettings: {
+    [key: string]: ISettings;
+  }
+  // (undocumented)
+  settings: ISettings;
+}
+
+// @public (undocumented)
+interface ICustomizerContext {
+  // (undocumented)
+  customizations: ICustomizations;
+}
+
+// @public (undocumented)
+interface IDatePicker {
+  focus(): void;
+  reset(): void;
+}
+
+// @public (undocumented)
+interface IDatePickerProps extends IBaseProps<IDatePicker>, React.HTMLAttributes<HTMLElement> {
+  allFocusable?: boolean;
+  allowTextInput?: boolean;
+  ariaLabel?: string;
+  borderless?: boolean;
+  calendarAs?: IComponentAs<ICalendarProps>;
+  calendarProps?: ICalendarProps;
+  calloutProps?: ICalloutProps;
+  className?: string;
+  componentRef?: IRefObject<IDatePicker>;
+  dateTimeFormatter?: ICalendarFormatDateCallbacks;
+  disableAutoFocus?: boolean;
+  disabled?: boolean;
+  firstDayOfWeek?: DayOfWeek;
+  firstWeekOfYear?: FirstWeekOfYear;
+  formatDate?: (date?: Date) => string;
+  highlightCurrentMonth?: boolean;
+  highlightSelectedMonth?: boolean;
+  initialPickerDate?: Date;
+  isMonthPickerVisible?: boolean;
+  isRequired?: boolean;
+  label?: string;
+  maxDate?: Date;
+  minDate?: Date;
+  onAfterMenuDismiss?: () => void;
+  onSelectDate?: (date: Date | null | undefined) => void;
+  parseDateFromString?: (dateStr: string) => Date | null;
+  pickerAriaLabel?: string;
+  placeholder?: string;
+  showCloseButton?: boolean;
+  showGoToToday?: boolean;
+  showMonthPickerAsOverlay?: boolean;
+  showWeekNumbers?: boolean;
+  strings?: IDatePickerStrings;
+  styles?: IStyleFunction<IDatePickerStyleProps, IDatePickerStyles>;
+  tabIndex?: number;
+  textField?: ITextFieldProps;
+  theme?: ITheme;
+  today?: Date;
+  underlined?: boolean;
+  value?: Date;
+}
+
+// @public (undocumented)
+interface IDatePickerState {
+  // (undocumented)
+  errorMessage?: string;
+  // (undocumented)
+  formattedDate?: string;
+  // (undocumented)
+  isDatePickerShown?: boolean;
+  // (undocumented)
+  selectedDate?: Date;
+}
+
+// @public (undocumented)
+interface IDatePickerStrings {
+  closeButtonAriaLabel?: string;
+  days: string[];
+  goToToday: string;
+  invalidInputErrorMessage?: string;
+  isOutOfBoundsErrorMessage?: string;
+  isRequiredErrorMessage?: string;
+  months: string[];
+  nextMonthAriaLabel?: string;
+  nextYearAriaLabel?: string;
+  prevMonthAriaLabel?: string;
+  prevYearAriaLabel?: string;
+  shortDays: string[];
+  shortMonths: string[];
+}
+
+// @public (undocumented)
+interface IDatePickerStyleProps {
+  className?: string;
+  // (undocumented)
+  disabled?: boolean;
+  // (undocumented)
+  isDatePickerShown?: boolean;
+  // (undocumented)
+  label?: boolean;
+  theme: ITheme;
+}
+
+// @public (undocumented)
+interface IDatePickerStyles {
+  // (undocumented)
+  callout: IStyle;
+  // (undocumented)
+  icon: IStyle;
+  root: IStyle;
+  // (undocumented)
+  textField: IStyle;
+}
+
+// WARNING: Because this definition is explicitly marked as @internal, an underscore prefix ("_") should be added to its name
+// @internal
+interface IDeclaredEventsByName {
+  // (undocumented)
+  [eventName: string]: boolean;
+}
+
+// @public
+interface IDelayedRenderProps extends React.Props<{}> {
+  delay?: number;
+}
+
+// WARNING: Because this definition is explicitly marked as @internal, an underscore prefix ("_") should be added to its name
+// @internal
+interface IDelayedRenderState {
+  isRendered: boolean;
+}
+
+// @public (undocumented)
+interface IDetailsFooterBaseProps extends IDetailsItemProps {
+}
+
+// @public (undocumented)
+interface IDetailsFooterProps extends IDetailsFooterBaseProps {
+  columns: IColumn[];
+  selection: ISelection;
+  selectionMode: SelectionMode;
+}
+
+// @public (undocumented)
+interface IDetailsGroupDividerProps extends IGroupDividerProps, IDetailsItemProps {
+}
+
+// @public (undocumented)
+interface IDetailsGroupRenderProps extends IGroupRenderProps {
+  // (undocumented)
+  onRenderFooter?: IRenderFunction<IDetailsGroupDividerProps>;
+  // (undocumented)
+  onRenderHeader?: IRenderFunction<IDetailsGroupDividerProps>;
+}
+
+// WARNING: The type "DetailsHeaderBase" needs to be exported by the package (e.g. added to index.ts)
+// @public (undocumented)
+interface IDetailsHeaderBaseProps extends React.ClassAttributes<DetailsHeaderBase>, IDetailsItemProps {
+  ariaLabel?: string;
+  ariaLabelForSelectAllCheckbox?: string;
+  ariaLabelForSelectionColumn?: string;
+  className?: string;
+  collapseAllVisibility?: CollapseAllVisibility;
+  columnReorderOptions?: IColumnReorderOptions;
+  columnReorderProps?: IColumnReorderHeaderProps;
+  componentRef?: IRefObject<IDetailsHeader>;
+  isAllCollapsed?: boolean;
+  layoutMode: DetailsListLayoutMode;
+  minimumPixelsForDrag?: number;
+  onColumnAutoResized?: (column: IColumn, columnIndex: number) => void;
+  onColumnClick?: (ev: React.MouseEvent<HTMLElement>, column: IColumn) => void;
+  onColumnContextMenu?: (column: IColumn, ev: React.MouseEvent<HTMLElement>) => void;
+  onColumnIsSizingChanged?: (column: IColumn, isSizing: boolean) => void;
+  onColumnResized?: (column: IColumn, newWidth: number, columnIndex: number) => void;
+  onRenderColumnHeaderTooltip?: IRenderFunction<ITooltipHostProps>;
+  onToggleCollapseAll?: (isAllCollapsed: boolean) => void;
+  selectAllVisibility?: SelectAllVisibility;
+  styles?: IStyleFunctionOrObject<IDetailsHeaderStyleProps, IDetailsHeaderStyles>;
+  theme?: ITheme;
+}
+
+// @public (undocumented)
+interface IDetailsHeaderProps extends IDetailsHeaderBaseProps {
+  columns: IColumn[];
+  selection: ISelection;
+  selectionMode: SelectionMode;
+}
+
+// @public (undocumented)
+interface IDetailsItemProps {
+  cellStyleProps?: ICellStyleProps;
+  checkboxVisibility?: CheckboxVisibility | undefined;
+  columns?: IColumn[];
+  groupNestingDepth?: number;
+  indentWidth?: number | undefined;
+  selection?: ISelection | undefined;
+  selectionMode?: SelectionMode | undefined;
+  viewport?: IViewport | undefined;
+}
+
+// @public (undocumented)
+interface IDetailsList extends IList {
+  focusIndex: (index: number, forceIntoFirstElement?: boolean, measureItem?: (itemIndex: number) => number, scrollToMode?: ScrollToMode) => void;
+  forceUpdate: () => void;
+  getStartItemIndexInView: () => number;
+}
+
+// @public (undocumented)
+interface IDetailsListProps extends IBaseProps<IDetailsList>, IWithViewportProps {
+  ariaLabel?: string;
+  ariaLabelForGrid?: string;
+  ariaLabelForListHeader?: string;
+  ariaLabelForSelectAllCheckbox?: string;
+  ariaLabelForSelectionColumn?: string;
+  cellStyleProps?: ICellStyleProps;
+  checkboxCellClassName?: string;
+  checkboxVisibility?: CheckboxVisibility;
+  checkButtonAriaLabel?: string;
+  className?: string;
+  columnReorderOptions?: IColumnReorderOptions;
+  columns?: IColumn[];
+  compact?: boolean;
+  componentRef?: IRefObject<IDetailsList>;
+  constrainMode?: ConstrainMode;
+  disableSelectionZone?: boolean;
+  dragDropEvents?: IDragDropEvents;
+  enableShimmer?: boolean;
+  enterModalSelectionOnTouch?: boolean;
+  getGroupHeight?: IGroupedListProps['getGroupHeight'];
+  getKey?: (item: any, index?: number) => string;
+  getRowAriaDescribedBy?: (item: any) => string;
+  getRowAriaLabel?: (item: any) => string;
+  groupProps?: IDetailsGroupRenderProps;
+  groups?: IGroup[];
+  indentWidth?: number;
+  initialFocusedIndex?: number;
+  isHeaderVisible?: boolean;
+  items: any[];
+  layoutMode?: DetailsListLayoutMode;
+  listProps?: IListProps;
+  minimumPixelsForDrag?: number;
+  onActiveItemChanged?: (item?: any, index?: number, ev?: React.FocusEvent<HTMLElement>) => void;
+  onColumnHeaderClick?: (ev?: React.MouseEvent<HTMLElement>, column?: IColumn) => void;
+  onColumnHeaderContextMenu?: (column?: IColumn, ev?: React.MouseEvent<HTMLElement>) => void;
+  onColumnResize?: (column?: IColumn, newWidth?: number, columnIndex?: number) => void;
+  onDidUpdate?: (detailsList?: DetailsListBase) => void;
+  onItemContextMenu?: (item?: any, index?: number, ev?: Event) => void | boolean;
+  onItemInvoked?: (item?: any, index?: number, ev?: Event) => void;
+  onRenderDetailsFooter?: IRenderFunction<IDetailsFooterProps>;
+  onRenderDetailsHeader?: IRenderFunction<IDetailsHeaderProps>;
+  onRenderItemColumn?: (item?: any, index?: number, column?: IColumn) => React.ReactNode;
+  onRenderMissingItem?: (index?: number, rowProps?: IDetailsRowProps) => React.ReactNode;
+  onRenderRow?: IRenderFunction<IDetailsRowProps>;
+  onRowDidMount?: (item?: any, index?: number) => void;
+  onRowWillUnmount?: (item?: any, index?: number) => void;
+  onShouldVirtualize?: (props: IListProps) => boolean;
+  rowElementEventMap?: {
+          eventName: string;
+          callback: (context: IDragDropContext, event?: any) => void;
+      }[];
+  selection?: ISelection;
+  selectionMode?: SelectionMode;
+  selectionPreservedOnEmptyClick?: boolean;
+  selectionZoneProps?: ISelectionZoneProps;
+  setKey?: string;
+  shouldApplyApplicationRole?: boolean;
+  styles?: IStyleFunctionOrObject<IDetailsListStyleProps, IDetailsListStyles>;
+  theme?: ITheme;
+  usePageCache?: boolean;
+  useReducedRowRenderer?: boolean;
+  viewport?: IViewport;
+}
+
+// @public (undocumented)
+interface IDetailsListState {
+  // (undocumented)
+  adjustedColumns: IColumn[];
+  // (undocumented)
+  focusedItemIndex: number;
+  // (undocumented)
+  isCollapsed?: boolean;
+  // (undocumented)
+  isDropping?: boolean;
+  // (undocumented)
+  isSizing?: boolean;
+  // (undocumented)
+  isSomeGroupExpanded?: boolean;
+  // (undocumented)
+  lastSelectionMode?: SelectionMode;
+  // (undocumented)
+  lastWidth?: number;
+}
+
+// @public (undocumented)
+interface IDetailsListStyles {
+  // (undocumented)
+  contentWrapper: IStyle;
+  // (undocumented)
+  focusZone: IStyle;
+  // (undocumented)
+  headerWrapper: IStyle;
+  // (undocumented)
+  root: IStyle;
+}
+
+// @public (undocumented)
+interface IDetailsRow {
+}
+
+// @public (undocumented)
+interface IDetailsRowBaseProps extends Pick<IDetailsListProps, 'onRenderItemColumn'>, IBaseProps<IDetailsRow>, IDetailsItemProps {
+  checkboxCellClassName?: string;
+  checkButtonAriaLabel?: string;
+  className?: string;
+  collapseAllVisibility?: CollapseAllVisibility;
+  compact?: boolean;
+  componentRef?: IRefObject<IDetailsRow>;
+  dragDropEvents?: IDragDropEvents;
+  dragDropHelper?: IDragDropHelper;
+  eventsToRegister?: {
+          eventName: string;
+          callback: (item?: any, index?: number, event?: any) => void;
+      }[];
+  getRowAriaDescribedBy?: (item: any) => string;
+  getRowAriaLabel?: (item: any) => string;
+  item: any;
+  itemIndex: number;
+  onDidMount?: (row?: DetailsRowBase) => void;
+  onRenderCheck?: (props: IDetailsRowCheckProps) => JSX.Element;
+  onWillUnmount?: (row?: DetailsRowBase) => void;
+  rowFieldsAs?: React.StatelessComponent<IDetailsRowFieldsProps> | React.ComponentClass<IDetailsRowFieldsProps>;
+  shimmer?: boolean;
+  styles?: IStyleFunctionOrObject<IDetailsRowStyleProps, IDetailsRowStyles>;
+  theme?: ITheme;
+  useReducedRowRenderer?: boolean;
+}
+
+// @public (undocumented)
+interface IDetailsRowCheckProps extends React.HTMLAttributes<HTMLElement> {
+  anySelected?: boolean;
+  canSelect: boolean;
+  checkClassName?: string;
+  className?: string;
+  compact?: boolean;
+  isHeader?: boolean;
+  // @deprecated
+  isSelected?: boolean;
+  isVisible?: boolean;
+  selected?: boolean;
+  styles?: IStyleFunctionOrObject<IDetailsRowCheckStyleProps, IDetailsRowCheckStyles>;
+  theme?: ITheme;
+}
+
+// @public (undocumented)
+interface IDetailsRowCheckStyles {
+  // (undocumented)
+  check: IStyle;
+  // (undocumented)
+  isDisabled: IStyle;
+  // (undocumented)
+  root: IStyle;
+}
+
+// @public (undocumented)
+interface IDetailsRowProps extends IDetailsRowBaseProps {
+  columns: IColumn[];
+  selection: ISelection;
+  selectionMode: SelectionMode;
+}
+
+// @public (undocumented)
+interface IDetailsRowSelectionState {
+  // (undocumented)
+  isSelected: boolean;
+  // (undocumented)
+  isSelectionModal: boolean;
+}
+
+// @public (undocumented)
+interface IDetailsRowState {
+  // (undocumented)
+  columnMeasureInfo?: {
+    column: IColumn;
+    index: number;
+    onMeasureDone: (measuredWidth: number) => void;
+  }
+  // (undocumented)
+  groupNestingDepth?: number;
+  // (undocumented)
+  isDropping?: boolean;
+  // (undocumented)
+  selectionState?: IDetailsRowSelectionState;
+}
+
+// @public (undocumented)
+interface IDetailsRowStyles {
+  // (undocumented)
+  cell: IStyle;
+  // (undocumented)
+  cellMeasurer: IStyle;
+  // (undocumented)
+  cellPadded: IStyle;
+  // (undocumented)
+  cellUnpadded: IStyle;
+  // (undocumented)
+  check: IStyle;
+  // (undocumented)
+  checkCell: IStyle;
+  // (undocumented)
+  checkCover: IStyle;
+  // (undocumented)
+  fields: IStyle;
+  // (undocumented)
+  isMultiline: IStyle;
+  // (undocumented)
+  isRowHeader: IStyle;
+  // (undocumented)
+  root: IStyle;
+  // (undocumented)
+  shimmer: IStyle;
+  // (undocumented)
+  shimmerBottomBorder: IStyle;
+  // (undocumented)
+  shimmerIconPlaceholder: IStyle;
+  // (undocumented)
+  shimmerLeftBorder: IStyle;
+}
+
+// @public (undocumented)
+interface IDialog {
+}
+
+// @public (undocumented)
+interface IDialogContent {
+}
+
+// @public (undocumented)
+interface IDialogContentProps extends React.ClassAttributes<DialogContentBase> {
+  children?: any;
+  className?: string;
+  closeButtonAriaLabel?: string;
+  componentRef?: IRefObject<IDialogContent>;
+  isMultiline?: boolean;
+  onDismiss?: (ev?: React.MouseEvent<HTMLButtonElement>) => any;
+  responsiveMode?: ResponsiveMode;
+  showCloseButton?: boolean;
+  styles?: IStyleFunctionOrObject<IDialogContentStyleProps, IDialogContentStyles>;
+  subText?: string;
+  subTextId?: string;
+  theme?: ITheme;
+  title?: string;
+  titleId?: string;
+  topButtonsProps?: IButtonProps[];
+  type?: DialogType;
+}
+
+// @public (undocumented)
+interface IDialogContentStyleProps {
+  className?: string;
+  // (undocumented)
+  hidden?: boolean;
+  // (undocumented)
+  isClose?: boolean;
+  // (undocumented)
+  isLargeHeader?: boolean;
+  isMultiline?: boolean;
+  theme: ITheme;
+}
+
+// @public (undocumented)
+interface IDialogContentStyles {
+  // (undocumented)
+  button: IStyle;
+  content: IStyle;
+  // (undocumented)
+  header: IStyle;
+  // (undocumented)
+  inner: IStyle;
+  // (undocumented)
+  innerContent: IStyle;
+  // (undocumented)
+  subText: IStyle;
+  // (undocumented)
+  title: IStyle;
+  // (undocumented)
+  topButton: IStyle;
+}
+
+// @public (undocumented)
+interface IDialogFooter {
+}
+
+// @public (undocumented)
+interface IDialogFooterProps extends React.Props<DialogFooterBase> {
+  className?: string;
+  componentRef?: IRefObject<IDialogFooter>;
+  styles?: IStyleFunctionOrObject<IDialogFooterStyleProps, IDialogFooterStyles>;
+  theme?: ITheme;
+}
+
+// @public (undocumented)
+interface IDialogFooterStyleProps {
+  className?: string;
+  theme: ITheme;
+}
+
+// @public (undocumented)
+interface IDialogFooterStyles {
+  // (undocumented)
+  action: IStyle;
+  actions: IStyle;
+  // (undocumented)
+  actionsRight: IStyle;
+}
+
+// @public (undocumented)
+interface IDialogProps extends React.ClassAttributes<DialogBase>, IWithResponsiveModeState, IAccessiblePopupProps {
+  // @deprecated
+  ariaDescribedById?: string;
+  // @deprecated
+  ariaLabelledById?: string;
+  // @deprecated
+  className?: string;
+  componentRef?: IRefObject<IDialog>;
+  // @deprecated
+  containerClassName?: string;
+  // @deprecated
+  contentClassName?: string;
+  dialogContentProps?: IDialogContentProps;
+  hidden?: boolean;
+  // @deprecated
+  isBlocking?: boolean;
+  // @deprecated
+  isDarkOverlay?: boolean;
+  // @deprecated
+  isOpen?: boolean;
+  maxWidth?: ICSSRule | ICSSPixelUnitRule;
+  minWidth?: ICSSRule | ICSSPixelUnitRule;
+  modalProps?: IModalProps;
+  onDismiss?: (ev?: React.MouseEvent<HTMLButtonElement>) => any;
+  // @deprecated
+  onDismissed?: () => any;
+  // @deprecated
+  onLayerDidMount?: () => void;
+  // @deprecated
+  onLayerMounted?: () => void;
+  styles?: IStyleFunctionOrObject<IDialogStyleProps, IDialogStyles>;
+  // @deprecated
+  subText?: string;
+  theme?: ITheme;
+  // @deprecated
+  title?: string;
+  // @deprecated
+  topButtonsProps?: IButtonProps[];
+  // @deprecated
+  type?: DialogType;
+}
+
+// @public (undocumented)
+interface IDialogState {
+  // (undocumented)
+  hasBeenOpened?: boolean;
+  // (undocumented)
+  id?: string;
+  // (undocumented)
+  isOpen?: boolean;
+  // (undocumented)
+  isVisible?: boolean;
+  // (undocumented)
+  isVisibleClose?: boolean;
+  // (undocumented)
+  modalRectangleTop?: number;
+}
+
+// @public (undocumented)
+interface IDialogStyleProps {
+  className?: string;
+  // @deprecated
+  containerClassName?: string;
+  // @deprecated
+  contentClassName?: string;
+  dialogDefaultMaxWidth?: string | ICSSRule | ICSSPixelUnitRule;
+  dialogDefaultMinWidth?: string | ICSSRule | ICSSPixelUnitRule;
+  hidden?: boolean;
+  theme: ITheme;
+}
+
+// @public (undocumented)
+interface IDialogStyles {
+  // (undocumented)
+  main: IStyle;
+  root: IStyle;
+}
+
+// WARNING: Because this definition is explicitly marked as @internal, an underscore prefix ("_") should be added to its name
+// @internal
+interface IDictionary {
+  // (undocumented)
+  [className: string]: boolean;
+}
+
+// @public
+interface IDisposable {
+  // (undocumented)
+  dispose: () => void;
+}
+
+// @public (undocumented)
+interface IDividerAsProps extends IIconProps {
+  item?: IBreadcrumbItem;
+}
+
+// @public (undocumented)
+interface IDocumentCard {
+  focus: () => void;
+}
+
+// @public (undocumented)
+interface IDocumentCardActions {
+}
+
+// WARNING: The type "DocumentCardActionsBase" needs to be exported by the package (e.g. added to index.ts)
+// @public (undocumented)
+interface IDocumentCardActionsProps extends React.ClassAttributes<DocumentCardActionsBase> {
+  actions: IButtonProps[];
+  className?: string;
+  componentRef?: IRefObject<IDocumentCardActions>;
+  styles?: IStyleFunctionOrObject<IDocumentCardActionsStyleProps, IDocumentCardActionsStyles>;
+  theme?: ITheme;
+  views?: Number;
+}
+
+// @public (undocumented)
+interface IDocumentCardActionsStyleProps {
+  className?: string;
+  theme: ITheme;
+}
+
+// @public (undocumented)
+interface IDocumentCardActionsStyles {
+  // (undocumented)
+  action: IStyle;
+  // (undocumented)
+  root: IStyle;
+  // (undocumented)
+  views: IStyle;
+  // (undocumented)
+  viewsIcon: IStyle;
+}
+
+// @public (undocumented)
+interface IDocumentCardActivity {
+}
+
+// @public (undocumented)
+interface IDocumentCardActivityPerson {
+  allowPhoneInitials?: boolean;
+  initials?: string;
+  initialsColor?: PersonaInitialsColor;
+  name: string;
+  profileImageSrc: string;
+}
+
+// WARNING: The type "DocumentCardActivityBase" needs to be exported by the package (e.g. added to index.ts)
+// @public (undocumented)
+interface IDocumentCardActivityProps extends React.ClassAttributes<DocumentCardActivityBase> {
+  activity: string;
+  className?: string;
+  componentRef?: IRefObject<IDocumentCardActivity>;
+  people: IDocumentCardActivityPerson[];
+  styles?: IStyleFunctionOrObject<IDocumentCardActivityStyleProps, IDocumentCardActivityStyles>;
+  theme?: ITheme;
+}
+
+// @public (undocumented)
+interface IDocumentCardActivityStyleProps {
+  className?: string;
+  multiplePeople?: boolean;
+  theme: ITheme;
+}
+
+// @public (undocumented)
+interface IDocumentCardActivityStyles {
+  // (undocumented)
+  activity: IStyle;
+  // (undocumented)
+  avatar: IStyle;
+  // (undocumented)
+  avatars: IStyle;
+  // (undocumented)
+  details: IStyle;
+  // (undocumented)
+  name: IStyle;
+  // (undocumented)
+  root: IStyle;
+}
+
+// @public (undocumented)
+interface IDocumentCardDetails {
+}
+
+// WARNING: The type "DocumentCardDetailsBase" needs to be exported by the package (e.g. added to index.ts)
+// @public (undocumented)
+interface IDocumentCardDetailsProps extends React.Props<DocumentCardDetailsBase> {
+  className?: string;
+  componentRef?: IRefObject<IDocumentCardDetails>;
+  styles?: IStyleFunctionOrObject<IDocumentCardDetailsStyleProps, IDocumentCardDetailsStyles>;
+  theme?: ITheme;
+}
+
+// @public (undocumented)
+interface IDocumentCardDetailsStyleProps {
+  className?: string;
+  theme: ITheme;
+}
+
+// @public (undocumented)
+interface IDocumentCardDetailsStyles {
+  // (undocumented)
+  root: IStyle;
+}
+
+// @public (undocumented)
+interface IDocumentCardImage {
+}
+
+// @public (undocumented)
+interface IDocumentCardImageProps extends IBaseProps<{}> {
+  className?: string;
+  componentRef?: IRefObject<IDocumentCardImage>;
+  height?: number;
+  iconProps?: IIconProps;
+  imageFit?: ImageFit;
+  imageSrc?: string;
+  styles?: IStyleFunctionOrObject<IDocumentCardImageStyleProps, IDocumentCardImageStyles>;
+  theme?: ITheme;
+  width?: number;
+}
+
+// @public (undocumented)
+interface IDocumentCardImageStyleProps extends IDocumentCardImageProps {
+}
+
+// @public (undocumented)
+interface IDocumentCardImageStyles {
+  // (undocumented)
+  centeredIcon: IStyle;
+  // (undocumented)
+  centeredIconWrapper: IStyle;
+  // (undocumented)
+  cornerIcon: IStyle;
+  // (undocumented)
+  root: IStyle;
+}
+
+// @public (undocumented)
+interface IDocumentCardLocation {
+}
+
+// WARNING: The type "DocumentCardLocationBase" needs to be exported by the package (e.g. added to index.ts)
+// @public (undocumented)
+interface IDocumentCardLocationProps extends React.ClassAttributes<DocumentCardLocationBase> {
+  ariaLabel?: string;
+  className?: string;
+  componentRef?: IRefObject<IDocumentCardLocation>;
+  location: string;
+  locationHref?: string;
+  onClick?: (ev?: React.MouseEvent<HTMLElement>) => void;
+  styles?: IStyleFunctionOrObject<IDocumentCardLocationStyleProps, IDocumentCardLocationStyles>;
+  theme?: ITheme;
+}
+
+// @public (undocumented)
+interface IDocumentCardLocationStyleProps {
+  className?: string;
+  theme: ITheme;
+}
+
+// @public (undocumented)
+interface IDocumentCardLocationStyles {
+  // (undocumented)
+  root: IStyle;
+}
+
+// @public (undocumented)
+interface IDocumentCardLogo {
+}
+
+// WARNING: The type "DocumentCardLogoBase" needs to be exported by the package (e.g. added to index.ts)
+// @public (undocumented)
+interface IDocumentCardLogoProps extends React.ClassAttributes<DocumentCardLogoBase> {
+  className?: string;
+  componentRef?: IRefObject<IDocumentCardLogo>;
+  logoIcon: string;
+  logoName?: string;
+  styles?: IStyleFunctionOrObject<IDocumentCardLogoStyleProps, IDocumentCardLogoStyles>;
+  theme?: ITheme;
+}
+
+// @public (undocumented)
+interface IDocumentCardLogoStyleProps {
+  className?: string;
+  theme: ITheme;
+}
+
+// @public (undocumented)
+interface IDocumentCardLogoStyles {
+  // (undocumented)
+  root: IStyle;
+}
+
+// @public (undocumented)
+interface IDocumentCardPreview {
+}
+
+// @public (undocumented)
+interface IDocumentCardPreviewImage {
+  // @deprecated
+  accentColor?: string;
+  componentRef?: IRefObject<{}>;
+  // @deprecated
+  errorImageSrc?: string;
+  height?: number;
+  iconSrc?: string;
+  imageFit?: ImageFit;
+  linkProps?: ILinkProps;
+  name?: string;
+  previewIconContainerClass?: string;
+  previewIconProps?: IIconProps;
+  previewImageSrc?: string;
+  // @deprecated
+  url?: string;
+  width?: number;
+}
+
+// @public (undocumented)
+interface IDocumentCardPreviewProps extends IBaseProps<{}> {
+  className?: string;
+  componentRef?: IRefObject<IDocumentCardPreview>;
+  getOverflowDocumentCountText?: (overflowCount: number) => string;
+  previewImages: IDocumentCardPreviewImage[];
+  styles?: IStyleFunctionOrObject<IDocumentCardPreviewStyleProps, IDocumentCardPreviewStyles>;
+  theme?: ITheme;
+}
+
+// @public (undocumented)
+interface IDocumentCardPreviewStyleProps {
+  className?: string;
+  isFileList?: boolean;
+  theme: ITheme;
+}
+
+// @public (undocumented)
+interface IDocumentCardPreviewStyles {
+  // (undocumented)
+  fileList: IStyle;
+  // (undocumented)
+  fileListIcon: IStyle;
+  // (undocumented)
+  fileListOverflowText: IStyle;
+  // (undocumented)
+  icon: IStyle;
+  // (undocumented)
+  previewIcon: IStyle;
+  // (undocumented)
+  root: IStyle;
+}
+
+// @public (undocumented)
+interface IDocumentCardProps extends IBaseProps<IDocumentCard>, React.HTMLAttributes<HTMLDivElement> {
+  // @deprecated
+  accentColor?: string;
+  children?: React.ReactNode;
+  className?: string;
+  componentRef?: IRefObject<IDocumentCard>;
+  onClick?: (ev?: React.SyntheticEvent<HTMLElement>) => void;
+  onClickHref?: string;
+  role?: string;
+  styles?: IStyleFunctionOrObject<IDocumentCardStyleProps, IDocumentCardStyles>;
+  theme?: ITheme;
+  type?: DocumentCardType;
+}
+
+// @public (undocumented)
+interface IDocumentCardStatus {
+}
+
+// WARNING: The type "DocumentCardStatusBase" needs to be exported by the package (e.g. added to index.ts)
+// @public (undocumented)
+interface IDocumentCardStatusProps extends React.Props<DocumentCardStatusBase> {
+  className?: string;
+  componentRef?: IRefObject<IDocumentCardStatus>;
+  status: string;
+  statusIcon?: string;
+  styles?: IStyleFunctionOrObject<IDocumentCardStatusStyleProps, IDocumentCardStatusStyles>;
+  theme?: ITheme;
+}
+
+// @public (undocumented)
+interface IDocumentCardStatusStyleProps {
+  className?: string;
+  theme: ITheme;
+}
+
+// @public (undocumented)
+interface IDocumentCardStatusStyles {
+  // (undocumented)
+  root: IStyle;
+}
+
+// @public (undocumented)
+interface IDocumentCardStyleProps {
+  actionable?: boolean;
+  className?: string;
+  compact?: boolean;
+  theme: ITheme;
+}
+
+// @public (undocumented)
+interface IDocumentCardStyles {
+  // (undocumented)
+  root: IStyle;
+}
+
+// @public (undocumented)
+interface IDocumentCardTitle {
+}
+
+// WARNING: The type "DocumentCardTitleBase" needs to be exported by the package (e.g. added to index.ts)
+// @public (undocumented)
+interface IDocumentCardTitleProps extends React.ClassAttributes<DocumentCardTitleBase> {
+  className?: string;
+  componentRef?: IRefObject<IDocumentCardTitle>;
+  shouldTruncate?: boolean;
+  showAsSecondaryTitle?: boolean;
+  styles?: IStyleFunctionOrObject<IDocumentCardTitleStyleProps, IDocumentCardTitleStyles>;
+  theme?: ITheme;
+  title: string;
+}
+
+// @public (undocumented)
+interface IDocumentCardTitleStyleProps {
+  className?: string;
+  showAsSecondaryTitle?: boolean;
+  theme: ITheme;
+}
+
+// @public (undocumented)
+interface IDocumentCardTitleStyles {
+  // (undocumented)
+  root: IStyle;
+}
+
+// @public (undocumented)
+interface IDropdown {
+  // (undocumented)
+  focus: (shouldOpenOnFocus?: boolean) => void;
+}
+
+// @public
+interface IDropdownInternalProps extends IDropdownProps, IWithResponsiveModeState {
+}
+
+// @public (undocumented)
+interface IDropdownOption extends ISelectableOption {
+  // @deprecated
+  isSelected?: boolean;
+}
+
+// @public (undocumented)
+interface IDropdownProps extends ISelectableDroppableTextProps<IDropdown, HTMLDivElement> {
+  defaultSelectedKeys?: string[] | number[];
+  dropdownWidth?: number;
+  // @deprecated
+  isDisabled?: boolean;
+  keytipProps?: IKeytipProps;
+  multiSelect?: boolean;
+  multiSelectDelimiter?: string;
+  notifyOnReselect?: boolean;
+  onChange?: (event: React.FormEvent<HTMLDivElement>, option?: IDropdownOption, index?: number) => void;
+  // @deprecated (undocumented)
+  onChanged?: (option: IDropdownOption, index?: number) => void;
+  onDismiss?: () => void;
+  onRenderCaretDown?: IRenderFunction<IDropdownProps>;
+  onRenderPlaceHolder?: IRenderFunction<IDropdownProps>;
+  onRenderTitle?: IRenderFunction<IDropdownOption | IDropdownOption[]>;
+  options: IDropdownOption[];
+  // @deprecated
+  placeHolder?: string;
+  responsiveMode?: ResponsiveMode;
+  selectedKeys?: string[] | number[] | null;
+  styles?: IStyleFunctionOrObject<IDropdownStyleProps, IDropdownStyles>;
+  theme?: ITheme;
+}
+
+// @public (undocumented)
+interface IDropdownState {
+  // (undocumented)
+  calloutRenderEdge?: RectangleEdge;
+  hasFocus: boolean;
+  // (undocumented)
+  isOpen: boolean;
+  // (undocumented)
+  selectedIndices: number[];
+}
+
+// @public
+interface IDropdownStyles {
+  callout: IStyle;
+  caretDown: IStyle;
+  caretDownWrapper: IStyle;
+  dropdown: IStyle;
+  dropdownDivider: IStyle;
+  dropdownItem: IStyle;
+  dropdownItemDisabled: IStyle;
+  dropdownItemHeader: IStyle;
+  dropdownItems: IStyle;
+  dropdownItemSelected: IStyle;
+  dropdownItemSelectedAndDisabled: IStyle;
+  dropdownItemsWrapper: IStyle;
+  dropdownOptionText: IStyle;
+  errorMessage: IStyle;
+  label: IStyle;
+  panel: IStyle;
+  root: IStyle;
+  subComponentStyles: IDropdownSubComponentStyles;
+  title: IStyle;
+}
+
+// @public (undocumented)
+interface IDropdownSubComponentStyles {
+  label: IStyleFunctionOrObject<ILabelStyleProps, any>;
+  panel: IStyleFunctionOrObject<IPanelStyleProps, any>;
+}
+
+// WARNING: Because this definition is explicitly marked as @internal, an underscore prefix ("_") should be added to its name
+// @internal
+interface IEffects {
+  elevation16: string;
+  elevation4: string;
+  elevation64: string;
+  elevation8: string;
+  roundedCorner2: string;
+}
+
+// @public
+interface IEntityRect {
+  // (undocumented)
+  height: number;
+  // (undocumented)
+  width: number;
+}
+
+// WARNING: Because this definition is explicitly marked as @internal, an underscore prefix ("_") should be added to its name
+// @internal
+interface IEventRecord {
+  // (undocumented)
+  callback: (args?: any) => void;
+  // (undocumented)
+  elementCallback?: (...args: any[]) => void;
+  // (undocumented)
+  eventName: string;
+  // (undocumented)
+  objectCallback?: (args?: any) => void;
+  // (undocumented)
+  options?: boolean | AddEventListenerOptions;
+  // (undocumented)
+  parent: any;
+  // (undocumented)
+  target: any;
+}
+
+// WARNING: Because this definition is explicitly marked as @internal, an underscore prefix ("_") should be added to its name
+// @internal
+interface IEventRecordList {
+  // (undocumented)
+  [id: string]: IEventRecord[] | number;
+  // (undocumented)
+  count: number;
+}
+
+// WARNING: Because this definition is explicitly marked as @internal, an underscore prefix ("_") should be added to its name
+// @internal
+interface IEventRecordsByName {
+  // (undocumented)
+  [eventName: string]: IEventRecordList;
+}
+
+// @public (undocumented)
+interface IExpandingCard {
+}
+
+// @public
+interface IExpandingCardProps extends IBaseCardProps<IExpandingCard, IExpandingCardStyles, IExpandingCardStyleProps> {
+  compactCardHeight?: number;
+  expandedCardHeight?: number;
+  mode?: ExpandingCardMode;
+  onRenderCompactCard?: IRenderFunction<any>;
+  onRenderExpandedCard?: IRenderFunction<any>;
+}
+
+// @public (undocumented)
+interface IExpandingCardState {
+  // (undocumented)
+  firstFrameRendered: boolean;
+  // (undocumented)
+  needsScroll: boolean;
+}
+
+// @public (undocumented)
+interface IExpandingCardStyleProps extends IBaseCardStyleProps {
+  compactCardHeight?: number;
+  expandedCardFirstFrameRendered?: boolean;
+  expandedCardHeight?: number;
+  needsScroll?: boolean;
+}
+
+// @public (undocumented)
+interface IExpandingCardStyles extends IBaseCardStyles {
+  compactCard?: IStyle;
+  expandedCard?: IStyle;
+  expandedCardScroll?: IStyle;
+}
+
+// @public (undocumented)
+interface IExtendedPeoplePickerProps extends IBaseExtendedPickerProps<IPersonaProps> {
+}
+
+// @public (undocumented)
+interface IExtendedPersonaProps extends IPersonaProps {
+  // (undocumented)
+  blockRecipientRemoval?: boolean;
+  // (undocumented)
+  canExpand?: boolean;
+  // (undocumented)
+  isEditing?: boolean;
+  // (undocumented)
+  isValid: boolean;
+  // (undocumented)
+  shouldBlockSelection?: boolean;
+}
+
+// @public (undocumented)
+interface IFabricProps extends React.HTMLAttributes<HTMLDivElement> {
+  // (undocumented)
+  componentRef?: IRefObject<{}>;
+  // (undocumented)
+  styles?: IStyleFunctionOrObject<IFabricStyleProps, IFabricStyles>;
+  // (undocumented)
+  theme?: ITheme;
+}
+
+// @public (undocumented)
+interface IFabricStyleProps extends IFabricProps {
+  // (undocumented)
+  isFocusVisible: boolean;
+  // (undocumented)
+  theme: ITheme;
+}
+
+// @public (undocumented)
+interface IFabricStyles {
+  // (undocumented)
+  root: IStyle;
+}
+
+// @public (undocumented)
+interface IFacepile {
+}
+
+// @public (undocumented)
+interface IFacepilePersona extends React.ButtonHTMLAttributes<HTMLButtonElement | HTMLDivElement> {
+  allowPhoneInitials?: boolean;
+  data?: any;
+  imageInitials?: string;
+  imageUrl?: string;
+  initialsColor?: PersonaInitialsColor;
+  keytipProps?: IKeytipProps;
+  onClick?: (ev?: React.MouseEvent<HTMLElement>, persona?: IFacepilePersona) => void;
+  onMouseMove?: (ev?: React.MouseEvent<HTMLElement>, persona?: IFacepilePersona) => void;
+  onMouseOut?: (ev?: React.MouseEvent<HTMLElement>, persona?: IFacepilePersona) => void;
+  personaName?: string;
+}
+
+// @public (undocumented)
+interface IFacepileProps extends React.ClassAttributes<FacepileBase> {
+  addButtonProps?: IButtonProps;
+  ariaDescription?: string;
+  // @deprecated
+  chevronButtonProps?: IButtonProps;
+  className?: string;
+  componentRef?: IRefObject<IFacepile>;
+  getPersonaProps?: (persona: IFacepilePersona) => IPersonaSharedProps;
+  maxDisplayablePersonas?: number;
+  overflowButtonProps?: IButtonProps;
+  overflowButtonType?: OverflowButtonType;
+  overflowPersonas?: IFacepilePersona[];
+  personas: IFacepilePersona[];
+  personaSize?: PersonaSize;
+  showAddButton?: boolean;
+  styles?: IStyleFunctionOrObject<IFacepileStyleProps, IFacepileStyles>;
+  theme?: ITheme;
+}
+
+// @public (undocumented)
+interface IFacepileStyleProps {
+  className?: string;
+  spacingAroundItemButton?: number;
+  theme: ITheme;
+}
+
+// @public (undocumented)
+interface IFacepileStyles {
+  // (undocumented)
+  addButton: IStyle;
+  // (undocumented)
+  descriptiveOverflowButton: IStyle;
+  // (undocumented)
+  itemButton: IStyle;
+  // (undocumented)
+  itemContainer: IStyle;
+  // (undocumented)
+  member: IStyle;
+  // (undocumented)
+  members: IStyle;
+  // (undocumented)
+  overflowButton: IStyle;
+  // (undocumented)
+  overflowInitialsIcon: IStyle;
+  root: IStyle;
+  // (undocumented)
+  screenReaderOnly: IStyle;
+}
+
+// @public
+interface IFitContentToBoundsOptions {
+  boundsSize: ISize;
+  contentSize: ISize;
+  maxScale?: number;
+  mode: FitMode;
+}
+
+// @public (undocumented)
+interface IFocusTrapCalloutProps extends ICalloutProps {
+  focusTrapProps?: IFocusTrapZoneProps;
+}
+
+// @public (undocumented)
+interface IFocusTrapZone {
+  focus: () => void;
+}
+
+// @public (undocumented)
+interface IFocusTrapZoneProps extends React.HTMLAttributes<HTMLDivElement> {
+  ariaLabelledBy?: string;
+  componentRef?: IRefObject<IFocusTrapZone>;
+  disableFirstFocus?: boolean;
+  elementToFocusOnDismiss?: HTMLElement;
+  firstFocusableSelector?: string | (() => string);
+  focusPreviouslyFocusedInnerElement?: boolean;
+  forceFocusInsideTrap?: boolean;
+  ignoreExternalFocusing?: boolean;
+  isClickableOutsideFocusTrap?: boolean;
+}
+
+// @public
+interface IFocusZone {
+  focus(forceIntoFirstElement?: boolean): boolean;
+  focusElement(childElement?: HTMLElement): boolean;
+}
+
+// @public
+interface IFocusZoneProps extends React.HTMLAttributes<HTMLElement | FocusZone> {
+  allowFocusRoot?: boolean;
+  // @deprecated
+  allowTabKey?: boolean;
+  ariaDescribedBy?: string;
+  ariaLabelledBy?: string;
+  as?: React.ReactType;
+  checkForNoWrap?: boolean;
+  className?: string;
+  componentRef?: IRefObject<IFocusZone>;
+  defaultActiveElement?: string;
+  direction?: FocusZoneDirection;
+  disabled?: boolean;
+  doNotAllowFocusEventToPropagate?: boolean;
+  // @deprecated
+  elementType?: keyof React.ReactHTML;
+  handleTabKey?: FocusZoneTabbableElements;
+  isCircularNavigation?: boolean;
+  isInnerZoneKeystroke?: (ev: React.KeyboardEvent<HTMLElement>) => boolean;
+  onActiveElementChanged?: (element?: HTMLElement, ev?: React.FocusEvent<HTMLElement>) => void;
+  onBeforeFocus?: (childElement?: HTMLElement) => boolean;
+  onFocusNotification?: () => void;
+  // @deprecated
+  rootProps?: React.HTMLAttributes<HTMLDivElement>;
+  shouldInputLoseFocusOnArrowKey?: (inputElement: HTMLInputElement) => boolean;
+}
+
+// @public
+interface IFontFace extends IRawFontStyle {
+  fontFeatureSettings?: string;
+  src?: string;
+  unicodeRange?: ICSSRule | string;
+}
+
+// @public
+interface IFontStyles {
+  // (undocumented)
+  large: IRawStyle;
+  // (undocumented)
+  medium: IRawStyle;
+  // (undocumented)
+  mediumPlus: IRawStyle;
+  // (undocumented)
+  mega: IRawStyle;
+  // (undocumented)
+  small: IRawStyle;
+  // (undocumented)
+  smallPlus: IRawStyle;
+  // (undocumented)
+  superLarge: IRawStyle;
+  // (undocumented)
+  tiny: IRawStyle;
+  // (undocumented)
+  xLarge: IRawStyle;
+  // (undocumented)
+  xSmall: IRawStyle;
+  // (undocumented)
+  xxLarge: IRawStyle;
+}
+
+// @public (undocumented)
+interface IGap extends IShimmerElement {
+  height?: number;
+  width?: number | string;
+}
+
+// @public (undocumented)
+interface IGenericItem {
+  // (undocumented)
+  imageInitials: string;
+  // (undocumented)
+  primaryText: string;
+  // (undocumented)
+  ValidationState: ValidationState;
+}
+
+// @public (undocumented)
+interface IGrid {
+}
+
+// @public (undocumented)
+interface IGridCellProps<T> {
+  cellDisabledStyle?: string[];
+  cellIsSelectedStyle?: string[];
+  className?: string;
+  disabled?: boolean;
+  getClassNames?: (theme: ITheme, className: string, variantClassName: string, iconClassName: string | undefined, menuIconClassName: string | undefined, disabled: boolean, checked: boolean, expanded: boolean, isSplit: boolean | undefined) => IButtonClassNames;
+  id: string;
+  index?: number;
+  item: T;
+  label?: string;
+  onClick?: (item: T) => void;
+  onFocus?: (item: T) => void;
+  onHover?: (item?: T) => void;
+  onKeyDown?: (ev: React.KeyboardEvent<HTMLButtonElement>) => void;
+  onMouseEnter?: (ev: React.MouseEvent<HTMLButtonElement>) => boolean;
+  onMouseLeave?: (ev: React.MouseEvent<HTMLButtonElement>) => void;
+  onMouseMove?: (ev: React.MouseEvent<HTMLButtonElement>) => boolean;
+  onRenderItem: (item: T) => JSX.Element;
+  onWheel?: (ev: React.MouseEvent<HTMLButtonElement>) => void;
+  role?: string;
+  selected?: boolean;
+}
+
+// @public (undocumented)
+interface IGridProps {
+  columnCount: number;
+  componentRef?: IRefObject<IGrid>;
+  // @deprecated
+  containerClassName?: string;
+  doNotContainWithinFocusZone?: boolean;
+  items: any[];
+  onBlur?: () => void;
+  onRenderItem: (item: any, index: number) => JSX.Element;
+  positionInSet?: number;
+  setSize?: number;
+  shouldFocusCircularNavigate?: boolean;
+  styles?: IStyleFunctionOrObject<IGridStyleProps, IGridStyles>;
+  theme?: ITheme;
+}
+
+// @public
+interface IGridStyleProps {
+  theme: ITheme;
+}
+
+// @public
+interface IGridStyles {
+  focusedContainer?: IStyle;
+  root: IStyle;
+  tableCell: IStyle;
+}
+
+// @public (undocumented)
+interface IGroup {
+  ariaLabel?: string;
+  children?: IGroup[];
+  count: number;
+  data?: any;
+  hasMoreData?: boolean;
+  isCollapsed?: boolean;
+  isDropEnabled?: boolean;
+  // @deprecated
+  isSelected?: boolean;
+  isShowingAll?: boolean;
+  key: string;
+  level?: number;
+  name: string;
+  startIndex: number;
+}
+
+// @public (undocumented)
+interface IGroupDividerProps {
+  className?: string;
+  compact?: boolean;
+  // (undocumented)
+  componentRef?: IRefObject<{}>;
+  // @deprecated
+  expandButtonProps?: React.HTMLAttributes<HTMLButtonElement>;
+  footerText?: string;
+  group?: IGroup;
+  groupIndex?: number;
+  groupLevel?: number;
+  groups?: IGroup[];
+  indentWidth?: number;
+  isCollapsedGroupSelectVisible?: boolean;
+  isGroupLoading?: (group: IGroup) => boolean;
+  // @deprecated
+  isSelected?: boolean;
+  loadingText?: string;
+  onGroupHeaderClick?: (group: IGroup) => void;
+  onRenderTitle?: IRenderFunction<IGroupHeaderProps>;
+  onToggleCollapse?: (group: IGroup) => void;
+  onToggleSelectGroup?: (group: IGroup) => void;
+  onToggleSummarize?: (group: IGroup) => void;
+  selected?: boolean;
+  selectionMode?: SelectionMode;
+  showAllLinkText?: string;
+  theme?: ITheme;
+  viewport?: IViewport;
+}
+
+// @public (undocumented)
+interface IGroupedList extends IList {
+  forceUpdate: () => void;
+  toggleCollapseAll: (allCollapsed: boolean) => void;
+}
+
+// @public (undocumented)
+interface IGroupedListProps extends React.ClassAttributes<GroupedListBase> {
+  className?: string;
+  compact?: boolean;
+  componentRef?: IRefObject<IGroupedList>;
+  dragDropEvents?: IDragDropEvents;
+  dragDropHelper?: IDragDropHelper;
+  eventsToRegister?: {
+          eventName: string;
+          callback: (context: IDragDropContext, event?: any) => void;
+      }[];
+  getGroupHeight?: (group: IGroup, groupIndex: number) => number;
+  groupProps?: IGroupRenderProps;
+  groups?: IGroup[];
+  items: any[];
+  listProps?: IListProps;
+  onGroupExpandStateChanged?: (isSomeGroupExpanded: boolean) => void;
+  onRenderCell: (nestingDepth?: number, item?: any, index?: number) => React.ReactNode;
+  onShouldVirtualize?: (props: IListProps) => boolean;
+  selection?: ISelection;
+  selectionMode?: SelectionMode;
+  styles?: IStyleFunctionOrObject<IGroupedListStyleProps, IGroupedListStyles>;
+  theme?: ITheme;
+  usePageCache?: boolean;
+  viewport?: IViewport;
+}
+
+// @public (undocumented)
+interface IGroupedListState {
+  // (undocumented)
+  groups?: IGroup[];
+  // (undocumented)
+  lastSelectionMode?: SelectionMode;
+  // (undocumented)
+  lastWidth?: number;
+}
+
+// @public (undocumented)
+interface IGroupedListStyles {
+  // (undocumented)
+  group: IStyle;
+  // (undocumented)
+  groupIsDropping: IStyle;
+  // (undocumented)
+  root: IStyle;
+}
+
+// @public (undocumented)
+interface IGroupFooterProps extends IGroupDividerProps {
+  styles?: IStyleFunctionOrObject<IGroupFooterStyleProps, IGroupFooterStyles>;
+}
+
+// @public (undocumented)
+interface IGroupFooterStyles {
+  // (undocumented)
+  root: IStyle;
+}
+
+// @public (undocumented)
+interface IGroupHeaderProps extends IGroupDividerProps {
+  expandButtonProps?: React.HTMLAttributes<HTMLButtonElement>;
+  groupedListId?: string;
+  selectAllButtonProps?: React.HTMLAttributes<HTMLButtonElement>;
+  styles?: IStyleFunctionOrObject<IGroupHeaderStyleProps, IGroupHeaderStyles>;
+}
+
+// @public (undocumented)
+interface IGroupHeaderStyles {
+  // (undocumented)
+  check: IStyle;
+  // (undocumented)
+  dropIcon: IStyle;
+  // (undocumented)
+  expand: IStyle;
+  // (undocumented)
+  expandIsCollapsed: IStyle;
+  // (undocumented)
+  groupHeaderContainer: IStyle;
+  // (undocumented)
+  headerCount: IStyle;
+  // (undocumented)
+  root: IStyle;
+  // (undocumented)
+  title: IStyle;
+}
+
+// @public (undocumented)
+interface IGroupRenderProps {
+  collapseAllVisibility?: CollapseAllVisibility;
+  footerProps?: IGroupFooterProps;
+  getGroupItemLimit?: (group: IGroup) => number;
+  headerProps?: IGroupHeaderProps;
+  isAllGroupsCollapsed?: boolean;
+  onRenderFooter?: IRenderFunction<IGroupFooterProps>;
+  onRenderHeader?: IRenderFunction<IGroupHeaderProps>;
+  onRenderShowAll?: IRenderFunction<IGroupShowAllProps>;
+  onToggleCollapseAll?: (isAllCollapsed: boolean) => void;
+  showAllProps?: IGroupShowAllProps;
+  showEmptyGroups?: boolean;
+}
+
+// @public (undocumented)
+interface IGroupShowAllProps extends IGroupDividerProps {
+  showAllLinkText?: string;
+  styles?: IStyleFunctionOrObject<IGroupShowAllStyleProps, IGroupShowAllStyles>;
+}
+
+// @public (undocumented)
+interface IGroupShowAllStyles {
+  // (undocumented)
+  root: IStyle;
+}
+
+// @public (undocumented)
+interface IGroupSpacerProps {
+  count: number;
+  indentWidth?: number;
+  styles?: IStyleFunctionOrObject<IGroupSpacerStyleProps, IGroupSpacerStyles>;
+  theme?: ITheme;
+}
+
+// @public (undocumented)
+interface IGroupSpacerStyles {
+  // (undocumented)
+  root: IStyle;
+}
+
+// @public (undocumented)
+interface IHoverCard {
+}
+
+// @public
+interface IHoverCardProps extends React.HTMLAttributes<HTMLDivElement> {
+  cardDismissDelay?: number;
+  cardOpenDelay?: number;
+  className?: string;
+  componentRef?: IRefObject<IHoverCard>;
+  expandedCardOpenDelay?: number;
+  expandingCardProps?: IExpandingCardProps;
+  instantOpenOnClick?: boolean;
+  onCardExpand?: () => void;
+  onCardHide?: () => void;
+  onCardVisible?: () => void;
+  openHotKey?: KeyCodes;
+  plainCardProps?: IPlainCardProps;
+  setAriaDescribedBy?: boolean;
+  setInitialFocus?: boolean;
+  shouldBlockHoverCard?: () => void;
+  sticky?: boolean;
+  styles?: IStyleFunctionOrObject<IHoverCardStyleProps, IHoverCardStyles>;
+  target?: HTMLElement | string;
+  theme?: ITheme;
+  trapFocus?: boolean;
+  type?: HoverCardType;
+}
+
+// @public (undocumented)
+interface IHoverCardState {
+  // (undocumented)
+  isHoverCardVisible?: boolean;
+  // (undocumented)
+  mode?: ExpandingCardMode;
+  // (undocumented)
+  openMode?: OpenCardMode;
+}
+
+// @public (undocumented)
+interface IHoverCardStyleProps {
+  className?: string;
+  theme: ITheme;
+}
+
+// @public (undocumented)
+interface IHoverCardStyles {
+  host?: IStyle;
+}
+
+// @public (undocumented)
+interface IHSL {
+  h: number;
+  l: number;
+  s: number;
+}
+
+// @public (undocumented)
+interface IHSV {
+  h: number;
+  s: number;
+  v: number;
+}
+
+// @public (undocumented)
+interface IIconOptions {
+  disableWarnings: boolean;
+  // @deprecated (undocumented)
+  warnOnMissingIcons?: boolean;
+}
+
+// @public (undocumented)
+interface IIconProps extends IBaseProps, React.HTMLAttributes<HTMLElement> {
+  ariaLabel?: string;
+  iconName?: string;
+  iconType?: IconType;
+  imageErrorAs?: React.StatelessComponent<IImageProps> | React.ComponentClass<IImageProps>;
+  imageProps?: IImageProps;
+  styles?: IStyleFunctionOrObject<IIconStyleProps, IIconStyles>;
+  // (undocumented)
+  theme?: ITheme;
+}
+
+// @public (undocumented)
+interface IIconRecord {
+  // (undocumented)
+  code: string | undefined;
+  // (undocumented)
+  subset: IIconSubsetRecord;
+}
+
+// @public (undocumented)
+interface IIconState {
+  // (undocumented)
+  imageLoadError: boolean;
+}
+
+// @public (undocumented)
+interface IIconStyleProps {
+  // (undocumented)
+  className?: string;
+  // (undocumented)
+  iconClassName?: string;
+  // (undocumented)
+  isImage: boolean;
+  // (undocumented)
+  isPlaceholder: boolean;
+  // (undocumented)
+  styles?: Partial<IIconStyles>;
+  // (undocumented)
+  theme?: ITheme;
+}
+
+// @public (undocumented)
+interface IIconStyles {
+  // @deprecated
+  imageContainer?: IStyle;
+  // (undocumented)
+  root?: IStyle;
+}
+
+// @public (undocumented)
+interface IIconSubset {
+  // (undocumented)
+  fontFace?: IFontFace;
+  // (undocumented)
+  icons: {
+    [key: string]: string | JSX.Element;
+  }
+  // (undocumented)
+  style?: IRawStyle;
+}
+
+// @public (undocumented)
+interface IImage {
+}
+
+// @public (undocumented)
+interface IImageProps extends React.ImgHTMLAttributes<HTMLImageElement> {
+  className?: string;
+  componentRef?: IRefObject<IImage>;
+  coverStyle?: ImageCoverStyle;
+  // @deprecated
+  errorSrc?: string;
+  imageFit?: ImageFit;
+  maximizeFrame?: boolean;
+  onLoadingStateChange?: (loadState: ImageLoadState) => void;
+  shouldFadeIn?: boolean;
+  shouldStartVisible?: boolean;
+  styles?: IStyleFunctionOrObject<IImageStyleProps, IImageStyles>;
+  theme?: ITheme;
+}
+
+// @public (undocumented)
+interface IImageState {
+  // (undocumented)
+  loadState?: ImageLoadState;
+}
+
+// @public (undocumented)
+interface IImageStyleProps {
+  className?: string;
+  height?: number | string;
+  isCenter?: boolean;
+  // (undocumented)
+  isCenterCover?: boolean;
+  // (undocumented)
+  isContain?: boolean;
+  // (undocumented)
+  isCover?: boolean;
+  isError?: boolean;
+  isLandscape?: boolean;
+  isLoaded?: boolean;
+  // (undocumented)
+  isNone?: boolean;
+  isNotImageFit?: boolean;
+  maximizeFrame?: boolean;
+  shouldFadeIn?: boolean;
+  shouldStartVisible?: boolean;
+  theme: ITheme;
+  width?: number | string;
+}
+
+// @public (undocumented)
+interface IImageStyles {
+  image: IStyle;
+  root: IStyle;
+}
+
+// @public
+interface IInputProps extends React.InputHTMLAttributes<HTMLInputElement> {
+  // WARNING: The name "aria-label" contains unsupported characters; API names should use only letters, numbers, and underscores
+  aria-label?: string;
+  defaultVisibleValue?: string;
+}
+
+// @public (undocumented)
+interface IKeytip {
+}
+
+// @public (undocumented)
+interface IKeytipLayer {
+}
+
+// @public (undocumented)
+interface IKeytipLayerProps extends React.ClassAttributes<IKeytipLayer> {
+  componentRef?: IRefObject<IKeytipLayer>;
+  content: string;
+  keytipExitSequences?: IKeytipTransitionKey[];
+  keytipReturnSequences?: IKeytipTransitionKey[];
+  keytipStartSequences?: IKeytipTransitionKey[];
+  onEnterKeytipMode?: () => void;
+  onExitKeytipMode?: (ev?: React.KeyboardEvent<HTMLElement> | React.MouseEvent<HTMLElement>) => void;
+  styles?: IStyleFunctionOrObject<IKeytipLayerStyleProps, IKeytipLayerStyles>;
+}
+
+// @public (undocumented)
+interface IKeytipLayerState {
+  // (undocumented)
+  inKeytipMode: boolean;
+  // (undocumented)
+  keytips: IKeytipProps[];
+  // (undocumented)
+  visibleKeytips: IKeytipProps[];
+}
+
+// @public (undocumented)
+interface IKeytipLayerStyleProps {
+}
+
+// @public (undocumented)
+interface IKeytipLayerStyles {
+  // (undocumented)
+  innerContent: IStyle;
+}
+
+// @public (undocumented)
+interface IKeytipProps {
+  calloutProps?: ICalloutProps;
+  componentRef?: IRefObject<IKeytip>;
+  content: string;
+  disabled?: boolean;
+  hasDynamicChildren?: boolean;
+  hasMenu?: boolean;
+  keySequences: string[];
+  offset?: IPoint;
+  onExecute?: (executeTarget: HTMLElement | null, target: HTMLElement | null) => void;
+  onReturn?: (executeTarget: HTMLElement | null, target: HTMLElement | null) => void;
+  overflowSetSequence?: string[];
+  styles?: IStyleFunctionOrObject<IKeytipStyleProps, IKeytipStyles>;
+  theme?: ITheme;
+  visible?: boolean;
+}
+
+// @public
+interface IKeytipStyleProps {
+  disabled?: boolean;
+  theme: ITheme;
+  visible?: boolean;
+}
+
+// @public (undocumented)
+interface IKeytipStyles {
+  container: IStyle;
+  root: IStyle;
+}
+
+// @public (undocumented)
+interface ILabel {
+}
+
+// @public (undocumented)
+interface ILabelProps extends React.LabelHTMLAttributes<HTMLLabelElement> {
+  as?: IComponentAs<React.AllHTMLAttributes<HTMLElement>>;
+  componentRef?: IRefObject<ILabel>;
+  disabled?: boolean;
+  required?: boolean;
+  styles?: IStyleFunctionOrObject<ILabelStyleProps, ILabelStyles>;
+  theme?: ITheme;
+}
+
+// @public (undocumented)
+interface ILabelStyleProps {
+  // (undocumented)
+  className?: string;
+  // (undocumented)
+  disabled?: boolean;
+  // (undocumented)
+  required?: boolean;
+  // (undocumented)
+  theme: ITheme;
+}
+
+// @public (undocumented)
+interface ILabelStyles {
+  root: IStyle;
+}
+
+// @public (undocumented)
+interface ILayer {
+}
+
+// @public (undocumented)
+interface ILayerProps extends React.HTMLAttributes<HTMLDivElement | LayerBase> {
+  className?: string;
+  componentRef?: IRefObject<ILayer>;
+  eventBubblingEnabled?: boolean;
+  hostId?: string;
+  insertFirst?: boolean;
+  onLayerDidMount?: () => void;
+  onLayerMounted?: () => void;
+  onLayerWillUnmount?: () => void;
+  styles?: IStyleFunctionOrObject<ILayerStyleProps, ILayerStyles>;
+  theme?: ITheme;
+}
+
+// @public (undocumented)
+interface ILayerStyleProps {
+  className?: string;
+  isNotHost?: boolean;
+  theme: ITheme;
+}
+
+// @public (undocumented)
+interface ILayerStyles {
+  content?: IStyle;
+  root?: IStyle;
+}
+
+// @public (undocumented)
+interface ILine extends IShimmerElement {
+  height?: number;
+  width?: number | string;
+}
+
+// @public (undocumented)
+interface ILink {
+  focus(): void;
+}
+
+// @public (undocumented)
+interface ILinkHTMLAttributes<T> extends React.HTMLAttributes<T> {
+  // (undocumented)
+  [index: string]: any;
+  // (undocumented)
+  autoFocus?: boolean;
+  // (undocumented)
+  disabled?: boolean;
+  // (undocumented)
+  download?: any;
+  // (undocumented)
+  form?: string;
+  // (undocumented)
+  formAction?: string;
+  // (undocumented)
+  formEncType?: string;
+  // (undocumented)
+  formMethod?: string;
+  // (undocumented)
+  formNoValidate?: boolean;
+  // (undocumented)
+  formTarget?: string;
+  // (undocumented)
+  href?: string;
+  // (undocumented)
+  hrefLang?: string;
+  // (undocumented)
+  media?: string;
+  // (undocumented)
+  name?: string;
+  // (undocumented)
+  rel?: string;
+  // (undocumented)
+  target?: string;
+  // (undocumented)
+  type?: string;
+  // (undocumented)
+  value?: string | string[] | number;
+}
+
+// @public (undocumented)
+interface ILinkProps extends ILinkHTMLAttributes<HTMLAnchorElement | HTMLButtonElement | HTMLElement | LinkBase> {
+  as?: string | React.ComponentClass | React.StatelessComponent;
+  componentRef?: IRefObject<ILink>;
+  disabled?: boolean;
+  keytipProps?: IKeytipProps;
+  styles?: IStyleFunctionOrObject<ILinkStyleProps, ILinkStyles>;
+  theme?: ITheme;
+}
+
+// @public (undocumented)
+interface ILinkStyleProps {
+  // (undocumented)
+  className?: string;
+  // (undocumented)
+  isButton?: boolean;
+  // (undocumented)
+  isDisabled?: boolean;
+  // (undocumented)
+  theme: ITheme;
+}
+
+// @public (undocumented)
+interface ILinkStyles {
+  // (undocumented)
+  root: IStyle;
+}
+
+// @public (undocumented)
+interface IList {
+  forceUpdate: () => void;
+  getStartItemIndexInView: () => number;
+  scrollToIndex: (index: number, measureItem?: (itemIndex: number) => number, scrollToMode?: ScrollToMode) => void;
+}
+
+// @public (undocumented)
+interface IListProps extends React.HTMLAttributes<List | HTMLDivElement> {
+  className?: string;
+  componentRef?: IRefObject<IList>;
+  getItemCountForPage?: (itemIndex?: number, visibleRect?: IRectangle) => number;
+  getKey?: (item: any, index?: number) => string;
+  getPageHeight?: (itemIndex?: number, visibleRect?: IRectangle) => number;
+  getPageSpecification?: (itemIndex?: number, visibleRect?: IRectangle) => IPageSpecification;
+  getPageStyle?: (page: IPage) => any;
+  items?: any[];
+  onPageAdded?: (page: IPage) => void;
+  onPageRemoved?: (page: IPage) => void;
+  onPagesUpdated?: (pages: IPage[]) => void;
+  onRenderCell?: (item?: any, index?: number, isScrolling?: boolean) => React.ReactNode;
+  onRenderPage?: (pageProps: IPageProps, defaultRender?: IRenderFunction<IPageProps>) => React.ReactNode;
+  onShouldVirtualize?: (props: IListProps) => boolean;
+  renderCount?: number;
+  renderedWindowsAhead?: number;
+  renderedWindowsBehind?: number;
+  role?: string;
+  startIndex?: number;
+  usePageCache?: boolean;
+}
+
+// @public (undocumented)
+interface IListState {
+  // (undocumented)
+  isScrolling?: boolean;
+  measureVersion?: number;
+  // (undocumented)
+  pages?: IPage[];
+}
+
+// @public (undocumented)
+class ImageBase extends BaseComponent<IImageProps, IImageState> {
+  constructor(props: IImageProps);
+  // (undocumented)
+  componentDidUpdate(prevProps: IImageProps, prevState: IImageState): void;
+  // (undocumented)
+  componentWillReceiveProps(nextProps: IImageProps): void;
+  // (undocumented)
+  static defaultProps: {
+    shouldFadeIn: boolean;
+  }
+  // (undocumented)
+  render(): JSX.Element;
+}
+
+// @public
+enum ImageCoverStyle {
+  landscape = 0,
+  portrait = 1
+}
+
+// @public
+enum ImageFit {
+  center = 0,
+  centerCover = 4,
+  contain = 1,
+  cover = 2,
+  none = 3
+}
+
+// @public (undocumented)
+enum ImageLoadState {
+  error = 2,
+  // @deprecated
+  errorLoaded = 3,
+  loaded = 1,
+  notLoaded = 0
+}
+
+// @public (undocumented)
+interface IMarqueeSelection {
+}
+
+// @public (undocumented)
+interface IMarqueeSelectionProps extends React.HTMLAttributes<HTMLDivElement> {
+  className?: string;
+  componentRef?: IRefObject<IMarqueeSelection>;
+  isDraggingConstrainedToRoot?: boolean;
+  isEnabled?: boolean;
+  onShouldStartSelection?: (ev: MouseEvent) => boolean;
+  rootProps?: React.HTMLAttributes<HTMLDivElement>;
+  selection: ISelection;
+  styles?: IStyleFunction<IMarqueeSelectionStyleProps, IMarqueeSelectionStyles>;
+  theme?: ITheme;
+}
+
+// @public (undocumented)
+interface IMarqueeSelectionStyleProps {
+  // (undocumented)
+  className?: string;
+  // (undocumented)
+  theme: ITheme;
+}
+
+// @public (undocumented)
+interface IMarqueeSelectionStyles {
+  // (undocumented)
+  box?: IStyle;
+  // (undocumented)
+  boxFill?: IStyle;
+  // (undocumented)
+  dragMask?: IStyle;
+  // (undocumented)
+  root?: IStyle;
+}
+
+// @public
+interface IMaskedTextFieldState {
+  displayValue: string;
+  maskCursorPosition?: number;
+}
+
+// @public (undocumented)
+interface IMenuItemStyles extends IButtonStyles {
+  anchorLink: IStyle;
+  checkmarkIcon: IStyle;
+  divider: IStyle;
+  iconColor: IStyle;
+  item: IStyle;
+  linkContent: IStyle;
+  subMenuIcon: IStyle;
+}
+
+// @public (undocumented)
+interface IMessageBar {
+}
+
+// @public (undocumented)
+interface IMessageBarProps extends React.HTMLAttributes<HTMLElement> {
+  actions?: JSX.Element;
+  // @deprecated
+  ariaLabel?: string;
+  className?: string;
+  componentRef?: IRefObject<IMessageBar>;
+  dismissButtonAriaLabel?: string;
+  isMultiline?: boolean;
+  messageBarType?: MessageBarType;
+  onDismiss?: (ev?: React.MouseEvent<HTMLButtonElement | BaseButton | HTMLAnchorElement | HTMLDivElement | Button>) => any;
+  overflowButtonAriaLabel?: string;
+  styles?: IStyleFunctionOrObject<IMessageBarStyleProps, IMessageBarStyles>;
+  theme?: ITheme;
+  truncated?: boolean;
+}
+
+// @public (undocumented)
+interface IMessageBarState {
+  // (undocumented)
+  expandSingleLine?: boolean;
+  // (undocumented)
+  labelId?: string;
+  // (undocumented)
+  showContent?: boolean;
+}
+
+// @public (undocumented)
+interface IMessageBarStyleProps {
+  actions?: boolean;
+  className?: string;
+  expandSingleLine?: boolean;
+  isMultiline?: boolean;
+  messageBarType?: MessageBarType;
+  onDismiss?: boolean;
+  theme: ITheme;
+  truncated?: boolean;
+}
+
+// @public (undocumented)
+interface IMessageBarStyles {
+  actions?: IStyle;
+  content?: IStyle;
+  dismissal?: IStyle;
+  dismissSingleLine?: IStyle;
+  expand?: IStyle;
+  expandSingleLine?: IStyle;
+  icon?: IStyle;
+  iconContainer?: IStyle;
+  innerText?: IStyle;
+  root?: IStyle;
+  text?: IStyle;
+}
+
+// @public (undocumented)
+interface IModal {
+  focus: () => void;
+}
+
+// @public (undocumented)
+interface IModalProps extends React.ClassAttributes<ModalBase>, IWithResponsiveModeState, IAccessiblePopupProps {
+  children?: any;
+  className?: string;
+  componentRef?: IRefObject<IModal>;
+  containerClassName?: string;
+  isBlocking?: boolean;
+  isDarkOverlay?: boolean;
+  isModeless?: boolean;
+  isOpen?: boolean;
+  layerProps?: ILayerProps;
+  onDismiss?: (ev?: React.MouseEvent<HTMLButtonElement>) => any;
+  onDismissed?: () => any;
+  // @deprecated
+  onLayerDidMount?: () => void;
+  scrollableContentClassName?: string;
+  styles?: IStyleFunctionOrObject<IModalStyleProps, IModalStyles>;
+  subtitleAriaId?: string;
+  theme?: ITheme;
+  titleAriaId?: string;
+  topOffsetFixed?: boolean;
+}
+
+// @public (undocumented)
+interface IModalStyles {
+  // (undocumented)
+  layer: IStyle;
+  // (undocumented)
+  main: IStyle;
+  // (undocumented)
+  root: IStyle;
+  // (undocumented)
+  scrollableContent: IStyle;
+}
+
+// @public (undocumented)
+interface INav {
+  selectedKey: string | undefined;
+}
+
+// @public (undocumented)
+interface INavLink {
+  [propertyName: string]: any;
+  // @deprecated
+  altText?: string;
+  ariaLabel?: string;
+  automationId?: string;
+  disabled?: boolean;
+  // @deprecated
+  engagementName?: string;
+  forceAnchor?: boolean;
+  icon?: string;
+  // @deprecated
+  iconClassName?: string;
+  iconProps?: IIconProps;
+  isExpanded?: boolean;
+  key?: string;
+  links?: INavLink[];
+  name: string;
+  onClick?: (ev?: React.MouseEvent<HTMLElement>, item?: INavLink) => void;
+  // @deprecated (undocumented)
+  parentId?: string;
+  target?: string;
+  title?: string;
+  url: string;
+}
+
+// @public (undocumented)
+interface INavLinkGroup {
+  automationId?: string;
+  collapseByDefault?: boolean;
+  links: INavLink[];
+  name?: string;
+  onHeaderClick?: (ev?: React.MouseEvent<HTMLElement>, isCollapsing?: boolean) => void;
+}
+
+// @public (undocumented)
+interface INavProps {
+  ariaLabel?: string;
+  className?: string;
+  // @deprecated
+  collapsedStateText?: string;
+  componentRef?: IRefObject<INav>;
+  expandButtonAriaLabel?: string;
+  // @deprecated
+  expandedStateText?: string;
+  groups: INavLinkGroup[] | null;
+  initialSelectedKey?: string;
+  isOnTop?: boolean;
+  linkAs?: IComponentAs<IButtonProps>;
+  onLinkClick?: (ev?: React.MouseEvent<HTMLElement>, item?: INavLink) => void;
+  onLinkExpandClick?: (ev?: React.MouseEvent<HTMLElement>, item?: INavLink) => void;
+  onRenderGroupHeader?: IRenderFunction<INavLinkGroup>;
+  onRenderLink?: IRenderFunction<INavLink>;
+  selectedKey?: string;
+  styles?: IStyleFunctionOrObject<INavStyleProps, INavStyles>;
+  theme?: ITheme;
+}
+
+// @public (undocumented)
+interface INavState {
+  // (undocumented)
+  isGroupCollapsed?: {
+    [key: string]: boolean;
+  }
+  // (undocumented)
+  isLinkExpandStateChanged?: boolean;
+  // (undocumented)
+  selectedKey?: string;
+}
+
+// @public (undocumented)
+interface INavStyleProps {
+  className?: string;
+  groups: INavLinkGroup[] | null;
+  // (undocumented)
+  isButtonEntry?: boolean;
+  isDisabled?: boolean;
+  isExpanded?: boolean;
+  isGroup?: boolean;
+  isLink?: boolean;
+  isOnTop?: boolean;
+  isSelected?: boolean;
+  leftPadding?: number;
+  leftPaddingExpanded?: number;
+  navHeight?: number;
+  position?: number;
+  rightPadding?: number;
+  theme: ITheme;
+}
+
+// @public (undocumented)
+interface INavStyles {
+  chevronButton: IStyle;
+  chevronIcon: IStyle;
+  compositeLink: IStyle;
+  group: IStyle;
+  groupContent: IStyle;
+  link: IStyle;
+  linkText: IStyle;
+  navItem: IStyle;
+  navItems: IStyle;
+  root: IStyle;
+}
+
+// @public
+export function initializeComponentRef<TProps extends IBaseProps, TState>(obj: React.Component<TProps, TState>): void;
+
+// @public
+export function initializeFocusRects(window?: Window): void;
+
+// @public (undocumented)
+export function initializeIcons(baseUrl?: string, options?: IIconOptions): void;
+
+// @public (undocumented)
+interface IObjectWithKey {
+  // (undocumented)
+  key?: string | number;
+}
+
+// @public (undocumented)
+interface IOverflowSet {
+  focus(forceIntoFirstElement?: boolean): boolean;
+  focusElement(childElement?: HTMLElement): boolean;
+}
+
+// @public (undocumented)
+interface IOverflowSetItemProps {
+  [propertyName: string]: any;
+  key: string;
+  keytipProps?: IKeytipProps;
+}
+
+// @public (undocumented)
+interface IOverflowSetProps extends React.ClassAttributes<OverflowSetBase> {
+  // (undocumented)
+  className?: string;
+  componentRef?: IRefObject<IOverflowSet>;
+  doNotContainWithinFocusZone?: boolean;
+  focusZoneProps?: IFocusZoneProps;
+  items?: IOverflowSetItemProps[];
+  itemSubMenuProvider?: (item: IOverflowSetItemProps) => any[] | undefined;
+  keytipSequences?: string[];
+  onRenderItem: (item: IOverflowSetItemProps) => any;
+  onRenderOverflowButton: IRenderFunction<any[]>;
+  overflowItems?: IOverflowSetItemProps[];
+  role?: string;
+  styles?: IStyleFunctionOrObject<IOverflowSetProps, IOverflowSetStyles>;
+  vertical?: boolean;
+}
+
+// @public (undocumented)
+interface IOverflowSetStyles {
+  item?: IStyle;
+  overflowButton?: IStyle;
+  root?: IStyle;
+}
+
+// @public (undocumented)
+interface IOverlay {
+}
+
+// @public (undocumented)
+interface IOverlayProps extends React.HTMLAttributes<HTMLElement> {
+  className?: string;
+  componentRef?: IRefObject<IOverlay>;
+  isDarkThemed?: boolean;
+  // (undocumented)
+  onClick?: () => void;
+  styles?: IStyleFunctionOrObject<IOverlayStyleProps, IOverlayStyles>;
+  theme?: ITheme;
+}
+
+// @public (undocumented)
+interface IOverlayStyleProps {
+  className?: string;
+  isDark?: boolean;
+  isNone?: boolean;
+  theme: ITheme;
+}
+
+// @public (undocumented)
+interface IOverlayStyles {
+  root: IStyle;
+}
+
+// @public (undocumented)
+interface IPage {
+  // (undocumented)
+  data?: any;
+  // (undocumented)
+  height: number;
+  // (undocumented)
+  isSpacer?: boolean;
+  // (undocumented)
+  itemCount: number;
+  // (undocumented)
+  items: any[] | undefined;
+  // (undocumented)
+  key: string;
+  // (undocumented)
+  startIndex: number;
+  // (undocumented)
+  style: React.CSSProperties;
+  // (undocumented)
+  top: number;
+}
+
+// @public (undocumented)
+interface IPageProps extends React.HTMLAttributes<HTMLDivElement>, React.ClassAttributes<HTMLDivElement> {
+  page: IPage;
+  role?: string;
+}
+
+// @public (undocumented)
+interface IPageSpecification {
+  data?: any;
+  height?: number;
+  itemCount?: number;
+  key?: string;
+}
+
+// @public
+interface IPalette {
+  accent: string;
+  black: string;
+  blackTranslucent40: string;
+  blue: string;
+  blueDark: string;
+  blueLight: string;
+  blueMid: string;
+  green: string;
+  greenDark: string;
+  greenLight: string;
+  magenta: string;
+  magentaDark: string;
+  magentaLight: string;
+  neutralDark: string;
+  neutralLight: string;
+  neutralLighter: string;
+  neutralLighterAlt: string;
+  neutralPrimary: string;
+  neutralPrimaryAlt: string;
+  neutralQuaternary: string;
+  neutralQuaternaryAlt: string;
+  neutralSecondary: string;
+  neutralSecondaryAlt: string;
+  neutralTertiary: string;
+  neutralTertiaryAlt: string;
+  orange: string;
+  orangeLight: string;
+  orangeLighter: string;
+  purple: string;
+  purpleDark: string;
+  purpleLight: string;
+  red: string;
+  redDark: string;
+  teal: string;
+  tealDark: string;
+  tealLight: string;
+  themeDark: string;
+  themeDarkAlt: string;
+  themeDarker: string;
+  themeLight: string;
+  themeLighter: string;
+  themeLighterAlt: string;
+  themePrimary: string;
+  themeSecondary: string;
+  themeTertiary: string;
+  white: string;
+  whiteTranslucent40: string;
+  yellow: string;
+  yellowDark: string;
+  yellowLight: string;
+}
+
+// @public (undocumented)
+interface IPanel {
+  dismiss: (ev?: React.KeyboardEvent<HTMLElement>) => void;
+  open: () => void;
+}
+
+// @public
+interface IPanelHeaderRenderer extends IRenderFunction<IPanelProps> {
+  // (undocumented)
+  (props?: IPanelProps, defaultRender?: IPanelHeaderRenderer, headerTextId?: string | undefined): JSX.Element | null;
+}
+
+// WARNING: The type "PanelBase" needs to be exported by the package (e.g. added to index.ts)
+// @public (undocumented)
+interface IPanelProps extends React.HTMLAttributes<PanelBase> {
+  className?: string;
+  closeButtonAriaLabel?: string;
+  // @deprecated
+  componentId?: string;
+  componentRef?: IRefObject<IPanel>;
+  customWidth?: string;
+  elementToFocusOnDismiss?: HTMLElement;
+  // @deprecated
+  firstFocusableSelector?: string;
+  focusTrapZoneProps?: IFocusTrapZoneProps;
+  // @deprecated
+  forceFocusInsideTrap?: boolean;
+  hasCloseButton?: boolean;
+  headerClassName?: string;
+  headerText?: string;
+  // @deprecated
+  ignoreExternalFocusing?: boolean;
+  isBlocking?: boolean;
+  isFooterAtBottom?: boolean;
+  isHiddenOnDismiss?: boolean;
+  isLightDismiss?: boolean;
+  isOpen?: boolean;
+  layerProps?: ILayerProps;
+  onDismiss?: (ev?: React.SyntheticEvent<HTMLElement>) => void;
+  onDismissed?: () => void;
+  onLightDismissClick?: () => void;
+  onOuterClick?: () => void;
+  onRenderBody?: IRenderFunction<IPanelProps>;
+  onRenderFooter?: IRenderFunction<IPanelProps>;
+  onRenderFooterContent?: IRenderFunction<IPanelProps>;
+  onRenderHeader?: IPanelHeaderRenderer;
+  onRenderNavigation?: IRenderFunction<IPanelProps>;
+  onRenderNavigationContent?: IRenderFunction<IPanelProps>;
+  styles?: IStyleFunctionOrObject<IPanelStyleProps, IPanelStyles>;
+  theme?: ITheme;
+  type?: PanelType;
+}
+
+// @public (undocumented)
+interface IPanelStyleProps {
+  className?: string;
+  focusTrapZoneClassName?: string;
+  hasCloseButton?: boolean;
+  headerClassName?: string;
+  isAnimating?: boolean;
+  isFooterAtBottom?: boolean;
+  isFooterSticky?: boolean;
+  isHiddenOnDismiss?: boolean;
+  isOnRightSide?: boolean;
+  isOpen?: boolean;
+  theme: ITheme;
+  type?: PanelType;
+}
+
+// @public (undocumented)
+interface IPanelStyles {
+  closeButton: IStyle;
+  commands: IStyle;
+  content: IStyle;
+  contentInner: IStyle;
+  footer: IStyle;
+  footerInner: IStyle;
+  header: IStyle;
+  headerText: IStyle;
+  hiddenPanel: IStyle;
+  main: IStyle;
+  navigation: IStyle;
+  overlay: IStyle;
+  root: IStyle;
+  scrollableContent: IStyle;
+}
+
+// @public (undocumented)
+interface IPeopleFloatingPickerProps extends IBaseFloatingPickerProps<IPersonaProps> {
+}
+
+// @public (undocumented)
+interface IPeoplePickerItemProps extends IPickerItemProps<IExtendedPersonaProps> {
+}
+
+// @public
+interface IPeoplePickerItemSelectedProps extends IPickerItemProps<IPersonaProps & {
+    ValidationState: ValidationState;
+}>, IPeoplePickerItemSharedProps {
+  styles?: IStyleFunctionOrObject<IPeoplePickerItemSelectedStyleProps, IPeoplePickerItemSelectedStyles>;
+}
+
+// @public
+interface IPeoplePickerItemSelectedStyles {
+  itemContent: IStyle;
+  removeButton: IStyle;
+  root: IStyle;
+  subComponentStyles: IPeoplePickerItemSelectedSubComponentStyles;
+}
+
+// @public
+interface IPeoplePickerItemSelectedSubComponentStyles {
+  persona: IStyleFunctionOrObject<IPersonaStyleProps, any>;
+  personaCoin?: IStyleFunctionOrObject<IPersonaCoinStyleProps, any>;
+}
+
+// @public
+interface IPeoplePickerItemSharedProps {
+  className?: string;
+  theme?: ITheme;
+}
+
+// @public (undocumented)
+interface IPeoplePickerItemState {
+  // (undocumented)
+  contextualMenuVisible: boolean;
+}
+
+// @public
+interface IPeoplePickerItemSuggestionProps extends IPeoplePickerItemSharedProps {
+  compact?: boolean;
+  personaProps?: IPersonaProps;
+  styles?: IStyleFunctionOrObject<IPeoplePickerItemSuggestionStyleProps, IPeoplePickerItemSuggestionStyles>;
+  suggestionsProps?: IBasePickerSuggestionsProps;
+}
+
+// @public
+interface IPeoplePickerItemSuggestionStyles {
+  personaWrapper: IStyle;
+  root: IStyle;
+  subComponentStyles: IPeoplePickerItemSelectedSubComponentStyles;
+}
+
+// @public @deprecated
+interface IPeoplePickerItemWithMenuProps extends IPickerItemProps<IPersonaWithMenu> {
+}
+
+// @public
+interface IPeoplePickerProps extends IBasePickerProps<IPersonaProps> {
+}
+
+// WARNING: Because this definition is explicitly marked as @internal, an underscore prefix ("_") should be added to its name
+// @internal
+interface IPerfData {
+  // (undocumented)
+  duration: number;
+  // (undocumented)
+  timeStamp: number;
+}
+
+// WARNING: Because this definition is explicitly marked as @internal, an underscore prefix ("_") should be added to its name
+// @internal
+interface IPerfMeasurement {
+  // (undocumented)
+  all: IPerfData[];
+  // (undocumented)
+  count: number;
+  // (undocumented)
+  totalDuration: number;
+}
+
+// WARNING: Because this definition is explicitly marked as @internal, an underscore prefix ("_") should be added to its name
+// @internal
+interface IPerfSummary {
+  // (undocumented)
+  [key: string]: IPerfMeasurement;
+}
+
+// @public (undocumented)
+interface IPersona {
+}
+
+// @public (undocumented)
+interface IPersonaCoinProps extends IPersonaSharedProps {
+  className?: string;
+  componentRef?: IRefObject<{}>;
+  styles?: IStyleFunctionOrObject<IPersonaCoinStyleProps, IPersonaCoinStyles>;
+}
+
+// @public (undocumented)
+interface IPersonaCoinStyleProps {
+  className?: string;
+  coinSize?: number;
+  showUnknownPersonaCoin?: boolean;
+  size?: PersonaSize;
+  theme: ITheme;
+}
+
+// @public (undocumented)
+interface IPersonaCoinStyles {
+  // (undocumented)
+  coin: IStyle;
+  // (undocumented)
+  image: IStyle;
+  // (undocumented)
+  imageArea: IStyle;
+  // (undocumented)
+  initials: IStyle;
+  // (undocumented)
+  size10WithoutPresenceIcon: IStyle;
+}
+
+// @public (undocumented)
+interface IPersonaPresenceProps extends IPersonaSharedProps {
+  componentRef?: IRefObject<{}>;
+  styles?: IStyleFunctionOrObject<IPersonaPresenceStyleProps, IPersonaPresenceStyles>;
+}
+
+// @public (undocumented)
+interface IPersonaPresenceStyleProps {
+  className?: string;
+  presence?: PersonaPresence;
+  size?: PersonaSize;
+  theme: ITheme;
+}
+
+// @public (undocumented)
+interface IPersonaPresenceStyles {
+  // (undocumented)
+  presence: IStyle;
+  // (undocumented)
+  presenceIcon: IStyle;
+}
+
+// @public (undocumented)
+interface IPersonaProps extends IPersonaSharedProps {
+  className?: string;
+  componentRef?: IRefObject<IPersona>;
+  onRenderOptionalText?: IRenderFunction<IPersonaProps>;
+  onRenderPrimaryText?: IRenderFunction<IPersonaProps>;
+  onRenderSecondaryText?: IRenderFunction<IPersonaProps>;
+  onRenderTertiaryText?: IRenderFunction<IPersonaProps>;
+  styles?: IStyleFunctionOrObject<IPersonaStyleProps, IPersonaStyles>;
+}
+
+// @public (undocumented)
+interface IPersonaSharedProps extends React.HTMLAttributes<PersonaBase | PersonaCoinBase | HTMLDivElement> {
+  allowPhoneInitials?: boolean;
+  coinProps?: IPersonaCoinProps;
+  coinSize?: number;
+  hidePersonaDetails?: boolean;
+  imageAlt?: string;
+  imageInitials?: string;
+  imageShouldFadeIn?: boolean;
+  imageShouldStartVisible?: boolean;
+  imageUrl?: string;
+  initialsColor?: PersonaInitialsColor | string;
+  onPhotoLoadingStateChange?: (newImageLoadState: ImageLoadState) => void;
+  onRenderCoin?: IRenderFunction<IPersonaSharedProps>;
+  onRenderInitials?: IRenderFunction<IPersonaSharedProps>;
+  optionalText?: string;
+  presence?: PersonaPresence;
+  // @deprecated
+  primaryText?: string;
+  secondaryText?: string;
+  showInitialsUntilImageLoads?: boolean;
+  // (undocumented)
+  showSecondaryText?: boolean;
+  showUnknownPersonaCoin?: boolean;
+  size?: PersonaSize;
+  tertiaryText?: string;
+  text?: string;
+  theme?: ITheme;
+}
+
+// @public (undocumented)
+interface IPersonaState {
+  // (undocumented)
+  isImageError?: boolean;
+  // (undocumented)
+  isImageLoaded?: boolean;
+}
+
+// @public (undocumented)
+interface IPersonaStyleProps {
+  className?: string;
+  coinSize?: number;
+  presence?: PersonaPresence;
+  // (undocumented)
+  showSecondaryText?: boolean;
+  size?: PersonaSize;
+  theme: ITheme;
+}
+
+// @public (undocumented)
+interface IPersonaStyles {
+  // (undocumented)
+  details: IStyle;
+  // (undocumented)
+  optionalText: IStyle;
+  // (undocumented)
+  primaryText: IStyle;
+  // (undocumented)
+  root: IStyle;
+  // (undocumented)
+  secondaryText: IStyle;
+  // (undocumented)
+  tertiaryText: IStyle;
+  // (undocumented)
+  textContent: IStyle;
+}
+
+// @public @deprecated
+interface IPersonaWithMenu extends IPersonaProps {
+  menuItems?: IContextualMenuItem[];
+}
+
+// @public
+interface IPickerItem {
+}
+
+// @public
+interface IPickerItemProps<T> extends React.AllHTMLAttributes<HTMLElement> {
+  componentRef?: IRefObject<IPickerItem>;
+  index: number;
+  item: T;
+  key?: string | number;
+  onItemChange?: (item: T, index: number) => void;
+  onRemoveItem?: () => void;
+  removeButtonAriaLabel?: string;
+  selected?: boolean;
+}
+
+// @public (undocumented)
+interface IPivot {
+  focus(): void;
+}
+
+// @public (undocumented)
+interface IPivotItemProps extends React.HTMLAttributes<HTMLDivElement> {
+  ariaLabel?: string;
+  componentRef?: IRefObject<{}>;
+  headerButtonProps?: {
+    [key: string]: string | number | boolean;
+  }
+  headerText?: string;
+  itemCount?: number | string;
+  itemIcon?: string;
+  itemKey?: string;
+  keytipProps?: IKeytipProps;
+  // @deprecated
+  linkText?: string;
+  onRenderItemLink?: IRenderFunction<IPivotItemProps>;
+}
+
+// @public (undocumented)
+interface IPivotProps extends React.ClassAttributes<PivotBase>, React.HTMLAttributes<HTMLDivElement> {
+  className?: string;
+  componentRef?: IRefObject<IPivot>;
+  defaultSelectedIndex?: number;
+  defaultSelectedKey?: string;
+  getTabId?: (itemKey: string, index: number) => string;
+  headersOnly?: boolean;
+  // @deprecated
+  initialSelectedIndex?: number;
+  // @deprecated
+  initialSelectedKey?: string;
+  linkFormat?: PivotLinkFormat;
+  linkSize?: PivotLinkSize;
+  onLinkClick?: (item?: PivotItem, ev?: React.MouseEvent<HTMLElement>) => void;
+  selectedKey?: string;
+  styles?: IStyleFunctionOrObject<IPivotStyleProps, IPivotStyles>;
+  theme?: ITheme;
+}
+
+// @public (undocumented)
+interface IPivotState {
+  // (undocumented)
+  selectedKey: string | undefined;
+}
+
+// @public (undocumented)
+interface IPivotStyles {
+  // (undocumented)
+  count: IStyle;
+  // (undocumented)
+  icon: IStyle;
+  // (undocumented)
+  itemContainer?: IStyle;
+  // (undocumented)
+  link: IStyle;
+  // (undocumented)
+  linkContent: IStyle;
+  // (undocumented)
+  linkIsSelected: IStyle;
+  root: IStyle;
+  // (undocumented)
+  text: IStyle;
+}
+
+// @public (undocumented)
+interface IPlainCard {
+}
+
+// @public
+interface IPlainCardProps extends IBaseCardProps<IPlainCard, IPlainCardStyles, IPlainCardStyleProps> {
+  onRenderPlainCard?: IRenderFunction<any>;
+}
+
+// @public (undocumented)
+interface IPlainCardStyleProps extends IBaseCardStyleProps {
+}
+
+// @public (undocumented)
+interface IPlainCardStyles extends IBaseCardStyles {
+}
+
+// @public
+interface IPoint {
+  // (undocumented)
+  x: number;
+  // (undocumented)
+  y: number;
+}
+
+// @public (undocumented)
+interface IPopup {
+}
+
+// @public (undocumented)
+interface IPopupProps extends React.HTMLAttributes<Popup> {
+  ariaDescribedBy?: string;
+  ariaLabel?: string;
+  ariaLabelledBy?: string;
+  className?: string;
+  componentRef?: IRefObject<IPopup>;
+  onDismiss?: (ev?: React.MouseEvent<HTMLElement> | React.KeyboardEvent<HTMLElement>) => any;
+  role?: string;
+  shouldRestoreFocus?: boolean;
+}
+
+// @public (undocumented)
+interface IPopupState {
+  // (undocumented)
+  needsVerticalScrollBar?: boolean;
+}
+
+// @public (undocumented)
+interface IPositioningContainer {
+}
+
+// @public (undocumented)
+interface IPositioningContainerProps extends IBaseProps<IPositioningContainer> {
+  ariaDescribedBy?: string;
+  ariaLabel?: string;
+  ariaLabelledBy?: string;
+  backgroundColor?: string;
+  bounds?: IRectangle;
+  className?: string;
+  componentRef?: IRefObject<IPositioningContainer>;
+  coverTarget?: boolean;
+  directionalHint?: DirectionalHint;
+  directionalHintFixed?: boolean;
+  directionalHintForRTL?: DirectionalHint;
+  doNotLayer?: boolean;
+  finalHeight?: number;
+  minPagePadding?: number;
+  offsetFromTarget?: number;
+  onDismiss?: (ev?: any) => void;
+  onLayerMounted?: () => void;
+  onPositioned?: (positions?: IPositionedData) => void;
+  positioningContainerMaxHeight?: number;
+  positioningContainerWidth?: number;
+  preventDismissOnScroll?: boolean;
+  role?: string;
+  setInitialFocus?: boolean;
+  target?: HTMLElement | string | MouseEvent | IPoint | null;
+  // @deprecated
+  targetPoint?: IPoint;
+  // @deprecated
+  useTargetPoint?: boolean;
+}
+
+// @public (undocumented)
+interface IPositioningContainerState {
+  heightOffset?: number;
+  positions?: IPositionedData;
+}
+
+// @public (undocumented)
+interface IProgressIndicatorProps extends React.ClassAttributes<ProgressIndicatorBase> {
+  ariaValueText?: string;
+  barHeight?: number;
+  className?: string;
+  description?: React.ReactNode;
+  label?: React.ReactNode;
+  onRenderProgress?: IRenderFunction<IProgressIndicatorProps>;
+  percentComplete?: number;
+  progressHidden?: boolean;
+  styles?: IStyleFunctionOrObject<IProgressIndicatorStyleProps, IProgressIndicatorStyles>;
+  theme?: ITheme;
+  // @deprecated
+  title?: string;
+}
+
+// @public (undocumented)
+interface IProgressIndicatorStyleProps {
+  // (undocumented)
+  barHeight?: number;
+  className?: string;
+  // (undocumented)
+  indeterminate?: boolean;
+  theme: ITheme;
+}
+
+// @public (undocumented)
+interface IProgressIndicatorStyles {
+  // (undocumented)
+  itemDescription: IStyle;
+  // (undocumented)
+  itemName: IStyle;
+  // (undocumented)
+  itemProgress: IStyle;
+  // (undocumented)
+  progressBar: IStyle;
+  // (undocumented)
+  progressTrack: IStyle;
+  root: IStyle;
+}
+
+// @public (undocumented)
+interface IPropsWithStyles<TStyleProps, TStyleSet extends IStyleSet<TStyleSet>> {
+  // (undocumented)
+  styles?: IStyleFunctionOrObject<TStyleProps, TStyleSet>;
+}
+
+// @public (undocumented)
+interface IRating {
+}
+
+// @public
+interface IRatingProps extends React.AllHTMLAttributes<HTMLElement> {
+  allowZeroStars?: boolean;
+  ariaLabelFormat?: string;
+  // @deprecated
+  ariaLabelId?: string;
+  componentRef?: IRefObject<IRating>;
+  // (undocumented)
+  getAriaLabel?: (rating: number, max: number) => string;
+  icon?: string;
+  max?: number;
+  // @deprecated
+  min?: number;
+  onChange?: (event: React.FocusEvent<HTMLElement>, rating?: number) => void;
+  // @deprecated (undocumented)
+  onChanged?: (rating: number) => void;
+  rating?: number;
+  readOnly?: boolean;
+  size?: RatingSize;
+  styles?: IStyleFunctionOrObject<IRatingStyleProps, IRatingStyles>;
+  theme?: ITheme;
+  unselectedIcon?: string;
+}
+
+// @public (undocumented)
+interface IRatingState {
+  // (undocumented)
+  rating: number | null | undefined;
+}
+
+// @public (undocumented)
+interface IRatingStyleProps {
+  // (undocumented)
+  disabled?: boolean;
+  // (undocumented)
+  readOnly?: boolean;
+  // (undocumented)
+  theme: ITheme;
+}
+
+// @public (undocumented)
+interface IRatingStyles {
+  // (undocumented)
+  labelText: IStyle;
+  // (undocumented)
+  ratingButton: IStyle;
+  // (undocumented)
+  ratingFocusZone: IStyle;
+  // (undocumented)
+  ratingStar: IStyle;
+  // (undocumented)
+  ratingStarBack: IStyle;
+  // (undocumented)
+  ratingStarFront: IStyle;
+  // (undocumented)
+  ratingStarIsLarge: IStyle;
+  // (undocumented)
+  ratingStarIsSmall: IStyle;
+  // (undocumented)
+  root: IStyle;
+  // (undocumented)
+  rootIsLarge: IStyle;
+  // (undocumented)
+  rootIsSmall: IStyle;
+}
+
+// @public
+interface IRawStyle extends IRawStyleBase {
+  displayName?: string;
+  selectors?: {
+    [key: string]: IStyle;
+  }
+}
+
+// @public
+interface IRectangle {
+  // (undocumented)
+  bottom?: number;
+  // (undocumented)
+  height: number;
+  // (undocumented)
+  left: number;
+  // (undocumented)
+  right?: number;
+  // (undocumented)
+  top: number;
+  // (undocumented)
+  width: number;
+}
+
+// @public
+interface IRenderComponent<TProps> {
+  children: (props: TProps) => JSX.Element;
+}
+
+// @public
+interface IRenderFunction<P> {
+  // (undocumented)
+  (props?: P, defaultRender?: (props?: P) => JSX.Element | null): JSX.Element | null;
+}
+
+// @public (undocumented)
+interface IResizeGroup {
+  remeasure(): void;
+}
+
+// @public (undocumented)
+interface IResizeGroupProps extends React.HTMLAttributes<ResizeGroupBase | HTMLElement> {
+  className?: string;
+  componentRef?: IRefObject<IResizeGroup>;
+  data: any;
+  dataDidRender?: (renderedData: any) => void;
+  onGrowData?: (prevData: any) => any;
+  onReduceData: (prevData: any) => any;
+  onRenderData: (data: any) => JSX.Element;
+  // @deprecated
+  styles?: IStyleFunctionOrObject<IResizeGroupStyleProps, IResizeGroupStyles>;
+  theme?: ITheme;
+}
+
+// @public (undocumented)
+interface IResizeGroupState {
+  dataToMeasure?: any;
+  measureContainer?: boolean;
+  renderedData?: any;
+  resizeDirection?: 'grow' | 'shrink';
+}
+
+// @public (undocumented)
+interface IResizeGroupStyleProps {
+  className?: string;
+  theme: ITheme;
+}
+
+// @public (undocumented)
+interface IResizeGroupStyles {
+  root: IStyle;
+}
+
+// @public
+interface IRGB {
+  a?: number;
+  b: number;
+  g: number;
+  r: number;
+}
+
+// @public (undocumented)
+interface IScheme {
+  disableGlobalClassNames: boolean;
+  // (undocumented)
+  effects: IEffects;
+  // (undocumented)
+  fonts: IFontStyles;
+  // (undocumented)
+  isInverted: boolean;
+  // (undocumented)
+  palette: IPalette;
+  // (undocumented)
+  semanticColors: ISemanticColors;
+  // WARNING: Because this definition is explicitly marked as @internal, an underscore prefix ("_") should be added to its name
+  // @internal
+  spacing: ISpacing;
+}
+
+// @public (undocumented)
+interface IScrollablePane {
+  forceLayoutUpdate(): void;
+  getScrollPosition(): number;
+}
+
+// @public (undocumented)
+interface IScrollablePaneContext {
+  // (undocumented)
+  scrollablePane?: {
+    addSticky: (sticky: Sticky) => void;
+    notifySubscribers: (sort?: boolean) => void;
+    removeSticky: (sticky: Sticky) => void;
+    sortSticky: (sticky: Sticky, sortAgain?: boolean) => void;
+    subscribe: (handler: (container: HTMLElement, stickyContainer: HTMLElement) => void) => void;
+    syncScrollSticky: (sticky: Sticky) => void;
+    unsubscribe: (handler: (container: HTMLElement, stickyContainer: HTMLElement) => void) => void;
+    updateStickyRefHeights: () => void;
+  }
+}
+
+// @public (undocumented)
+interface IScrollablePaneProps extends React.HTMLAttributes<HTMLElement | ScrollablePaneBase> {
+  className?: string;
+  componentRef?: IRefObject<IScrollablePane>;
+  initialScrollPosition?: number;
+  // (undocumented)
+  scrollbarVisibility?: ScrollbarVisibility;
+  styles?: IStyleFunctionOrObject<IScrollablePaneStyleProps, IScrollablePaneStyles>;
+  theme?: ITheme;
+}
+
+// @public (undocumented)
+interface IScrollablePaneState {
+  // (undocumented)
+  scrollbarHeight: number | undefined;
+  // (undocumented)
+  scrollbarWidth: number | undefined;
+  // (undocumented)
+  stickyBottomHeight: number;
+  // (undocumented)
+  stickyTopHeight: number;
+}
+
+// @public (undocumented)
+interface IScrollablePaneStyleProps {
+  className?: string;
+  // (undocumented)
+  scrollbarVisibility?: IScrollablePaneProps['scrollbarVisibility'];
+  theme: ITheme;
+}
+
+// @public (undocumented)
+interface IScrollablePaneStyles {
+  contentContainer: IStyle;
+  root: IStyle;
+  stickyAbove: IStyle;
+  stickyBelow: IStyle;
+  stickyBelowItems: IStyle;
+}
+
+// @public (undocumented)
+export function isDark(color: IColor): boolean;
+
+// @public
+export function isDirectionalKeyCode(which: number): boolean;
+
+// @public (undocumented)
+interface ISearchBox {
+  focus(): void;
+  hasFocus(): boolean;
+}
+
+// @public (undocumented)
+interface ISearchBoxProps extends React.InputHTMLAttributes<HTMLInputElement> {
+  ariaLabel?: string;
+  className?: string;
+  clearButtonProps?: IButtonProps;
+  componentRef?: IRefObject<ISearchBox>;
+  // @deprecated
+  defaultValue?: string;
+  disableAnimation?: boolean;
+  iconProps?: Pick<IIconProps, Exclude<keyof IIconProps, 'className'>>;
+  // @deprecated
+  labelText?: string;
+  onChange?: (newValue: any) => void;
+  // @deprecated
+  onChanged?: (newValue: any) => void;
+  onClear?: (ev?: any) => void;
+  onEscape?: (ev?: any) => void;
+  onSearch?: (newValue: any) => void;
+  placeholder?: string;
+  styles?: IStyleFunctionOrObject<ISearchBoxStyleProps, ISearchBoxStyles>;
+  theme?: ITheme;
+  underlined?: boolean;
+  value?: string;
+}
+
+// @public (undocumented)
+interface ISearchBoxState {
+  // (undocumented)
+  hasFocus?: boolean;
+  // (undocumented)
+  id?: string;
+  // (undocumented)
+  value?: string;
+}
+
+// @public (undocumented)
+interface ISearchBoxStyleProps {
+  // (undocumented)
+  className?: string;
+  // (undocumented)
+  disableAnimation?: boolean;
+  // (undocumented)
+  disabled?: boolean;
+  // (undocumented)
+  hasFocus?: boolean;
+  // (undocumented)
+  hasInput?: boolean;
+  // (undocumented)
+  theme: ITheme;
+  // (undocumented)
+  underlined?: boolean;
+}
+
+// @public (undocumented)
+interface ISearchBoxStyles {
+  // (undocumented)
+  clearButton?: IStyle;
+  // (undocumented)
+  field?: IStyle;
+  // (undocumented)
+  icon?: IStyle;
+  // (undocumented)
+  iconContainer?: IStyle;
+  // (undocumented)
+  root?: IStyle;
+}
+
+// @public
+interface ISelectableDroppableTextProps<TComponent, TListenerElement> extends React.HTMLAttributes<TListenerElement> {
+  ariaLabel?: string;
+  calloutProps?: ICalloutProps;
+  className?: string;
+  componentRef?: IRefObject<TComponent>;
+  defaultSelectedKey?: string | number | string[] | number[] | null;
+  disabled?: boolean;
+  errorMessage?: string;
+  id?: string;
+  label?: string;
+  onRenderContainer?: IRenderFunction<ISelectableDroppableTextProps<TComponent, TListenerElement>>;
+  onRenderItem?: IRenderFunction<ISelectableOption>;
+  onRenderList?: IRenderFunction<ISelectableDroppableTextProps<TComponent, TListenerElement>>;
+  onRenderOption?: IRenderFunction<ISelectableOption>;
+  options?: any;
+  panelProps?: IPanelProps;
+  placeholder?: string;
+  required?: boolean;
+  selectedKey?: string | number | string[] | number[] | null;
+}
+
+// @public (undocumented)
+interface ISelectableOption {
+  ariaLabel?: string;
+  data?: any;
+  disabled?: boolean;
+  index?: number;
+  itemType?: SelectableOptionMenuItemType;
+  key: string | number;
+  selected?: boolean;
+  text: string;
+  title?: string;
+}
+
+// @public (undocumented)
+interface ISelectedItemProps<T> extends IPickerItemProps<T> {
+  // (undocumented)
+  onCopyItem: (item: T) => void;
+}
+
+// @public (undocumented)
+interface ISelectedPeopleItemProps extends ISelectedItemProps<IExtendedPersonaProps> {
+  // (undocumented)
+  onExpandItem?: () => void;
+  // (undocumented)
+  renderPersonaCoin?: IRenderFunction<IPersonaProps>;
+  // (undocumented)
+  renderPrimaryText?: IRenderFunction<IPersonaProps>;
+}
+
+// @public (undocumented)
+interface ISelectedPeopleProps extends IBaseSelectedItemsListProps<IExtendedPersonaProps> {
+  // (undocumented)
+  copyMenuItemText?: string;
+  // (undocumented)
+  editMenuItemText?: string;
+  // (undocumented)
+  floatingPickerProps?: IBaseFloatingPickerProps<IPersonaProps>;
+  // (undocumented)
+  getEditingItemText?: (item: IExtendedPersonaProps) => string;
+  // (undocumented)
+  onExpandGroup?: (item: IExtendedPersonaProps) => void;
+  // (undocumented)
+  onRenderFloatingPicker?: React.ComponentType<IBaseFloatingPickerProps<IPersonaProps>>;
+  // (undocumented)
+  removeMenuItemText?: string;
+}
+
+// @public (undocumented)
+interface ISelection {
+  // (undocumented)
+  canSelectItem: (item: IObjectWithKey, index?: number) => boolean;
+  // (undocumented)
+  count: number;
+  // (undocumented)
+  getItems(): IObjectWithKey[];
+  // (undocumented)
+  getSelectedCount(): number;
+  // (undocumented)
+  getSelectedIndices(): number[];
+  // (undocumented)
+  getSelection(): IObjectWithKey[];
+  // (undocumented)
+  isAllSelected(): boolean;
+  // (undocumented)
+  isIndexSelected(index: number): boolean;
+  // (undocumented)
+  isKeySelected(key: string): boolean;
+  // (undocumented)
+  isModal?(): boolean;
+  // (undocumented)
+  isRangeSelected(fromIndex: number, count: number): boolean;
+  // (undocumented)
+  mode: SelectionMode;
+  // (undocumented)
+  selectToIndex(index: number, clearSelection?: boolean): void;
+  // (undocumented)
+  selectToKey(key: string, clearSelection?: boolean): void;
+  // (undocumented)
+  setAllSelected(isAllSelected: boolean): void;
+  // (undocumented)
+  setChangeEvents(isEnabled: boolean, suppressChange?: boolean): void;
+  // (undocumented)
+  setIndexSelected(index: number, isSelected: boolean, shouldAnchor: boolean): void;
+  // (undocumented)
+  setItems(items: IObjectWithKey[], shouldClear: boolean): void;
+  // (undocumented)
+  setKeySelected(key: string, isSelected: boolean, shouldAnchor: boolean): void;
+  // (undocumented)
+  setModal?(isModal: boolean): void;
+  // (undocumented)
+  toggleAllSelected(): void;
+  // (undocumented)
+  toggleIndexSelected(index: number): void;
+  // (undocumented)
+  toggleKeySelected(key: string): void;
+  // (undocumented)
+  toggleRangeSelected(fromIndex: number, count: number): void;
+}
+
+// @public (undocumented)
+interface ISelectionOptions {
+  // (undocumented)
+  canSelectItem?: (item: IObjectWithKey, index?: number) => boolean;
+  // (undocumented)
+  getKey?: (item: IObjectWithKey, index?: number) => string | number;
+  // (undocumented)
+  onSelectionChanged?: () => void;
+  // (undocumented)
+  selectionMode?: SelectionMode;
+}
+
+// @public (undocumented)
+interface ISelectionZone {
+  // (undocumented)
+  ignoreNextFocus: () => void;
+}
+
+// @public (undocumented)
+interface ISelectionZoneProps extends React.ClassAttributes<SelectionZone> {
+  // (undocumented)
+  componentRef?: () => void;
+  // (undocumented)
+  disableAutoSelectOnInputElements?: boolean;
+  // (undocumented)
+  enterModalOnTouch?: boolean;
+  // (undocumented)
+  isSelectedOnFocus?: boolean;
+  // @deprecated (undocumented)
+  layout?: {
+  }
+  // (undocumented)
+  onItemContextMenu?: (item?: any, index?: number, ev?: Event) => void | boolean;
+  // (undocumented)
+  onItemInvoked?: (item?: IObjectWithKey, index?: number, ev?: Event) => void;
+  // (undocumented)
+  selection: ISelection;
+  // (undocumented)
+  selectionMode?: SelectionMode;
+  // (undocumented)
+  selectionPreservedOnEmptyClick?: boolean;
+}
+
+// @public
+export function isElementFocusSubZone(element?: HTMLElement): boolean;
+
+// @public
+export function isElementFocusZone(element?: HTMLElement): boolean;
+
+// @public
+export function isElementTabbable(element: HTMLElement, checkTabIndex?: boolean): boolean;
+
+// @public
+export function isElementVisible(element: HTMLElement | undefined | null): boolean;
+
+// @public
+interface ISemanticColors extends ISemanticTextColors {
+  accentButtonBackground: string;
+  blockingBackground: string;
+  bodyBackground: string;
+  bodyDivider: string;
+  bodyFrameBackground: string;
+  bodyFrameDivider: string;
+  bodyStandoutBackground: string;
+  buttonBackground: string;
+  buttonBackgroundChecked: string;
+  buttonBackgroundCheckedHovered: string;
+  buttonBackgroundDisabled: string;
+  buttonBackgroundHovered: string;
+  buttonBackgroundPressed: string;
+  buttonBorder: string;
+  buttonBorderDisabled: string;
+  defaultStateBackground: string;
+  disabledBackground: string;
+  errorBackground: string;
+  focusBorder: string;
+  inputBackground: string;
+  inputBackgroundChecked: string;
+  inputBackgroundCheckedHovered: string;
+  inputBorder: string;
+  inputBorderHovered: string;
+  inputFocusBorderAlt: string;
+  inputForegroundChecked: string;
+  listBackground: string;
+  listHeaderBackgroundHovered: string;
+  listHeaderBackgroundPressed: string;
+  listItemBackgroundChecked: string;
+  listItemBackgroundCheckedHovered: string;
+  listItemBackgroundHovered: string;
+  listText: string;
+  menuBackground: string;
+  menuDivider: string;
+  menuHeader: string;
+  menuIcon: string;
+  // @deprecated (undocumented)
+  menuItemBackgroundChecked: string;
+  menuItemBackgroundHovered: string;
+  menuItemBackgroundPressed: string;
+  menuItemText: string;
+  menuItemTextHovered: string;
+  primaryButtonBackground: string;
+  primaryButtonBackgroundDisabled: string;
+  primaryButtonBackgroundHovered: string;
+  primaryButtonBackgroundPressed: string;
+  primaryButtonBorder: string;
+  smallInputBorder: string;
+  successBackground: string;
+  variantBorder: string;
+  variantBorderHovered: string;
+  warningBackground: string;
+  warningHighlight: string;
+}
+
+// @public (undocumented)
+interface ISemanticTextColors {
+  accentButtonText: string;
+  actionLink: string;
+  actionLinkHovered: string;
+  bodySubtext: string;
+  bodyText: string;
+  bodyTextChecked: string;
+  buttonText: string;
+  buttonTextChecked: string;
+  buttonTextCheckedHovered: string;
+  buttonTextDisabled: string;
+  buttonTextHovered: string;
+  buttonTextPressed: string;
+  disabledBodySubtext: string;
+  disabledBodyText: string;
+  disabledSubtext: string;
+  disabledText: string;
+  errorText: string;
+  inputPlaceholderText: string;
+  inputText: string;
+  inputTextHovered: string;
+  link: string;
+  linkHovered: string;
+  listText: string;
+  // @deprecated (undocumented)
+  listTextColor: string;
+  primaryButtonText: string;
+  primaryButtonTextDisabled: string;
+  primaryButtonTextHovered: string;
+  primaryButtonTextPressed: string;
+  warningText: string;
+}
+
+// WARNING: Because this definition is explicitly marked as @internal, an underscore prefix ("_") should be added to its name
+// @internal
+interface ISerializableObject {
+  // (undocumented)
+  toString?: () => string;
+}
+
+// @public (undocumented)
+interface IShimmer {
+}
+
+// @public (undocumented)
+interface IShimmerCircle {
+}
+
+// @public
+interface IShimmerCircleProps extends React.AllHTMLAttributes<HTMLElement> {
+  // @deprecated
+  borderStyle?: IRawStyle;
+  componentRef?: IRefObject<IShimmerCircle>;
+  height?: number;
+  styles?: IStyleFunctionOrObject<IShimmerCircleStyleProps, IShimmerCircleStyles>;
+  theme?: ITheme;
+}
+
+// @public
+interface IShimmerCircleStyles {
+  root?: IStyle;
+  svg?: IStyle;
+}
+
+// @public
+interface IShimmerElement {
+  height?: number;
+  type: ShimmerElementType;
+  verticalAlign?: 'top' | 'center' | 'bottom';
+  width?: number | string;
+}
+
+// @public (undocumented)
+interface IShimmerElementsGroup {
+}
+
+// @public
+interface IShimmerElementsGroupProps extends React.AllHTMLAttributes<HTMLElement> {
+  componentRef?: IRefObject<IShimmerElementsGroup>;
+  flexWrap?: boolean;
+  rowHeight?: number;
+  shimmerElements?: IShimmerElement[];
+  styles?: IStyleFunctionOrObject<IShimmerElementsGroupStyleProps, IShimmerElementsGroupStyles>;
+  theme?: ITheme;
+  width?: string;
+}
+
+// @public (undocumented)
+interface IShimmerElementsGroupStyleProps {
+  // (undocumented)
+  flexWrap?: boolean;
+  // (undocumented)
+  theme: ITheme;
+}
+
+// @public (undocumented)
+interface IShimmerElementsGroupStyles {
+  // (undocumented)
+  root?: IStyle;
+}
+
+// @public (undocumented)
+interface IShimmerGap {
+}
+
+// @public
+interface IShimmerGapProps extends React.AllHTMLAttributes<HTMLElement> {
+  // @deprecated
+  borderStyle?: IRawStyle;
+  componentRef?: IRefObject<IShimmerGap>;
+  height?: number;
+  styles?: IStyleFunctionOrObject<IShimmerGapStyleProps, IShimmerGapStyles>;
+  theme?: ITheme;
+  width?: number | string;
+}
+
+// @public
+interface IShimmerGapStyles {
+  root?: IStyle;
+}
+
+// @public (undocumented)
+interface IShimmerLine {
+}
+
+// @public
+interface IShimmerLineProps extends React.AllHTMLAttributes<HTMLElement> {
+  // @deprecated
+  borderStyle?: IRawStyle;
+  componentRef?: IRefObject<IShimmerLine>;
+  height?: number;
+  styles?: IStyleFunctionOrObject<IShimmerLineStyleProps, IShimmerLineStyles>;
+  theme?: ITheme;
+  width?: number | string;
+}
+
+// @public
+interface IShimmerLineStyles {
+  bottomLeftCorner?: IStyle;
+  bottomRightCorner?: IStyle;
+  root?: IStyle;
+  topLeftCorner?: IStyle;
+  topRightCorner?: IStyle;
+}
+
+// @public
+interface IShimmerProps extends React.AllHTMLAttributes<HTMLElement> {
+  ariaLabel?: string;
+  className?: string;
+  componentRef?: IRefObject<IShimmer>;
+  customElementsGroup?: React.ReactNode;
+  isDataLoaded?: boolean;
+  shimmerElements?: IShimmerElement[];
+  styles?: IStyleFunctionOrObject<IShimmerStyleProps, IShimmerStyles>;
+  theme?: ITheme;
+  width?: number | string;
+}
+
+// @public (undocumented)
+interface IShimmerState {
+  contentLoaded?: boolean;
+}
+
+// @public (undocumented)
+interface IShimmerStyleProps {
+  // (undocumented)
+  className?: string;
+  // (undocumented)
+  isDataLoaded?: boolean;
+  // (undocumented)
+  theme: ITheme;
+  // (undocumented)
+  transitionAnimationInterval?: number;
+}
+
+// @public (undocumented)
+interface IShimmerStyles {
+  // (undocumented)
+  dataWrapper?: IStyle;
+  // (undocumented)
+  root?: IStyle;
+  // (undocumented)
+  screenReaderText?: IStyle;
+  // (undocumented)
+  shimmerWrapper?: IStyle;
+}
+
+// @public (undocumented)
+interface ISize {
+  // (undocumented)
+  height: number;
+  // (undocumented)
+  width: number;
+}
+
+// @public (undocumented)
+interface ISlider {
+  // (undocumented)
+  focus: () => void;
+  // (undocumented)
+  value: number | undefined;
+}
+
+// @public (undocumented)
+interface ISliderProps extends React.ClassAttributes<SliderBase> {
+  ariaLabel?: string;
+  ariaValueText?: (value: number) => string;
+  buttonProps?: React.HTMLAttributes<HTMLButtonElement>;
+  className?: string;
+  componentRef?: IRefObject<ISlider>;
+  defaultValue?: number;
+  disabled?: boolean;
+  label?: string;
+  max?: number;
+  min?: number;
+  onChange?: (value: number) => void;
+  onChanged?: (event: MouseEvent | TouchEvent, value: number) => void;
+  showValue?: boolean;
+  step?: number;
+  styles?: IStyleFunctionOrObject<ISliderStyleProps, ISliderStyles>;
+  theme?: ITheme;
+  value?: number;
+  valueFormat?: (value: number) => string;
+  vertical?: boolean;
+}
+
+// @public (undocumented)
+interface ISliderState {
+  // (undocumented)
+  renderedValue?: number;
+  // (undocumented)
+  value?: number;
+}
+
+// @public (undocumented)
+interface ISliderStyles {
+  // (undocumented)
+  activeSection: IStyle;
+  // (undocumented)
+  container: IStyle;
+  // (undocumented)
+  inactiveSection: IStyle;
+  // (undocumented)
+  line: IStyle;
+  // (undocumented)
+  lineContainer: IStyle;
+  // (undocumented)
+  root: IStyle;
+  // (undocumented)
+  slideBox: IStyle;
+  // (undocumented)
+  thumb: IStyle;
+  // (undocumented)
+  titleLabel: IStyle;
+  // (undocumented)
+  valueLabel: IStyle;
+}
+
+// @public
+export function isMac(reset?: boolean): boolean;
+
+// WARNING: Because this definition is explicitly marked as @internal, an underscore prefix ("_") should be added to its name
+// @internal
+interface ISpacing {
+  // (undocumented)
+  l1: string;
+  // (undocumented)
+  l2: string;
+  // (undocumented)
+  m: string;
+  // (undocumented)
+  s1: string;
+  // (undocumented)
+  s2: string;
+}
+
+// @public (undocumented)
+interface ISpinButton {
+  focus: () => void;
+  value?: string;
+}
+
+// @public (undocumented)
+interface ISpinButtonProps {
+  ariaDescribedBy?: string;
+  ariaLabel?: string;
+  ariaPositionInSet?: number;
+  ariaSetSize?: number;
+  ariaValueNow?: number;
+  // (undocumented)
+  ariaValueText?: string;
+  className?: string;
+  componentRef?: IRefObject<ISpinButton>;
+  decrementButtonAriaLabel?: string;
+  decrementButtonIcon?: IIconProps;
+  defaultValue?: string;
+  disabled?: boolean;
+  downArrowButtonStyles?: Partial<IButtonStyles>;
+  getClassNames?: (theme: ITheme, disabled: boolean, isFocused: boolean, keyboardSpinDirection: KeyboardSpinDirection, labelPosition?: Position, className?: string) => ISpinButtonClassNames;
+  iconProps?: IIconProps;
+  incrementButtonAriaLabel?: string;
+  incrementButtonIcon?: IIconProps;
+  keytipProps?: IKeytipProps;
+  label: string;
+  // (undocumented)
+  labelPosition?: Position;
+  max?: number;
+  min?: number;
+  onBlur?: React.FocusEventHandler<HTMLInputElement>;
+  onDecrement?: (value: string) => string | void;
+  onFocus?: React.FocusEventHandler<HTMLInputElement>;
+  onIncrement?: (value: string) => string | void;
+  onValidate?: (value: string, event?: React.SyntheticEvent<HTMLElement>) => string | void;
+  precision?: number;
+  step?: number;
+  styles?: Partial<ISpinButtonStyles>;
+  theme?: ITheme;
+  title?: string;
+  upArrowButtonStyles?: Partial<IButtonStyles>;
+  value?: string;
+}
+
+// @public (undocumented)
+interface ISpinButtonState {
+  isFocused: boolean;
+  keyboardSpinDirection: KeyboardSpinDirection;
+  value: string;
+}
+
+// @public (undocumented)
+interface ISpinButtonStyles {
+  arrowButtonsContainer: IStyle;
+  arrowButtonsContainerDisabled: IStyle;
+  icon: IStyle;
+  iconDisabled: IStyle;
+  input: IStyle;
+  inputDisabled: IStyle;
+  inputTextSelected: IStyle;
+  label: IStyle;
+  labelDisabled: IStyle;
+  labelWrapper: IStyle;
+  labelWrapperBottom: IStyle;
+  labelWrapperEnd: IStyle;
+  labelWrapperStart: IStyle;
+  labelWrapperTop: IStyle;
+  root: IStyle;
+  spinButtonWrapper: IStyle;
+  spinButtonWrapperDisabled: IStyle;
+  spinButtonWrapperFocused: IStyle;
+  spinButtonWrapperHovered: IStyle;
+  spinButtonWrapperTopBottom: IStyle;
+}
+
+// @public (undocumented)
+interface ISpinner {
+}
+
+// @public
+interface ISpinnerProps extends React.HTMLAttributes<HTMLElement> {
+  ariaLabel?: string;
+  ariaLive?: 'assertive' | 'polite' | 'off';
+  className?: string;
+  componentRef?: IRefObject<ISpinner>;
+  label?: string;
+  labelPosition?: SpinnerLabelPosition;
+  size?: SpinnerSize;
+  styles?: IStyleFunctionOrObject<ISpinnerStyleProps, ISpinnerStyles>;
+  theme?: ITheme;
+  // @deprecated
+  type?: SpinnerType;
+}
+
+// @public
+interface ISpinnerStyleProps {
+  className?: string;
+  labelPosition?: SpinnerLabelPosition;
+  size?: SpinnerSize;
+  theme: ITheme;
+}
+
+// @public
+interface ISpinnerStyles {
+  circle?: IStyle;
+  label?: IStyle;
+  root?: IStyle;
+  screenReaderText?: IStyle;
+}
+
+// @public (undocumented)
+export function isRelativeUrl(url: string): boolean;
+
+// @public (undocumented)
+interface IStackItemProps extends IStackItemSlots, IStyleableComponentProps<IStackItemProps, IStackItemTokens, IStackItemStyles> {
+  align?: 'auto' | 'stretch' | 'baseline' | 'start' | 'center' | 'end';
+  className?: string;
+  disableShrink?: boolean;
+  grow?: boolean | number | 'inherit' | 'initial' | 'unset';
+  shrink?: boolean | number | 'inherit' | 'initial' | 'unset';
+  verticalFill?: boolean;
+}
+
+// @public (undocumented)
+interface IStackItemSlots {
+  // (undocumented)
+  root?: IHTMLSlot;
+}
+
+// @public (undocumented)
+interface IStackItemTokens {
+}
+
+// @public (undocumented)
+interface IStackProps extends IStackSlots, IStyleableComponentProps<IStackProps, IStackStyles, IStackTokens>, React.HTMLAttributes<HTMLElement> {
+  as?: React.ReactType<React.HTMLAttributes<HTMLElement>>;
+  disableShrink?: boolean;
+  gap?: number | string;
+  grow?: boolean | number | 'inherit' | 'initial' | 'unset';
+  horizontal?: boolean;
+  horizontalAlign?: Alignment;
+  maxHeight?: number | string;
+  maxWidth?: number | string;
+  padding?: number | string;
+  reversed?: boolean;
+  verticalAlign?: Alignment;
+  verticalFill?: boolean;
+  wrap?: boolean;
+}
+
+// @public (undocumented)
+interface IStackSlots {
+  inner?: IHTMLSlot;
+  root?: IHTMLSlot;
+}
+
+// @public (undocumented)
+interface IStackTokens {
+}
+
+// @public (undocumented)
+interface IStickyContext {
+  // (undocumented)
+  scrollablePane: PropTypes.Requireable<object>;
+}
+
+// @public (undocumented)
+interface IStickyProps extends React.Props<Sticky> {
+  componentRef?: IRefObject<IStickyProps>;
+  isScrollSynced?: boolean;
+  stickyBackgroundColor?: string;
+  stickyClassName?: string;
+  stickyPosition?: StickyPositionType;
+}
+
+// @public (undocumented)
+interface IStickyState {
+  // (undocumented)
+  isStickyBottom: boolean;
+  // (undocumented)
+  isStickyTop: boolean;
+}
+
+// @public
+interface IStyleSheetConfig {
+  defaultPrefix?: string;
+  injectionMode?: InjectionMode;
+  namespace?: string;
+  onInsertRule?: (rule: string) => void;
+}
+
+// @public
+interface ISuggestionItemProps<T> {
+  className?: string;
+  componentRef?: IRefObject<ISuggestionsItem>;
+  id?: string;
+  isSelectedOverride?: boolean;
+  onClick: (ev: React.MouseEvent<HTMLButtonElement>) => void;
+  onRemoveItem: (ev: React.MouseEvent<HTMLButtonElement>) => void;
+  removeButtonAriaLabel?: string;
+  RenderSuggestion: (item: T, suggestionItemProps?: ISuggestionItemProps<T>) => JSX.Element;
+  showRemoveButton?: boolean;
+  styles?: IStyleFunctionOrObject<ISuggestionsItemStyleProps, ISuggestionsItemStyles>;
+  suggestionModel: ISuggestionModel<T>;
+  theme?: ITheme;
+}
+
+// @public
+interface ISuggestionModel<T> {
+  ariaLabel?: string;
+  item: T;
+  selected: boolean;
+}
+
+// @public
+interface ISuggestions<T> {
+  executeSelectedAction: () => void;
+  focusAboveSuggestions: () => void;
+  focusBelowSuggestions: () => void;
+  focusSearchForMoreButton: () => void;
+  hasSuggestedAction: () => boolean;
+  hasSuggestedActionSelected: () => boolean;
+  tryHandleKeyDown: (keyCode: number, currentSuggestionIndex: number) => boolean;
+}
+
+// @public (undocumented)
+interface ISuggestionsControlProps<T> extends React.ClassAttributes<any>, ISuggestionsCoreProps<T> {
+  className?: string;
+  completeSuggestion: () => void;
+  footerItemsProps?: ISuggestionsHeaderFooterProps[];
+  headerItemsProps?: ISuggestionsHeaderFooterProps[];
+  shouldSelectFirstItem?: () => boolean;
+  suggestionsFooterContainerAriaLabel?: string;
+  suggestionsHeaderContainerAriaLabel?: string;
+}
+
+// @public (undocumented)
+interface ISuggestionsControlState<T> {
+  // (undocumented)
+  selectedFooterIndex: number;
+  // (undocumented)
+  selectedHeaderIndex: number;
+  // (undocumented)
+  suggestions: ISuggestionModel<T>[];
+}
+
+// @public (undocumented)
+interface ISuggestionsCoreProps<T> extends React.ClassAttributes<any> {
+  componentRef?: IRefObject<{}>;
+  onRenderSuggestion?: (props: T, suggestionItemProps: T) => JSX.Element;
+  onSuggestionClick: (ev?: React.MouseEvent<HTMLElement>, item?: any, index?: number) => void;
+  onSuggestionRemove?: (ev?: React.MouseEvent<HTMLElement>, item?: IPersonaProps, index?: number) => void;
+  resultsMaximumNumber?: number;
+  shouldLoopSelection: boolean;
+  showRemoveButtons?: boolean;
+  suggestions: ISuggestionModel<T>[];
+  suggestionsAvailableAlertText?: string;
+  suggestionsContainerAriaLabel?: string;
+  suggestionsItemClassName?: string;
+}
+
+// @public (undocumented)
+interface ISuggestionsHeaderFooterItemProps {
+  // (undocumented)
+  className: string | undefined;
+  // (undocumented)
+  componentRef?: IRefObject<{}>;
+  // (undocumented)
+  id: string;
+  // (undocumented)
+  isSelected: boolean;
+  // (undocumented)
+  onExecute?: () => void;
+  // (undocumented)
+  renderItem: () => JSX.Element;
+}
+
+// @public (undocumented)
+interface ISuggestionsHeaderFooterProps {
+  // (undocumented)
+  ariaLabel?: string;
+  // (undocumented)
+  className?: string;
+  // (undocumented)
+  onExecute?: () => void;
+  // (undocumented)
+  renderItem: () => JSX.Element;
+  // (undocumented)
+  shouldShow: () => boolean;
+}
+
+// @public
+interface ISuggestionsItem {
+}
+
+// @public
+interface ISuggestionsItemStyles {
+  closeButton: IStyle;
+  itemButton: IStyle;
+  root: IStyle;
+}
+
+// @public
+interface ISuggestionsProps<T> extends React.Props<any> {
+  className?: string;
+  componentRef?: IRefObject<ISuggestions<T>>;
+  createGenericItem?: () => void;
+  forceResolveText?: string;
+  isLoading?: boolean;
+  isMostRecentlyUsedVisible?: boolean;
+  isResultsFooterVisible?: boolean;
+  isSearching?: boolean;
+  loadingText?: string;
+  moreSuggestionsAvailable?: boolean;
+  mostRecentlyUsedHeaderText?: string;
+  noResultsFoundText?: string;
+  onGetMoreResults?: () => void;
+  onRenderNoResultFound?: IRenderFunction<void>;
+  onRenderSuggestion?: (props: T, suggestionItemProps: T) => JSX.Element;
+  onSuggestionClick: (ev?: React.MouseEvent<HTMLElement>, item?: any, index?: number) => void;
+  onSuggestionRemove?: (ev?: React.MouseEvent<HTMLElement>, item?: T | IPersonaProps, index?: number) => void;
+  refocusSuggestions?: (keyCode: KeyCodes) => void;
+  removeSuggestionAriaLabel?: string;
+  resultsFooter?: (props: ISuggestionsProps<T>) => JSX.Element;
+  resultsFooterFull?: (props: ISuggestionsProps<T>) => JSX.Element;
+  resultsMaximumNumber?: number;
+  searchErrorText?: string;
+  searchForMoreText?: string;
+  searchingText?: string;
+  showForceResolve?: () => boolean;
+  showRemoveButtons?: boolean;
+  styles?: IStyleFunctionOrObject<{}, {}>;
+  suggestions: ISuggestionModel<T>[];
+  suggestionsAvailableAlertText?: string;
+  suggestionsClassName?: string;
+  suggestionsContainerAriaLabel?: string;
+  suggestionsHeaderText?: string;
+  suggestionsItemClassName?: string;
+  suggestionsListId?: string;
+  theme?: ITheme;
+}
+
+// @public (undocumented)
+interface ISuggestionsState {
+  // (undocumented)
+  selectedActionType: SuggestionActionType;
+}
+
+// @public
+interface ISuggestionsStyles {
+  forceResolveButton: IStyle;
+  noSuggestions: IStyle;
+  root: IStyle;
+  searchForMoreButton: IStyle;
+  subComponentStyles: ISuggestionsSubComponentStyles;
+  suggestionsAvailable: IStyle;
+  suggestionsContainer: IStyle;
+  title: IStyle;
+}
+
+// @public
+interface ISuggestionsSubComponentStyles {
+  spinner: IStyleFunctionOrObject<ISpinnerStyleProps, any>;
+}
+
+// @public
+export function isValidShade(shade?: Shade): boolean;
+
+// @public
+export function isVirtualElement(element: HTMLElement | IVirtualElement): element is IVirtualElement;
+
+// @public (undocumented)
+interface ISwatchColorPicker {
+}
+
+// @public (undocumented)
+interface ISwatchColorPickerProps {
+  cellBorderWidth?: number;
+  cellHeight?: number;
+  cellMargin?: number;
+  cellShape?: 'circle' | 'square';
+  cellWidth?: number;
+  className?: string;
+  colorCells: IColorCellProps[];
+  columnCount: number;
+  componentRef?: IRefObject<ISwatchColorPicker>;
+  disabled?: boolean;
+  doNotContainWithinFocusZone?: boolean;
+  focusOnHover?: boolean;
+  getColorGridCellStyles?: IStyleFunctionOrObject<IColorPickerGridCellStyleProps, IColorPickerGridCellStyles>;
+  id?: string;
+  mouseLeaveParentSelector?: string | undefined;
+  onCellFocused?: (id?: string, color?: string) => void;
+  onCellHovered?: (id?: string, color?: string) => void;
+  onColorChanged?: (id?: string, color?: string) => void;
+  positionInSet?: number;
+  selectedId?: string;
+  setSize?: number;
+  shouldFocusCircularNavigate?: boolean;
+  styles?: IStyleFunctionOrObject<ISwatchColorPickerStyleProps, ISwatchColorPickerStyles>;
+  theme?: ITheme;
+}
+
+// @public (undocumented)
+interface ISwatchColorPickerState {
+  // (undocumented)
+  selectedIndex?: number;
+}
+
+// @public
+interface ISwatchColorPickerStyleProps {
+  cellMargin?: number;
+  className?: string;
+  theme: ITheme;
+}
+
+// @public
+interface ISwatchColorPickerStyles {
+  focusedContainer?: IStyle;
+  root: IStyle;
+  tableCell: IStyle;
+}
+
+// @public
+interface ITag {
+  key: string;
+  name: string;
+}
+
+// @public
+interface ITagItemProps extends IPickerItemProps<ITag> {
+  className?: string;
+  enableTagFocusInDisabledPicker?: boolean;
+  styles?: IStyleFunctionOrObject<ITagItemStyleProps, ITagItemStyles>;
+  theme?: ITheme;
+}
+
+// @public
+interface ITagItemStyles {
+  close: IStyle;
+  root: IStyle;
+  text: IStyle;
+}
+
+// @public
+interface ITagItemSuggestionProps extends React.AllHTMLAttributes<HTMLElement> {
+  className?: string;
+  styles?: IStyleFunctionOrObject<ITagItemSuggestionStyleProps, ITagItemSuggestionStyles>;
+  theme?: ITheme;
+}
+
+// @public
+interface ITagItemSuggestionStyles {
+  suggestionTextOverflow?: IStyle;
+}
+
+// @public
+interface ITagPickerProps extends IBasePickerProps<ITag> {
+}
+
+// @public (undocumented)
+interface ITeachingBubble {
+  focus(): void;
+}
+
+// @public
+interface ITeachingBubbleProps extends React.ClassAttributes<TeachingBubbleBase | TeachingBubbleContentBase>, IAccessiblePopupProps {
+  ariaDescribedBy?: string;
+  ariaLabelledBy?: string;
+  calloutProps?: ICalloutProps;
+  children?: any;
+  componentRef?: IRefObject<ITeachingBubble>;
+  hasCloseIcon?: boolean;
+  hasCondensedHeadline?: boolean;
+  hasSmallHeadline?: boolean;
+  headline?: string;
+  illustrationImage?: IImageProps;
+  isWide?: boolean;
+  onDismiss?: (ev?: any) => void;
+  primaryButtonProps?: IButtonProps;
+  secondaryButtonProps?: IButtonProps;
+  styles?: IStyleFunctionOrObject<ITeachingBubbleStyleProps, ITeachingBubbleStyles>;
+  targetElement?: HTMLElement;
+  theme?: ITheme;
+}
+
+// @public (undocumented)
+interface ITeachingBubbleState {
+  // (undocumented)
+  isTeachingBubbleVisible?: boolean;
+}
+
+// @public (undocumented)
+interface ITeachingBubbleStyles {
+  // (undocumented)
+  body: IStyle;
+  // (undocumented)
+  bodyContent: IStyle;
+  // (undocumented)
+  closeButton: IStyle;
+  // (undocumented)
+  content: IStyle;
+  // (undocumented)
+  footer: IStyle;
+  // (undocumented)
+  header: IStyle;
+  // (undocumented)
+  headline: IStyle;
+  // (undocumented)
+  imageContent: IStyle;
+  // (undocumented)
+  primaryButton: IStyle;
+  // (undocumented)
+  root: IStyle;
+  // (undocumented)
+  secondaryButton: IStyle;
+  // (undocumented)
+  subComponentStyles?: ITeachingBubbleSubComponentStyles;
+  // (undocumented)
+  subText: IStyle;
+}
+
+// @public (undocumented)
+interface ITeachingBubbleSubComponentStyles {
+  callout: IStyleFunctionOrObject<any, any>;
+}
+
+// @public (undocumented)
+interface ITextField {
+  blur: () => void;
+  focus: () => void;
+  select: () => void;
+  selectionEnd: number | null;
+  selectionStart: number | null;
+  setSelectionEnd: (value: number) => void;
+  setSelectionRange: (start: number, end: number) => void;
+  setSelectionStart: (value: number) => void;
+  value: string | undefined;
+}
+
+// @public
+interface ITextFieldProps extends React.AllHTMLAttributes<HTMLInputElement | HTMLTextAreaElement> {
+  // @deprecated (undocumented)
+  addonString?: string;
+  ariaLabel?: string;
+  autoAdjustHeight?: boolean;
+  autoComplete?: string;
+  borderless?: boolean;
+  className?: string;
+  // @deprecated (undocumented)
+  componentId?: string;
+  componentRef?: IRefObject<ITextField>;
+  defaultValue?: string;
+  deferredValidationTime?: number;
+  description?: string;
+  disabled?: boolean;
+  errorMessage?: string;
+  // @deprecated (undocumented)
+  iconClass?: string;
+  iconProps?: IIconProps;
+  inputClassName?: string;
+  label?: string;
+  mask?: string;
+  maskChar?: string;
+  maskFormat?: {
+    [key: string]: RegExp;
+  }
+  multiline?: boolean;
+  onBeforeChange?: (newValue: any) => void;
+  onChange?: (event: React.FormEvent<HTMLInputElement | HTMLTextAreaElement>, newValue?: string) => void;
+  // @deprecated (undocumented)
+  onChanged?: (newValue: any) => void;
+  onGetErrorMessage?: (value: string) => string | PromiseLike<string> | undefined;
+  onNotifyValidationResult?: (errorMessage: string, value: string | undefined) => void;
+  // @deprecated (undocumented)
+  onRenderAddon?: IRenderFunction<ITextFieldProps>;
+  onRenderDescription?: IRenderFunction<ITextFieldProps>;
+  onRenderLabel?: IRenderFunction<ITextFieldProps>;
+  onRenderPrefix?: IRenderFunction<ITextFieldProps>;
+  onRenderSuffix?: IRenderFunction<ITextFieldProps>;
+  prefix?: string;
+  readOnly?: boolean;
+  resizable?: boolean;
+  styles?: IStyleFunctionOrObject<ITextFieldStyleProps, ITextFieldStyles>;
+  suffix?: string;
+  theme?: ITheme;
+  underlined?: boolean;
+  validateOnFocusIn?: boolean;
+  validateOnFocusOut?: boolean;
+  validateOnLoad?: boolean;
+  value?: string;
+}
+
+// @public (undocumented)
+interface ITextFieldState {
+  errorMessage: string;
+  isFocused: boolean;
+  // (undocumented)
+  value: string;
+}
+
+// @public (undocumented)
+interface ITextFieldStyles extends IStyleSet<ITextFieldStyles> {
+  description: IStyle;
+  errorMessage: IStyle;
+  field: IStyle;
+  fieldGroup: IStyle;
+  icon: IStyle;
+  prefix: IStyle;
+  root: IStyle;
+  subComponentStyles: ITextFieldSubComponentStyles;
+  suffix: IStyle;
+  wrapper: IStyle;
+}
+
+// @public (undocumented)
+interface ITextFieldSubComponentStyles {
+  label: IStyleFunctionOrObject<any, any>;
+}
+
+// @public (undocumented)
+interface ITextProps extends ITextSlots, IStyleableComponentProps<ITextProps, ITextTokens, ITextStyles>, React.HTMLAttributes<HTMLElement> {
+  as?: React.ReactType<React.HTMLAttributes<HTMLElement>>;
+  block?: boolean;
+  nowrap?: boolean;
+  variant?: keyof IFontStyles;
+}
+
+// @public (undocumented)
+interface ITextSlots {
+  // (undocumented)
+  root?: IHTMLSlot;
+}
+
+// @public (undocumented)
+interface ITextTokens {
+}
+
+// @public (undocumented)
+interface ITheme extends IScheme {
+  // WARNING: Because this definition is explicitly marked as @internal, an underscore prefix ("_") should be added to its name
+  // @internal
+  schemes?: {
+          [P in ISchemeNames]?: IScheme;
+      };
+}
+
+// @public (undocumented)
+interface IThemeRules {
+  // (undocumented)
+  [key: string]: IThemeSlotRule;
+}
+
+// @public (undocumented)
+interface IThemeSlotRule {
+  // (undocumented)
+  asShade?: Shade;
+  // (undocumented)
+  color?: IColor;
+  // (undocumented)
+  dependentRules: IThemeSlotRule[];
+  // (undocumented)
+  inherits?: IThemeSlotRule;
+  // (undocumented)
+  isBackgroundShade?: boolean;
+  // (undocumented)
+  isCustomized?: boolean;
+  // (undocumented)
+  name: string;
+  // (undocumented)
+  value?: string;
+}
+
+// @public (undocumented)
+interface IToggle {
+  // (undocumented)
+  focus: () => void;
+}
+
+// @public
+interface IToggleProps extends React.HTMLAttributes<HTMLElement> {
+  ariaLabel?: string;
+  as?: IComponentAs<React.HTMLAttributes<HTMLElement>>;
+  checked?: boolean;
+  componentRef?: IRefObject<IToggle>;
+  defaultChecked?: boolean;
+  disabled?: boolean;
+  inlineLabel?: boolean;
+  keytipProps?: IKeytipProps;
+  label?: string;
+  // @deprecated (undocumented)
+  offAriaLabel?: string;
+  offText?: string;
+  // @deprecated (undocumented)
+  onAriaLabel?: string;
+  onChange?: (event: React.MouseEvent<HTMLElement>, checked?: boolean) => void;
+  // @deprecated (undocumented)
+  onChanged?: (checked: boolean) => void;
+  onText?: string;
+  styles?: IStyleFunctionOrObject<IToggleStyleProps, IToggleStyles>;
+  theme?: ITheme;
+}
+
+// @public (undocumented)
+interface IToggleState {
+  // (undocumented)
+  checked: boolean;
+}
+
+// @public
+interface IToggleStyleProps {
+  checked?: boolean;
+  className?: string;
+  disabled?: boolean;
+  inlineLabel?: boolean;
+  onOffMissing?: boolean;
+  theme: ITheme;
+}
+
+// @public
+interface IToggleStyles {
+  container: IStyle;
+  label: IStyle;
+  pill: IStyle;
+  root: IStyle;
+  text: IStyle;
+  thumb: IStyle;
+}
+
+// @public (undocumented)
+interface ITooltip {
+}
+
+// @public (undocumented)
+interface ITooltipHost {
+  dismiss: () => void;
+  show: () => void;
+}
+
+// @public
+interface ITooltipHostProps extends React.HTMLAttributes<HTMLDivElement | TooltipHostBase> {
+  calloutProps?: ICalloutProps;
+  closeDelay?: number;
+  componentRef?: IRefObject<ITooltipHost>;
+  content?: string;
+  delay?: TooltipDelay;
+  directionalHint?: DirectionalHint;
+  directionalHintForRTL?: DirectionalHint;
+  hostClassName?: string;
+  onTooltipToggle?(isTooltipVisible: boolean): void;
+  overflowMode?: TooltipOverflowMode;
+  setAriaDescribedBy?: boolean;
+  styles?: IStyleFunctionOrObject<ITooltipHostStyleProps, ITooltipHostStyles>;
+  theme?: ITheme;
+  tooltipProps?: ITooltipProps;
+}
+
+// @public (undocumented)
+interface ITooltipHostState {
+  // (undocumented)
+  isTooltipVisible: boolean;
+}
+
+// @public (undocumented)
+interface ITooltipHostStyleProps {
+  className?: string;
+  theme: ITheme;
+}
+
+// @public (undocumented)
+interface ITooltipHostStyles {
+  root: IStyle;
+}
+
+// @public
+interface ITooltipProps extends React.HTMLAttributes<HTMLDivElement | TooltipBase> {
+  calloutProps?: ICalloutProps;
+  componentRef?: IRefObject<ITooltip>;
+  content?: string;
+  delay?: TooltipDelay;
+  directionalHint?: DirectionalHint;
+  directionalHintForRTL?: DirectionalHint;
+  maxWidth?: string | null;
+  onRenderContent?: IRenderFunction<ITooltipProps>;
+  styles?: IStyleFunctionOrObject<ITooltipStyleProps, ITooltipStyles>;
+  targetElement?: HTMLElement;
+  theme?: ITheme;
+}
+
+// @public (undocumented)
+interface ITooltipStyleProps {
+  className?: string;
+  delay?: TooltipDelay;
+  maxWidth?: string;
+  theme: ITheme;
+}
+
+// @public (undocumented)
+interface ITooltipStyles {
+  content: IStyle;
+  root: IStyle;
+  subText: IStyle;
+}
+
+// @public (undocumented)
+interface IVerticalDividerClassNames {
+  // (undocumented)
+  divider: string;
+  // (undocumented)
+  wrapper: string;
+}
+
+// @public (undocumented)
+interface IVerticalDividerProps {
+  getClassNames?: (theme: ITheme) => IVerticalDividerClassNames;
+}
+
+// @public
+interface IVirtualElement extends HTMLElement {
+  // (undocumented)
+  _virtual: {
+    children: IVirtualElement[];
+    parent?: IVirtualElement;
+  }
+}
+
+// @public (undocumented)
+enum KeyboardSpinDirection {
+  // (undocumented)
+  down = -1,
+  // (undocumented)
+  notSpinning = 0,
+  // (undocumented)
+  up = 1
+}
+
+// @public
+export function keyframes(timeline: {
+    [key: string]: {};
+}): string;
+
+// @public
+class Keytip extends BaseComponent<IKeytipProps, {}>, implements IKeytip {
+  // (undocumented)
+  render(): JSX.Element;
+}
+
+// WARNING: The type "IKeytipDataProps" needs to be exported by the package (e.g. added to index.ts)
+// @public
+class KeytipData extends BaseComponent<IKeytipDataProps & IRenderComponent<{}>, {}> {
+  // (undocumented)
+  componentDidMount(): void;
+  // (undocumented)
+  componentDidUpdate(): void;
+  // (undocumented)
+  componentWillUnmount(): void;
+  // (undocumented)
+  render(): JSX.Element;
+}
+
+// @public
+class KeytipLayerBase extends BaseComponent<IKeytipLayerProps, IKeytipLayerState> {
+  constructor(props: IKeytipLayerProps, context: any);
+  // (undocumented)
+  componentDidMount(): void;
+  // (undocumented)
+  componentWillUnmount(): void;
+  // (undocumented)
+  static defaultProps: IKeytipLayerProps;
+  // (undocumented)
+  getCurrentSequence(): string;
+  // WARNING: The type "KeytipTree" needs to be exported by the package (e.g. added to index.ts)
+  // (undocumented)
+  getKeytipTree(): KeytipTree;
+  processInput(key: string, ev?: React.KeyboardEvent<HTMLElement>): void;
+  // WARNING: The type "IKeytipTransitionKey" needs to be exported by the package (e.g. added to index.ts)
+  processTransitionInput(transitionKey: IKeytipTransitionKey, ev?: React.KeyboardEvent<HTMLElement>): void;
+  // (undocumented)
+  render(): JSX.Element;
+  showKeytips(ids: string[]): void;
+}
+
+// @public (undocumented)
+class LabelBase extends BaseComponent<ILabelProps, {}> {
+  // (undocumented)
+  render(): JSX.Element;
+}
+
+// @public (undocumented)
+class LayerBase extends BaseComponent<ILayerProps, ILayerBaseState> {
+  constructor(props: ILayerProps);
+  // (undocumented)
+  componentDidMount(): void;
+  // (undocumented)
+  componentDidUpdate(): void;
+  // (undocumented)
+  componentWillMount(): void;
+  // (undocumented)
+  componentWillUnmount(): void;
+  // (undocumented)
+  componentWillUpdate(): void;
+  // (undocumented)
+  static defaultProps: ILayerProps;
+  // (undocumented)
+  render(): React.ReactNode;
+}
+
+// WARNING: The type "ILayerHostProps" needs to be exported by the package (e.g. added to index.ts)
+// @public (undocumented)
+class LayerHost extends BaseComponent<ILayerHostProps> {
+  // (undocumented)
+  componentDidMount(): void;
+  // (undocumented)
+  componentWillUnmount(): void;
+  // (undocumented)
+  render(): JSX.Element;
+  // (undocumented)
+  shouldComponentUpdate(): boolean;
+}
+
+// @public (undocumented)
+class LinkBase extends BaseComponent<ILinkProps, any>, implements ILink {
+  // (undocumented)
+  focus(): void;
+  // (undocumented)
+  render(): JSX.Element;
+}
+
+// @public
+class List extends BaseComponent<IListProps, IListState>, implements IList {
+  constructor(props: IListProps);
+  // (undocumented)
+  componentDidMount(): void;
+  // (undocumented)
+  componentWillReceiveProps(newProps: IListProps): void;
+  // (undocumented)
+  static defaultProps: {
+    onRenderCell: (item: any, index: number, containsFocus: boolean) => JSX.Element;
+    renderedWindowsAhead: number;
+    renderedWindowsBehind: number;
+    startIndex: number;
+  }
+  // (undocumented)
+  forceUpdate(): void;
+  // (undocumented)
+  getStartItemIndexInView(measureItem?: (itemIndex: number) => number): number;
+  // (undocumented)
+  refs: {
+    [key: string]: React.ReactInstance;
+  }
+  // (undocumented)
+  render(): JSX.Element;
+  scrollToIndex(index: number, measureItem?: (itemIndex: number) => number, scrollToMode?: ScrollToMode): void;
+  // (undocumented)
+  shouldComponentUpdate(newProps: IListProps, newState: IListState): boolean;
+}
+
+// @public
+class ListPeoplePickerBase extends MemberListPeoplePicker {
+  static defaultProps: {
+    createGenericItem: typeof createGenericItem;
+    onRenderItem: (props: IPeoplePickerItemSelectedProps) => JSX.Element;
+    onRenderSuggestionsItem: (personaProps: IPersonaProps, suggestionsProps?: IBasePickerSuggestionsProps | undefined) => JSX.Element;
+  }
+}
+
+// @public
+export function loadTheme(theme: IPartialTheme, depComments?: boolean): ITheme;
+
+// @public (undocumented)
+export function mapEnumByName<T>(theEnum: any, callback: (name?: string, value?: string | number) => T | undefined): (T | undefined)[] | undefined;
+
+// @public (undocumented)
+class MaskedTextField extends BaseComponent<ITextFieldProps, IMaskedTextFieldState>, implements ITextField {
+  constructor(props: ITextFieldProps);
+  protected _skipComponentRefResolution: boolean;
+  // (undocumented)
+  blur(): void;
+  // (undocumented)
+  componentDidUpdate(): void;
+  // (undocumented)
+  componentWillReceiveProps(newProps: ITextFieldProps): void;
+  // (undocumented)
+  static defaultProps: ITextFieldProps;
+  // (undocumented)
+  focus(): void;
+  // (undocumented)
+  render(): JSX.Element;
+  // (undocumented)
+  select(): void;
+  // (undocumented)
+  readonly selectionEnd: number | null;
+  // (undocumented)
+  readonly selectionStart: number | null;
+  // (undocumented)
+  setSelectionEnd(value: number): void;
+  // (undocumented)
+  setSelectionRange(start: number, end: number): void;
+  // (undocumented)
+  setSelectionStart(value: number): void;
+  // (undocumented)
+  setValue(newValue: string): void;
+  // (undocumented)
+  readonly value: string | undefined;
+}
+
+// @public (undocumented)
+class MemberListPeoplePicker extends BasePickerListBelow<IPersonaProps, IPeoplePickerProps> {
+}
+
+// @public
+export function memoize<T extends Function>(target: any, key: string, descriptor: TypedPropertyDescriptor<T>): {
+    configurable: boolean;
+    get(): T;
+};
+
+// @public
+export function memoizeFunction<T extends (...args: any[]) => RET_TYPE, RET_TYPE>(cb: T, maxCacheSize?: number): T;
+
+// @public
+export function merge<T = {}>(target: Partial<T>, ...args: (Partial<T> | null | undefined | false)[]): T;
+
+// @public
+export function mergeAriaAttributeValues(...ariaAttributes: (string | undefined)[]): string | undefined;
+
+// @public
+export function mergeCustomizations(props: ICustomizerProps, parentContext: ICustomizerContext): ICustomizerContext;
+
+// @public (undocumented)
+export function mergeScopedSettings(oldSettings?: ISettings, newSettings?: ISettings | ISettingsFunction): ISettings;
+
+// @public
+export function mergeSettings(oldSettings?: ISettings, newSettings?: ISettings | ISettingsFunction): ISettings;
+
+// @public
+export function mergeStyles(...args: (IStyle | IStyleBaseArray | false | null | undefined)[]): string;
+
+// @public
+export function mergeStyleSets(...styleSets: Array<IStyleSet<any> | undefined | false | null>): IProcessedStyleSet<any>;
+
+// @public (undocumented)
+class MessageBarBase extends BaseComponent<IMessageBarProps, IMessageBarState> {
+  constructor(props: IMessageBarProps);
+  // (undocumented)
+  static defaultProps: IMessageBarProps;
+  // (undocumented)
+  render(): JSX.Element;
+}
+
+// @public (undocumented)
+class MessageBarButton extends BaseComponent<IButtonProps, {}> {
+  // (undocumented)
+  render(): JSX.Element;
+}
+
+// @public (undocumented)
+enum MessageBarType {
+  blocked = 2,
+  error = 1,
+  info = 0,
+  // @deprecated
+  remove = 90000,
+  severeWarning = 3,
+  success = 4,
+  warning = 5
+}
+
+// @public (undocumented)
+class ModalBase extends BaseComponent<IModalProps, IDialogState>, implements IModal {
+  constructor(props: IModalProps);
+  // (undocumented)
+  componentDidUpdate(prevProps: IModalProps, prevState: IDialogState): void;
+  // (undocumented)
+  componentWillReceiveProps(newProps: IModalProps): void;
+  // (undocumented)
+  static defaultProps: IModalProps;
+  // (undocumented)
+  focus(): void;
+  // (undocumented)
+  render(): JSX.Element | null;
+}
+
+// @public (undocumented)
+class NavBase extends BaseComponent<INavProps, INavState>, implements INav {
+  constructor(props: INavProps);
+  // (undocumented)
+  componentWillReceiveProps(newProps: INavProps): void;
+  // (undocumented)
+  static defaultProps: INavProps;
+  // (undocumented)
+  render(): JSX.Element | null;
+  // (undocumented)
+  readonly selectedKey: string | undefined;
+}
+
+// @public
+class NormalPeoplePickerBase extends BasePeoplePicker {
+  static defaultProps: {
+    createGenericItem: typeof createGenericItem;
+    onRenderItem: (props: IPeoplePickerItemSelectedProps) => JSX.Element;
+    onRenderSuggestionsItem: (personaProps: IPersonaProps, suggestionsProps?: IBasePickerSuggestionsProps | undefined) => JSX.Element;
+  }
+}
+
+// @public
+export function nullRender(): JSX.Element | null;
+
+// @public (undocumented)
+export function on(element: Element | Window, eventName: string, callback: (ev: Event) => void, options?: boolean): () => void;
+
+// @public (undocumented)
+enum OpenCardMode {
+  hotKey = 1,
+  hover = 0
+}
+
+// @public (undocumented)
+enum OverflowButtonType {
+  descriptive = 1,
+  downArrow = 3,
+  more = 2,
+  none = 0
+}
+
+// @public (undocumented)
+class OverflowSetBase extends BaseComponent<IOverflowSetProps, {}>, implements IOverflowSet {
+  constructor(props: IOverflowSetProps);
+  // (undocumented)
+  componentDidMount(): void;
+  // (undocumented)
+  componentDidUpdate(): void;
+  // (undocumented)
+  componentWillUnmount(): void;
+  // (undocumented)
+  componentWillUpdate(): void;
+  // (undocumented)
+  static defaultProps: Pick<IOverflowSetProps, 'vertical' | 'role'>;
+  focus(forceIntoFirstElement?: boolean): boolean;
+  focusElement(childElement?: HTMLElement): boolean;
+  // (undocumented)
+  render(): JSX.Element;
+}
+
+// @public (undocumented)
+class OverlayBase extends BaseComponent<IOverlayProps, {}> {
+  // (undocumented)
+  componentDidMount(): void;
+  // (undocumented)
+  componentWillUnmount(): void;
+  // (undocumented)
+  render(): JSX.Element;
+}
+
+// @public (undocumented)
+enum PanelType {
+  custom = 7,
+  customNear = 8,
+  extraLarge = 6,
+  large = 4,
+  largeFixed = 5,
+  medium = 3,
+  smallFixedFar = 1,
+  smallFixedNear = 2,
+  smallFluid = 0
+}
+
+// @public
+class PersonaBase extends BaseComponent<IPersonaProps, {}> {
+  constructor(props: IPersonaProps);
+  // (undocumented)
+  static defaultProps: IPersonaProps;
+  // (undocumented)
+  render(): JSX.Element;
+}
+
+// @public
+class PersonaCoinBase extends BaseComponent<IPersonaCoinProps, IPersonaState> {
+  constructor(props: IPersonaCoinProps);
+  // (undocumented)
+  componentWillReceiveProps(nextProps: IPersonaCoinProps): void;
+  // (undocumented)
+  static defaultProps: IPersonaCoinProps;
+  // (undocumented)
+  render(): JSX.Element | null;
+}
+
+// @public (undocumented)
+enum PersonaInitialsColor {
+  black = 11,
+  // (undocumented)
+  blue = 1,
+  // (undocumented)
+  darkBlue = 2,
+  // (undocumented)
+  darkGreen = 6,
+  // (undocumented)
+  darkRed = 14,
+  // (undocumented)
+  green = 5,
+  // (undocumented)
+  lightBlue = 0,
+  // (undocumented)
+  lightGreen = 4,
+  // (undocumented)
+  lightPink = 7,
+  // (undocumented)
+  magenta = 9,
+  // (undocumented)
+  orange = 12,
+  // (undocumented)
+  pink = 8,
+  // (undocumented)
+  purple = 10,
+  red = 13,
+  // (undocumented)
+  teal = 3,
+  transparent = 15,
+  // (undocumented)
+  violet = 16
+}
+
+// @public (undocumented)
+enum PersonaPresence {
+  // (undocumented)
+  away = 3,
+  // (undocumented)
+  blocked = 5,
+  // (undocumented)
+  busy = 6,
+  // (undocumented)
+  dnd = 4,
+  // (undocumented)
+  none = 0,
+  // (undocumented)
+  offline = 1,
+  // (undocumented)
+  online = 2
+}
+
+// WARNING: Export "size6" must specify a type
+// WARNING: Export "size8" must specify a type
+// WARNING: Export "size12" must specify a type
+// WARNING: Export "size20" must specify a type
+// WARNING: Export "size28" must specify a type
+// WARNING: Export "border" must specify a type
+// @public (undocumented)
+module personaPresenceSize {
+}
+
+// WARNING: Export "size10" must specify a type
+// WARNING: Export "size16" must specify a type
+// WARNING: Export "size24" must specify a type
+// WARNING: Export "size28" must specify a type
+// WARNING: Export "size32" must specify a type
+// WARNING: Export "size40" must specify a type
+// WARNING: Export "size48" must specify a type
+// WARNING: Export "size72" must specify a type
+// WARNING: Export "size100" must specify a type
+// @public (undocumented)
+module personaSize {
+}
+
+// @public (undocumented)
+enum PersonaSize {
+  // @deprecated
+  extraExtraSmall = 1,
+  // @deprecated
+  extraLarge = 6,
+  // @deprecated
+  extraSmall = 2,
+  // @deprecated
+  large = 5,
+  // @deprecated
+  regular = 4,
+  // (undocumented)
+  size10 = 9,
+  // (undocumented)
+  size100 = 15,
+  // (undocumented)
+  size16 = 8,
+  // (undocumented)
+  size24 = 10,
+  // (undocumented)
+  size28 = 7,
+  // (undocumented)
+  size32 = 11,
+  // (undocumented)
+  size40 = 12,
+  // (undocumented)
+  size48 = 13,
+  // (undocumented)
+  size72 = 14,
+  // @deprecated
+  small = 3,
+  // @deprecated
+  tiny = 0
+}
+
+// @public
+class PivotBase extends BaseComponent<IPivotProps, IPivotState> {
+  constructor(props: IPivotProps);
+  focus(): void;
+  // (undocumented)
+  render(): JSX.Element;
+}
+
+// @public (undocumented)
+class PivotItem extends BaseComponent<IPivotItemProps, {}> {
+  constructor(props: IPivotItemProps);
+  // (undocumented)
+  render(): JSX.Element;
+}
+
+// @public (undocumented)
+enum PivotLinkFormat {
+  links = 0,
+  tabs = 1
+}
+
+// @public (undocumented)
+enum PivotLinkSize {
+  large = 1,
+  normal = 0
+}
+
+// @public (undocumented)
+class PlainCardBase extends BaseComponent<IPlainCardProps, {}> {
+  // (undocumented)
+  render(): JSX.Element;
+}
+
+// @public
+class Popup extends BaseComponent<IPopupProps, IPopupState> {
+  constructor(props: IPopupProps);
+  // (undocumented)
+  _root: React.RefObject<HTMLDivElement>;
+  // (undocumented)
+  componentDidMount(): void;
+  // (undocumented)
+  componentDidUpdate(): void;
+  // (undocumented)
+  componentWillMount(): void;
+  // (undocumented)
+  componentWillUnmount(): void;
+  // (undocumented)
+  static defaultProps: IPopupProps;
+  // (undocumented)
+  render(): JSX.Element;
+}
+
+// @public
+export function portalContainsElement(target: HTMLElement, parent?: HTMLElement): boolean;
+
+// @public (undocumented)
+class PositioningContainer extends BaseComponent<IPositioningContainerProps, IPositioningContainerState>, implements PositioningContainer {
+  constructor(props: IPositioningContainerProps);
+  // (undocumented)
+  protected _dismissOnLostFocus(ev: Event): void;
+  // (undocumented)
+  protected _dismissOnScroll(ev: Event): void;
+  // (undocumented)
+  protected _onComponentDidMount: () => void;
+  // (undocumented)
+  protected _setInitialFocus: () => void;
+  // (undocumented)
+  componentDidMount(): void;
+  // (undocumented)
+  componentDidUpdate(): void;
+  // (undocumented)
+  componentWillMount(): void;
+  // (undocumented)
+  componentWillUpdate(newProps: IPositioningContainerProps): void;
+  // (undocumented)
+  static defaultProps: IPositioningContainerProps;
+  // @deprecated
+  dismiss: (ev?: Event | React.KeyboardEvent<HTMLElement> | React.MouseEvent<HTMLElement, MouseEvent> | undefined) => void;
+  // (undocumented)
+  onResize: (ev?: Event | React.KeyboardEvent<HTMLElement> | React.MouseEvent<HTMLElement, MouseEvent> | undefined) => void;
+  // (undocumented)
+  render(): JSX.Element | null;
+}
+
+// @public
+export function precisionRound(value: number, precision: number, base?: number): number;
+
+// @public (undocumented)
+class PrimaryButton extends BaseComponent<IButtonProps, {}> {
+  protected _skipComponentRefResolution: boolean;
+  // (undocumented)
+  render(): JSX.Element;
+}
+
+// @public
+class ProgressIndicatorBase extends React.Component<IProgressIndicatorProps, {}> {
+  // (undocumented)
+  static defaultProps: {
+    description: string;
+    label: string;
+    width: number;
+  }
+  // (undocumented)
+  render(): JSX.Element;
+}
+
+// @public @deprecated (undocumented)
+export function provideContext<TContext, TProps>(contextTypes: PropTypes.ValidationMap<TContext>, mapPropsToContext: (props: TProps) => TContext): React.ComponentType<TProps>;
+
+// @public
+export function raiseClick(target: Element): void;
+
+// @public (undocumented)
+class RatingBase extends BaseComponent<IRatingProps, IRatingState> {
+  constructor(props: IRatingProps);
+  // (undocumented)
+  componentWillReceiveProps(nextProps: IRatingProps): void;
+  // (undocumented)
+  static defaultProps: IRatingProps;
+  // (undocumented)
+  render(): JSX.Element;
+}
+
+// @public (undocumented)
+enum RatingSize {
+  // (undocumented)
+  Large = 1,
+  // (undocumented)
+  Small = 0
+}
+
+// @public
+class Rectangle {
+  constructor(left?: number, right?: number, top?: number, bottom?: number);
+  // (undocumented)
+  bottom: number;
+  equals(rect: Rectangle): boolean;
+  readonly height: number;
+  // (undocumented)
+  left: number;
+  // (undocumented)
+  right: number;
+  // (undocumented)
+  top: number;
+  readonly width: number;
+}
+
+// @public (undocumented)
+export function registerDefaultFontFaces(baseUrl: string): void;
+
+// @public
+export function registerIconAlias(iconName: string, mappedToName: string): void;
+
+// @public
+export function registerIcons(iconSubset: IIconSubset, options?: Partial<IIconOptions>): void;
+
+// @public
+export function registerOnThemeChangeCallback(callback: (theme: ITheme) => void): void;
+
+// @public
+export function removeIndex<T>(array: T[], index: number): T[];
+
+// @public
+export function removeOnThemeChangeCallback(callback: (theme: ITheme) => void): void;
+
+// @public
+export function replaceElement<T>(array: T[], newElement: T, index: number): T[];
+
+// @public
+export function resetIds(counter?: number): void;
+
+// @public
+export function resetMemoizations(): void;
+
+// @public (undocumented)
+class ResizeGroupBase extends BaseComponent<IResizeGroupProps, IResizeGroupState> {
+  constructor(props: IResizeGroupProps);
+  // (undocumented)
+  componentDidMount(): void;
+  // (undocumented)
+  componentDidUpdate(prevProps: IResizeGroupProps): void;
+  // (undocumented)
+  componentWillReceiveProps(nextProps: IResizeGroupProps): void;
+  // (undocumented)
+  remeasure(): void;
+  // (undocumented)
+  render(): JSX.Element;
+}
+
+// @public
+export function rgb2hex(r: number, g: number, b: number): string;
+
+// @public
+export function rgb2hsv(r: number, g: number, b: number): IHSV;
+
+// @public (undocumented)
+class ScrollablePaneBase extends BaseComponent<IScrollablePaneProps, IScrollablePaneState>, implements IScrollablePane {
+  constructor(props: IScrollablePaneProps);
+  // (undocumented)
+  addSticky: (sticky: Sticky) => void;
+  // (undocumented)
+  static childContextTypes: React.ValidationMap<IScrollablePaneContext>;
+  // (undocumented)
+  componentDidMount(): void;
+  // (undocumented)
+  componentDidUpdate(prevProps: IScrollablePaneProps, prevState: IScrollablePaneState): void;
+  // (undocumented)
+  componentWillUnmount(): void;
+  // (undocumented)
+  readonly contentContainer: HTMLDivElement | null;
+  // (undocumented)
+  forceLayoutUpdate(): void;
+  // (undocumented)
+  getChildContext(): IScrollablePaneContext;
+  // (undocumented)
+  getScrollPosition: () => number;
+  // (undocumented)
+  notifySubscribers: () => void;
+  // (undocumented)
+  removeSticky: (sticky: Sticky) => void;
+  // (undocumented)
+  render(): JSX.Element;
+  // (undocumented)
+  readonly root: HTMLDivElement | null;
+  // (undocumented)
+  setStickiesDistanceFromTop(): void;
+  // (undocumented)
+  shouldComponentUpdate(nextProps: IScrollablePaneProps, nextState: IScrollablePaneState): boolean;
+  // (undocumented)
+  sortSticky: (sticky: Sticky, sortAgain?: boolean | undefined) => void;
+  // (undocumented)
+  readonly stickyAbove: HTMLDivElement | null;
+  // (undocumented)
+  readonly stickyBelow: HTMLDivElement | null;
+  // (undocumented)
+  subscribe: (handler: Function) => void;
+  // (undocumented)
+  syncScrollSticky: (sticky: Sticky) => void;
+  // (undocumented)
+  unsubscribe: (handler: Function) => void;
+  // (undocumented)
+  updateStickyRefHeights: () => void;
+}
+
+// @public (undocumented)
+class SearchBoxBase extends BaseComponent<ISearchBoxProps, ISearchBoxState> {
+  constructor(props: ISearchBoxProps);
+  // (undocumented)
+  componentWillReceiveProps(newProps: ISearchBoxProps): void;
+  // (undocumented)
+  static defaultProps: Pick<ISearchBoxProps, 'disableAnimation' | 'clearButtonProps'>;
+  focus(): void;
+  hasFocus(): boolean;
+  // (undocumented)
+  render(): JSX.Element;
+}
+
+// @public (undocumented)
+enum SelectableOptionMenuItemType {
+  // (undocumented)
+  Divider = 1,
+  // (undocumented)
+  Header = 2,
+  // (undocumented)
+  Normal = 0
+}
+
+// @public
+class SelectedPeopleList extends BasePeopleSelectedItemsList {
+  // (undocumented)
+  static defaultProps: any;
+  // (undocumented)
+  protected renderItems: () => JSX.Element[];
+  // (undocumented)
+  replaceItem: (itemToReplace: IExtendedPersonaProps, itemsToReplaceWith: IExtendedPersonaProps[]) => void;
+}
+
+// @public (undocumented)
+class Selection implements ISelection {
+  constructor(options?: ISelectionOptions);
+  // (undocumented)
+  canSelectItem(item: IObjectWithKey, index?: number): boolean;
+  // (undocumented)
+  count: number;
+  // (undocumented)
+  getItems(): IObjectWithKey[];
+  // (undocumented)
+  getKey(item: IObjectWithKey, index?: number): string;
+  // (undocumented)
+  getSelectedCount(): number;
+  // (undocumented)
+  getSelectedIndices(): number[];
+  // (undocumented)
+  getSelection(): IObjectWithKey[];
+  // (undocumented)
+  isAllSelected(): boolean;
+  // (undocumented)
+  isIndexSelected(index: number): boolean;
+  // (undocumented)
+  isKeySelected(key: string): boolean;
+  // (undocumented)
+  isModal(): boolean;
+  // (undocumented)
+  isRangeSelected(fromIndex: number, count: number): boolean;
+  // (undocumented)
+  readonly mode: SelectionMode;
+  // (undocumented)
+  selectToIndex(index: number, clearSelection?: boolean): void;
+  // (undocumented)
+  selectToKey(key: string, clearSelection?: boolean): void;
+  // (undocumented)
+  setAllSelected(isAllSelected: boolean): void;
+  // (undocumented)
+  setChangeEvents(isEnabled: boolean, suppressChange?: boolean): void;
+  // (undocumented)
+  setIndexSelected(index: number, isSelected: boolean, shouldAnchor: boolean): void;
+  setItems(items: IObjectWithKey[], shouldClear?: boolean): void;
+  // (undocumented)
+  setKeySelected(key: string, isSelected: boolean, shouldAnchor: boolean): void;
+  // (undocumented)
+  setModal(isModal: boolean): void;
+  // (undocumented)
+  toggleAllSelected(): void;
+  // (undocumented)
+  toggleIndexSelected(index: number): void;
+  // (undocumented)
+  toggleKeySelected(key: string): void;
+  // (undocumented)
+  toggleRangeSelected(fromIndex: number, count: number): void;
+}
+
+// @public (undocumented)
+enum SelectionDirection {
+  // (undocumented)
+  horizontal = 0,
+  // (undocumented)
+  vertical = 1
+}
+
+// @public (undocumented)
+enum SelectionMode {
+  // (undocumented)
+  multiple = 2,
+  // (undocumented)
+  none = 0,
+  // (undocumented)
+  single = 1
+}
+
+// @public (undocumented)
+class SelectionZone extends BaseComponent<ISelectionZoneProps, {}> {
+  // (undocumented)
+  componentDidMount(): void;
+  // (undocumented)
+  static defaultProps: {
+    isMultiSelectEnabled: boolean;
+    isSelectedOnFocus: boolean;
+    selectionMode: SelectionMode;
+  }
+  ignoreNextFocus: () => void;
+  // (undocumented)
+  render(): JSX.Element;
+}
+
+// @public (undocumented)
+enum SemanticColorSlots {
+  // (undocumented)
+  bodyBackground = 0,
+  // (undocumented)
+  bodyText = 1,
+  // (undocumented)
+  disabledBackground = 2,
+  // (undocumented)
+  disabledText = 3
+}
+
+// @public
+export function setBaseUrl(baseUrl: string): void;
+
+// @public
+export function setIconOptions(options: Partial<IIconOptions>): void;
+
+// @public
+export function setLanguage(language: string, avoidPersisting?: boolean): void;
+
+// WARNING: Because this definition is explicitly marked as @internal, an underscore prefix ("_") should be added to its name
+// @internal
+export function setMemoizeWeakMap(weakMap: any): void;
+
+// @public
+export function setPortalAttribute(element: HTMLElement): void;
+
+// @public
+export function setRTL(isRTL: boolean, persistSetting?: boolean): void;
+
+// @public
+export function setSSR(isEnabled: boolean): void;
+
+// @public
+export function setVirtualParent(child: HTMLElement, parent: HTMLElement): void;
+
+// @public
+export function setWarningCallback(warningCallback?: (message: string) => void): void;
+
+// @public
+enum Shade {
+  // (undocumented)
+  Shade1 = 1,
+  // (undocumented)
+  Shade2 = 2,
+  // (undocumented)
+  Shade3 = 3,
+  // (undocumented)
+  Shade4 = 4,
+  // (undocumented)
+  Shade5 = 5,
+  // (undocumented)
+  Shade6 = 6,
+  // (undocumented)
+  Shade7 = 7,
+  // (undocumented)
+  Shade8 = 8,
+  // (undocumented)
+  Unshaded = 0
+}
+
+// @public
+export function shallowCompare<TA, TB>(a: TA, b: TB): boolean;
+
+// @public (undocumented)
+class ShimmerBase extends BaseComponent<IShimmerProps, IShimmerState> {
+  constructor(props: IShimmerProps);
+  // (undocumented)
+  componentWillReceiveProps(nextProps: IShimmerProps): void;
+  // (undocumented)
+  static defaultProps: IShimmerProps;
+  // (undocumented)
+  render(): JSX.Element;
+}
+
+// @public (undocumented)
+class ShimmerCircleBase extends BaseComponent<IShimmerCircleProps, {}> {
+  constructor(props: IShimmerCircleProps);
+  // (undocumented)
+  render(): JSX.Element;
+}
+
+// WARNING: The type "IShimmeredDetailsListProps" needs to be exported by the package (e.g. added to index.ts)
+// @public (undocumented)
+class ShimmeredDetailsListBase extends BaseComponent<IShimmeredDetailsListProps, {}> {
+  // WARNING: The type "IShimmeredDetailsListProps" needs to be exported by the package (e.g. added to index.ts)
+  constructor(props: IShimmeredDetailsListProps);
+  // (undocumented)
+  render(): JSX.Element;
+}
+
+// @public (undocumented)
+enum ShimmerElementsDefaultHeights {
+  circle = 24,
+  gap = 16,
+  line = 16
+}
+
+// @public (undocumented)
+class ShimmerElementsGroupBase extends BaseComponent<IShimmerElementsGroupProps, {}> {
+  constructor(props: IShimmerElementsGroupProps);
+  // (undocumented)
+  static defaultProps: IShimmerElementsGroupProps;
+  // (undocumented)
+  render(): JSX.Element;
+}
+
+// @public (undocumented)
+enum ShimmerElementType {
+  circle = 2,
+  gap = 3,
+  line = 1
+}
+
+// @public (undocumented)
+class ShimmerGapBase extends BaseComponent<IShimmerGapProps, {}> {
+  constructor(props: IShimmerGapProps);
+  // (undocumented)
+  render(): JSX.Element;
+}
+
+// @public (undocumented)
+class ShimmerLineBase extends BaseComponent<IShimmerLineProps, {}> {
+  constructor(props: IShimmerLineProps);
+  // (undocumented)
+  render(): JSX.Element;
+}
+
+// @public
+export function shouldWrapFocus(element: HTMLElement, noWrapDataAttribute: 'data-no-vertical-wrap' | 'data-no-horizontal-wrap'): boolean;
+
+// @public (undocumented)
+class SliderBase extends BaseComponent<ISliderProps, ISliderState>, implements ISlider {
+  constructor(props: ISliderProps);
+  componentWillReceiveProps(newProps: ISliderProps): void;
+  // (undocumented)
+  static defaultProps: ISliderProps;
+  // (undocumented)
+  focus(): void;
+  // (undocumented)
+  render(): React.ReactElement<{}>;
+  // (undocumented)
+  readonly value: number | undefined;
+}
+
+// @public (undocumented)
+class SpinButton extends BaseComponent<ISpinButtonProps, ISpinButtonState>, implements ISpinButton {
+  constructor(props: ISpinButtonProps);
+  componentWillReceiveProps(newProps: ISpinButtonProps): void;
+  // (undocumented)
+  static defaultProps: DefaultProps;
+  // (undocumented)
+  focus(): void;
+  // (undocumented)
+  render(): JSX.Element;
+  readonly value: string | undefined;
+}
+
+// @public (undocumented)
+class SpinnerBase extends BaseComponent<ISpinnerProps, any> {
+  // (undocumented)
+  static defaultProps: ISpinnerProps;
+  // (undocumented)
+  render(): JSX.Element;
+}
+
+// @public
+enum SpinnerSize {
+  large = 3,
+  medium = 2,
+  small = 1,
+  xSmall = 0
+}
+
+// @public @deprecated
+enum SpinnerType {
+  // @deprecated
+  large = 1,
+  // @deprecated
+  normal = 0
+}
+
+// @public (undocumented)
+class Sticky extends BaseComponent<IStickyProps, IStickyState> {
+  constructor(props: IStickyProps);
+  // (undocumented)
+  addSticky(stickyContent: HTMLDivElement): void;
+  // (undocumented)
+  readonly canStickyBottom: boolean;
+  // (undocumented)
+  readonly canStickyTop: boolean;
+  // (undocumented)
+  componentDidMount(): void;
+  // (undocumented)
+  componentDidUpdate(prevProps: IStickyProps, prevState: IStickyState): void;
+  // (undocumented)
+  componentWillUnmount(): void;
+  // (undocumented)
+  context: IScrollablePaneContext;
+  // (undocumented)
+  static contextTypes: IStickyContext;
+  // (undocumented)
+  static defaultProps: IStickyProps;
+  // (undocumented)
+  distanceFromTop: number;
+  // (undocumented)
+  readonly nonStickyContent: HTMLDivElement | null;
+  // (undocumented)
+  readonly placeholder: HTMLDivElement | null;
+  // (undocumented)
+  render(): JSX.Element;
+  // (undocumented)
+  resetSticky(): void;
+  // (undocumented)
+  readonly root: HTMLDivElement | null;
+  // (undocumented)
+  setDistanceFromTop(container: HTMLDivElement): void;
+  // (undocumented)
+  shouldComponentUpdate(nextProps: IStickyProps, nextState: IStickyState): boolean;
+  // (undocumented)
+  readonly stickyContentBottom: HTMLDivElement | null;
+  // (undocumented)
+  readonly stickyContentTop: HTMLDivElement | null;
+  // (undocumented)
+  syncScroll: (container: HTMLElement) => void;
+}
+
+// @public (undocumented)
+enum StickyPositionType {
+  // (undocumented)
+  Both = 0,
+  // (undocumented)
+  Footer = 2,
+  // (undocumented)
+  Header = 1
+}
+
+// @public
+export function styled<TComponentProps extends IPropsWithStyles<TStyleProps, TStyleSet>, TStyleProps, TStyleSet extends IStyleSet<TStyleSet>>(Component: React.ComponentClass<TComponentProps> | React.StatelessComponent<TComponentProps>, baseStyles: IStyleFunctionOrObject<TStyleProps, TStyleSet>, getProps?: (props: TComponentProps) => Partial<TComponentProps>, customizable?: ICustomizableProps): React.StatelessComponent<TComponentProps>;
+
+// @public
+class Stylesheet {
+  constructor(config?: IStyleSheetConfig);
+  argsFromClassName(className: string): IStyle[] | undefined;
+  cacheClassName(className: string, key: string, args: IStyle[], rules: string[]): void;
+  classNameFromKey(key: string): string | undefined;
+  getClassName(displayName?: string): string;
+  static getInstance(): Stylesheet;
+  getRules(includePreservedRules?: boolean): string;
+  insertedRulesFromClassName(className: string): string[] | undefined;
+  insertRule(rule: string, preserve?: boolean): void;
+  onReset(callback: () => void): void;
+  reset(): void;
+  // (undocumented)
+  resetKeys(): void;
+  setConfig(config?: IStyleSheetConfig): void;
+}
+
+// @public
+enum SuggestionActionType {
+  forceResolve = 1,
+  none = 0,
+  searchMore = 2
+}
+
+// @public (undocumented)
+enum SuggestionItemType {
+  // (undocumented)
+  footer = 2,
+  // (undocumented)
+  header = 0,
+  // (undocumented)
+  suggestion = 1
+}
+
+// @public (undocumented)
+class Suggestions<T> extends BaseComponent<ISuggestionsProps<T>, ISuggestionsState> {
+  constructor(suggestionsProps: ISuggestionsProps<T>);
+  // (undocumented)
+  protected _forceResolveButton: React.RefObject<IButton>;
+  // (undocumented)
+  protected _searchForMoreButton: React.RefObject<IButton>;
+  // (undocumented)
+  protected _selectedElement: React.RefObject<HTMLDivElement>;
+  // (undocumented)
+  componentDidMount(): void;
+  // (undocumented)
+  componentDidUpdate(): void;
+  // (undocumented)
+  executeSelectedAction(): void;
+  // (undocumented)
+  focusAboveSuggestions(): void;
+  // (undocumented)
+  focusBelowSuggestions(): void;
+  // (undocumented)
+  focusSearchForMoreButton(): void;
+  // (undocumented)
+  hasSuggestedAction(): boolean;
+  // (undocumented)
+  hasSuggestedActionSelected(): boolean;
+  // (undocumented)
+  render(): JSX.Element;
+  // (undocumented)
+  scrollSelected(): void;
+  tryHandleKeyDown: (keyCode: number, currentSuggestionIndex: number) => boolean;
+}
+
+// @public
+class SuggestionsControl<T> extends BaseComponent<ISuggestionsControlProps<T>, ISuggestionsControlState<T>> {
+  constructor(suggestionsProps: ISuggestionsControlProps<T>);
+  // (undocumented)
+  protected _forceResolveButton: IButton;
+  // (undocumented)
+  protected _renderSuggestions(): JSX.Element;
+  // (undocumented)
+  protected _searchForMoreButton: IButton;
+  // (undocumented)
+  protected _selectedElement: HTMLDivElement;
+  // (undocumented)
+  protected _suggestions: SuggestionsCore<T>;
+  // (undocumented)
+  componentDidMount(): void;
+  // (undocumented)
+  componentDidUpdate(): void;
+  // (undocumented)
+  componentWillReceiveProps(newProps: ISuggestionsControlProps<T>): void;
+  // (undocumented)
+  componentWillUnmount(): void;
+  // (undocumented)
+  readonly currentSuggestion: ISuggestionModel<T>;
+  // (undocumented)
+  readonly currentSuggestionIndex: number;
+  // (undocumented)
+  executeSelectedAction(): void;
+  handleKeyDown(keyCode: number): boolean;
+  // (undocumented)
+  hasSelection(): boolean;
+  // (undocumented)
+  hasSuggestionSelected(): boolean;
+  // (undocumented)
+  removeSuggestion(index?: number): void;
+  // (undocumented)
+  render(): JSX.Element;
+  // (undocumented)
+  protected renderFooterItems(): JSX.Element | null;
+  // (undocumented)
+  protected renderHeaderItems(): JSX.Element | null;
+  protected resetSelectedItem(): void;
+  // (undocumented)
+  scrollSelected(): void;
+  // (undocumented)
+  readonly selectedElement: HTMLDivElement | undefined;
+  protected selectFirstItem(): void;
+  protected selectLastItem(): void;
+  protected selectNextItem(itemType: SuggestionItemType, originalItemType?: SuggestionItemType): void;
+  protected selectPreviousItem(itemType: SuggestionItemType, originalItemType?: SuggestionItemType): void;
+}
+
+// @public (undocumented)
+class SuggestionsController<T> {
+  constructor();
+  // (undocumented)
+  convertSuggestionsToSuggestionItems(suggestions: Array<ISuggestionModel<T> | T>): ISuggestionModel<T>[];
+  // (undocumented)
+  createGenericSuggestion(itemToConvert: ISuggestionModel<T> | T): void;
+  // (undocumented)
+  currentIndex: number;
+  // (undocumented)
+  currentSuggestion: ISuggestionModel<T> | undefined;
+  // (undocumented)
+  deselectAllSuggestions(): void;
+  // (undocumented)
+  getCurrentItem(): ISuggestionModel<T>;
+  // (undocumented)
+  getSuggestionAtIndex(index: number): ISuggestionModel<T>;
+  // (undocumented)
+  getSuggestions(): ISuggestionModel<T>[];
+  // (undocumented)
+  hasSelectedSuggestion(): boolean;
+  nextSuggestion(): boolean;
+  previousSuggestion(): boolean;
+  // (undocumented)
+  removeSuggestion(index: number): void;
+  // (undocumented)
+  setSelectedSuggestion(index: number): void;
+  // (undocumented)
+  suggestions: ISuggestionModel<T>[];
+  // (undocumented)
+  updateSuggestions(newSuggestions: T[], selectedIndex?: number): void;
+}
+
+// @public
+class SuggestionsCore<T> extends BaseComponent<ISuggestionsCoreProps<T>, {}> {
+  constructor(suggestionsProps: ISuggestionsCoreProps<T>);
+  // (undocumented)
+  protected _selectedElement: HTMLDivElement;
+  // (undocumented)
+  componentDidUpdate(): void;
+  // (undocumented)
+  currentIndex: number;
+  // (undocumented)
+  currentSuggestion: ISuggestionModel<T> | undefined;
+  // (undocumented)
+  deselectAllSuggestions(): void;
+  // (undocumented)
+  getCurrentItem(): ISuggestionModel<T>;
+  // (undocumented)
+  getSuggestionAtIndex(index: number): ISuggestionModel<T>;
+  // (undocumented)
+  hasSuggestionSelected(): boolean;
+  nextSuggestion(): boolean;
+  previousSuggestion(): boolean;
+  // (undocumented)
+  removeSuggestion(index: number): void;
+  // (undocumented)
+  render(): JSX.Element;
+  // (undocumented)
+  scrollSelected(): void;
+  // (undocumented)
+  readonly selectedElement: HTMLDivElement | undefined;
+  // (undocumented)
+  setSelectedSuggestion(index: number): void;
+}
+
+// @public (undocumented)
+class SuggestionsHeaderFooterItem extends BaseComponent<ISuggestionsHeaderFooterItemProps, {}> {
+  // (undocumented)
+  render(): JSX.Element;
+}
+
+// @public (undocumented)
+class SuggestionsItem<T> extends BaseComponent<ISuggestionItemProps<T>, {}> {
+  // (undocumented)
+  render(): JSX.Element;
+}
+
+// @public (undocumented)
+class SuggestionsStore<T> {
+  constructor();
+  // (undocumented)
+  convertSuggestionsToSuggestionItems(suggestions: Array<ISuggestionModel<T> | T>): ISuggestionModel<T>[];
+  // (undocumented)
+  getSuggestionAtIndex(index: number): ISuggestionModel<T>;
+  // (undocumented)
+  getSuggestions(): ISuggestionModel<T>[];
+  // (undocumented)
+  removeSuggestion(index: number): void;
+  // (undocumented)
+  suggestions: ISuggestionModel<T>[];
+  // (undocumented)
+  updateSuggestions(newSuggestions: T[]): void;
+}
+
+// @public (undocumented)
+class SwatchColorPickerBase extends BaseComponent<ISwatchColorPickerProps, ISwatchColorPickerState>, implements ISwatchColorPicker {
+  constructor(props: ISwatchColorPickerProps);
+  // (undocumented)
+  componentWillReceiveProps(newProps: ISwatchColorPickerProps): void;
+  // (undocumented)
+  componentWillUnmount(): void;
+  // (undocumented)
+  static defaultProps: ISwatchColorPickerProps;
+  // (undocumented)
+  render(): JSX.Element | null;
+}
+
+// @public (undocumented)
+class TagPickerBase extends BasePicker<ITag, ITagPickerProps> {
+  // (undocumented)
+  static defaultProps: {
+    onRenderItem: (props: ITagItemProps) => JSX.Element;
+    onRenderSuggestionsItem: (props: ITag) => JSX.Element;
+  }
+}
+
+// @public (undocumented)
+class TeachingBubbleBase extends BaseComponent<ITeachingBubbleProps, ITeachingBubbleState> {
+  constructor(props: ITeachingBubbleProps);
+  // (undocumented)
+  static defaultProps: {
+    // @deprecated
+    calloutProps: {
+      beakWidth: number;
+      directionalHint: 12;
+      doNotLayer: boolean;
+      gapSpace: number;
+      setInitialFocus: boolean;
+    }
+  }
+  // (undocumented)
+  focus(): void;
+  // (undocumented)
+  render(): JSX.Element;
+  // (undocumented)
+  rootElement: React.RefObject<HTMLDivElement>;
+}
+
+// @public (undocumented)
+class TeachingBubbleContentBase extends BaseComponent<ITeachingBubbleProps, ITeachingBubbleState> {
+  constructor(props: ITeachingBubbleProps);
+  // (undocumented)
+  componentDidMount(): void;
+  // (undocumented)
+  componentWillUnmount(): void;
+  // (undocumented)
+  static defaultProps: {
+    hasCondensedHeadline: boolean;
+    imageProps: {
+      height: number;
+      imageFit: ImageFit;
+      width: number;
+    }
+  }
+  // (undocumented)
+  focus(): void;
+  // (undocumented)
+  render(): JSX.Element;
+  // (undocumented)
+  rootElement: React.RefObject<HTMLDivElement>;
+}
+
+// @public (undocumented)
+class TextFieldBase extends BaseComponent<ITextFieldProps, ITextFieldState>, implements ITextField {
+  constructor(props: ITextFieldProps);
+  blur(): void;
+  // (undocumented)
+  componentDidMount(): void;
+  // (undocumented)
+  componentDidUpdate(): void;
+  // (undocumented)
+  componentWillReceiveProps(newProps: ITextFieldProps): void;
+  // (undocumented)
+  componentWillUnmount(): void;
+  // (undocumented)
+  static defaultProps: ITextFieldProps;
+  focus(): void;
+  // (undocumented)
+  render(): JSX.Element;
+  select(): void;
+  readonly selectionEnd: number | null;
+  readonly selectionStart: number | null;
+  setSelectionEnd(value: number): void;
+  setSelectionRange(start: number, end: number): void;
+  setSelectionStart(value: number): void;
+  readonly value: string | undefined;
+}
+
+// @public (undocumented)
+class ThemeGenerator {
+  // (undocumented)
+  static getThemeAsCode(slotRules: IThemeRules): any;
+  // (undocumented)
+  static getThemeAsJson(slotRules: IThemeRules): any;
+  // (undocumented)
+  static getThemeAsSass(slotRules: IThemeRules): any;
+  // (undocumented)
+  static getThemeForPowerShell(slotRules: IThemeRules): any;
+  // (undocumented)
+  static insureSlots(slotRules: IThemeRules, isInverted: boolean): void;
+  // (undocumented)
+  static setSlot(rule: IThemeSlotRule, color: string | IColor, isInverted?: boolean, isCustomization?: boolean, overwriteCustomColor?: boolean): void;
+}
+
+// @public (undocumented)
+export function themeRulesStandardCreator(): IThemeRules;
+
+// @public (undocumented)
+class ToggleBase extends BaseComponent<IToggleProps, IToggleState>, implements IToggle {
+  constructor(props: IToggleProps);
+  readonly checked: boolean;
+  // (undocumented)
+  componentWillReceiveProps(newProps: IToggleProps): void;
+  // (undocumented)
+  focus(): void;
+  // (undocumented)
+  render(): JSX.Element;
+}
+
+// @public
+export function toMatrix<T>(items: T[], columnCount: number): T[][];
+
+// @public (undocumented)
+class TooltipBase extends BaseComponent<ITooltipProps, any> {
+  // (undocumented)
+  static defaultProps: Partial<ITooltipProps>;
+  // (undocumented)
+  render(): JSX.Element;
+}
+
+// @public (undocumented)
+enum TooltipDelay {
+  // (undocumented)
+  long = 2,
+  // (undocumented)
+  medium = 1,
+  // (undocumented)
+  zero = 0
+}
+
+// @public (undocumented)
+class TooltipHostBase extends BaseComponent<ITooltipHostProps, ITooltipHostState>, implements ITooltipHost {
+  constructor(props: ITooltipHostProps);
+  // (undocumented)
+  componentWillUnmount(): void;
+  // (undocumented)
+  static defaultProps: {
+    delay: TooltipDelay;
+  }
+  // (undocumented)
+  dismiss: () => void;
+  // (undocumented)
+  render(): JSX.Element;
+  // (undocumented)
+  show: () => void;
+}
+
+// @public (undocumented)
+enum TooltipOverflowMode {
+  Parent = 0,
+  Self = 1
+}
+
+// @public
+export function unhoistMethods(source: any, methodNames: string[]): void;
+
+// @public
+export function unregisterIcons(iconNames: string[]): void;
+
+// @public
+export function updateA(color: IColor, a: number): IColor;
+
+// @public
+export function updateH(color: IColor, h: number): IColor;
+
+// @public
+export function updateRGB(color: IColor, component: keyof IRGB, value: number): IColor;
+
+// @public
+export function updateSV(color: IColor, s: number, v: number): IColor;
+
+// @public
+enum ValidationState {
+  invalid = 2,
+  valid = 0,
+  warning = 1
+}
+
+// @public @deprecated (undocumented)
+enum ValuePosition {
+  // (undocumented)
+  Next = 1,
+  // (undocumented)
+  Previous = 0
+}
+
+// @public
+export function values<T>(obj: any): T[];
+
+// @public (undocumented)
+class VirtualizedComboBox extends BaseComponent<IComboBoxProps, {}>, implements IComboBox {
+  // (undocumented)
+  protected _onRenderList: (props: IComboBoxProps) => JSX.Element;
+  // (undocumented)
+  protected _onScrollToItem: (itemIndex: number) => void;
+  // (undocumented)
+  dismissMenu(): void;
+  // (undocumented)
+  focus(): boolean;
+  // (undocumented)
+  render(): JSX.Element;
+}
+
+// @public
+export function warn(message: string): void;
+
+// @public
+export function warnConditionallyRequiredProps<P>(componentName: string, props: P, requiredProps: string[], conditionalPropName: string, condition: boolean): void;
+
+// @public
+export function warnDeprecations<P>(componentName: string, props: P, deprecationMap: ISettingsMap<P>): void;
+
+// @public
+export function warnMutuallyExclusive<P>(componentName: string, props: P, exclusiveMap: ISettingsMap<P>): void;
+
+// @public (undocumented)
+module ZIndexes {
+  // (undocumented)
+  Coachmark: number;
+
+  // (undocumented)
+  FocusStyle: number;
+
+  // (undocumented)
+  KeytipLayer: number;
+
+  // (undocumented)
+  Layer: number;
+
+  // (undocumented)
+  Nav: number;
+
+  // (undocumented)
+  ScrollablePane: number;
+
+}
+
+// WARNING: Unsupported export: Announced
+// WARNING: Unsupported export: Breadcrumb
+// WARNING: Unsupported export: CommandButton
+// WARNING: Unsupported export: FocusTrapCallout
+// WARNING: Unsupported export: DirectionalHint
+// WARNING: Unsupported export: DirectionalHint
+// WARNING: Unsupported export: Check
+// WARNING: Unsupported export: Checkbox
+// WARNING: Unsupported export: ChoiceGroup
+// WARNING: Unsupported export: ChoiceGroupOption
+// WARNING: Unsupported export: OnFocusCallback
+// WARNING: Unsupported export: OnChangeCallback
+// WARNING: Unsupported export: Coachmark
+// WARNING: Unsupported export: COACHMARK_ATTRIBUTE_NAME
+// WARNING: Unsupported export: ICoachmarkTypes
+// WARNING: Unsupported export: MAX_COLOR_SATURATION
+// WARNING: Unsupported export: MAX_COLOR_HUE
+// WARNING: Unsupported export: MAX_COLOR_VALUE
+// WARNING: Unsupported export: MAX_COLOR_RGB
+// WARNING: Unsupported export: MAX_COLOR_RGBA
+// WARNING: Unsupported export: MAX_COLOR_ALPHA
+// WARNING: Unsupported export: ColorPicker
+// WARNING: Unsupported export: CommandBar
+// WARNING: Unsupported export: ContextualMenu
+// WARNING: Unsupported export: ContextualMenuItem
+// WARNING: Unsupported export: DatePicker
+// WARNING: Unsupported export: SELECTION_CHANGE
+// WARNING: Unsupported export: IGroupedListStyleProps
+// WARNING: Unsupported export: DetailsList
+// WARNING: Unsupported export: IDetailsListStyleProps
+// WARNING: Unsupported export: DetailsRow
+// WARNING: Unsupported export: IDetailsRowStyleProps
+// WARNING: Unsupported export: DetailsRowCheck
+// WARNING: Unsupported export: IDetailsRowCheckStyleProps
+// WARNING: Unsupported export: Dialog
+// WARNING: Unsupported export: DialogContent
+// WARNING: Unsupported export: DialogFooter
+// WARNING: Unsupported export: VerticalDivider
+// WARNING: Unsupported export: DocumentCard
+// WARNING: Unsupported export: DocumentCardActions
+// WARNING: Unsupported export: DocumentCardActivity
+// WARNING: Unsupported export: DocumentCardDetails
+// WARNING: Unsupported export: DocumentCardLocation
+// WARNING: Unsupported export: DocumentCardPreview
+// WARNING: Unsupported export: DocumentCardImage
+// WARNING: Unsupported export: DocumentCardTitle
+// WARNING: Unsupported export: DocumentCardLogo
+// WARNING: Unsupported export: DocumentCardStatus
+// WARNING: Unsupported export: Dropdown
+// WARNING: Unsupported export: IDropdownStyleProps
+// WARNING: Unsupported export: people
+// WARNING: Unsupported export: mru
+// WARNING: Unsupported export: groupOne
+// WARNING: Unsupported export: groupTwo
+// WARNING: Unsupported export: Fabric
+// WARNING: Unsupported export: Facepile
+// WARNING: Unsupported export: IBaseFloatingPickerSuggestionProps
+// WARNING: Unsupported export: FocusZoneTabbableElements
+// WARNING: Unsupported export: FocusZoneTabbableElements
+// WARNING: Unsupported export: Grid
+// WARNING: Unsupported export: IGroupHeaderStyleProps
+// WARNING: Unsupported export: IGroupFooterStyleProps
+// WARNING: Unsupported export: IGroupShowAllStyleProps
+// WARNING: Unsupported export: GroupSpacer
+// WARNING: Unsupported export: GroupedList
+// WARNING: Unsupported export: GroupHeader
+// WARNING: Unsupported export: GroupFooter
+// WARNING: Unsupported export: GroupShowAll
+// WARNING: Unsupported export: IGroupSpacerStyleProps
+// WARNING: Unsupported export: HoverCard
+// WARNING: Unsupported export: ExpandingCard
+// WARNING: Unsupported export: PlainCard
+// WARNING: Unsupported export: Icon
+// WARNING: Unsupported export: Image
+// WARNING: Unsupported export: KeytipLayer
+// WARNING: Unsupported export: Label
+// WARNING: Unsupported export: Layer
+// WARNING: Unsupported export: ILayerBaseState
+// WARNING: Unsupported export: Link
+// WARNING: Unsupported export: ScrollToMode
+// WARNING: Unsupported export: ScrollToMode
+// WARNING: Unsupported export: MarqueeSelection
+// WARNING: Unsupported export: MessageBar
+// WARNING: Unsupported export: Modal
+// WARNING: Unsupported export: IModalStyleProps
+// WARNING: Unsupported export: Nav
+// WARNING: Unsupported export: OverflowSet
+// WARNING: Unsupported export: IOverflowSetStyleProps
+// WARNING: Unsupported export: Overlay
+// WARNING: Unsupported export: Panel
+// WARNING: Unsupported export: Persona
+// WARNING: Unsupported export: PersonaCoin
+// WARNING: Unsupported export: sizeBoolean
+// WARNING: Unsupported export: sizeToPixels
+// WARNING: Unsupported export: presenceBoolean
+// WARNING: Unsupported export: ISuggestionsStyleProps
+// WARNING: Unsupported export: ISuggestionsItemStyleProps
+// WARNING: Unsupported export: IPickerAriaIds
+// WARNING: Unsupported export: IBasePickerStyleProps
+// WARNING: Unsupported export: NormalPeoplePicker
+// WARNING: Unsupported export: CompactPeoplePicker
+// WARNING: Unsupported export: ListPeoplePicker
+// WARNING: Unsupported export: IPeoplePickerItemSelectedStyleProps
+// WARNING: Unsupported export: IPeoplePickerItemSuggestionStyleProps
+// WARNING: Unsupported export: PeoplePickerItemBase
+// WARNING: Unsupported export: PeoplePickerItem
+// WARNING: Unsupported export: PeoplePickerItemSuggestionBase
+// WARNING: Unsupported export: PeoplePickerItemSuggestion
+// WARNING: Unsupported export: TagPicker
+// WARNING: Unsupported export: ITagItemStyleProps
+// WARNING: Unsupported export: ITagItemSuggestionStyleProps
+// WARNING: Unsupported export: TagItemBase
+// WARNING: Unsupported export: TagItem
+// WARNING: Unsupported export: TagItemSuggestionBase
+// WARNING: Unsupported export: TagItemSuggestion
+// WARNING: Unsupported export: Pivot
+// WARNING: Unsupported export: IPivotStyleProps
+// WARNING: Unsupported export: IPositioningContainerTypes
+// WARNING: Unsupported export: ProgressIndicator
+// WARNING: Unsupported export: Rating
+// WARNING: Unsupported export: ResizeGroup
+// WARNING: Unsupported export: getMeasurementCache
+// WARNING: Unsupported export: getNextResizeGroupStateProvider
+// WARNING: Unsupported export: ScrollablePane
+// WARNING: Unsupported export: ScrollbarVisibility
+// WARNING: Unsupported export: ScrollbarVisibility
+// WARNING: Unsupported export: SearchBox
+// WARNING: Unsupported export: Shimmer
+// WARNING: Unsupported export: ShimmerLine
+// WARNING: Unsupported export: IShimmerLineStyleProps
+// WARNING: Unsupported export: ShimmerCircle
+// WARNING: Unsupported export: IShimmerCircleStyleProps
+// WARNING: Unsupported export: ShimmerGap
+// WARNING: Unsupported export: IShimmerGapStyleProps
+// WARNING: Unsupported export: ShimmerElementsGroup
+// WARNING: Unsupported export: ShimmeredDetailsList
+// WARNING: Unsupported export: Slider
+// WARNING: Unsupported export: ISliderStyleProps
+// WARNING: Unsupported export: DefaultProps
+// WARNING: Unsupported export: Spinner
+// WARNING: Unsupported export: SpinnerLabelPosition
+// WARNING: Unsupported export: StackItem
+// WARNING: Unsupported export: IStackItemComponent
+// WARNING: Unsupported export: IStackItemTokenReturnType
+// WARNING: Unsupported export: IStackItemStylesReturnType
+// WARNING: Unsupported export: IStackItemStyles
+// WARNING: Unsupported export: Stack
+// WARNING: Unsupported export: Alignment
+// WARNING: Unsupported export: IStackComponent
+// WARNING: Unsupported export: IStackTokenReturnType
+// WARNING: Unsupported export: IStackStylesReturnType
+// WARNING: Unsupported export: IStackSlot
+// WARNING: Unsupported export: IStackStyles
+// WARNING: Unsupported export: AnimationClassNames
+// WARNING: Unsupported export: FontClassNames
+// WARNING: Unsupported export: ColorClassNames
+// WARNING: Unsupported export: AnimationStyles
+// WARNING: Unsupported export: AnimationVariables
+// WARNING: Unsupported export: DefaultPalette
+// WARNING: Unsupported export: DefaultFontStyles
+// WARNING: Unsupported export: hiddenContentStyle
+// WARNING: Unsupported export: PulsingBeaconAnimationStyles
+// WARNING: Unsupported export: GlobalClassNames
+// WARNING: Unsupported export: ThemeSettingName
+// WARNING: Unsupported export: HighContrastSelector
+// WARNING: Unsupported export: HighContrastSelectorWhite
+// WARNING: Unsupported export: HighContrastSelectorBlack
+// WARNING: Unsupported export: ScreenWidthMinSmall
+// WARNING: Unsupported export: ScreenWidthMinMedium
+// WARNING: Unsupported export: ScreenWidthMinLarge
+// WARNING: Unsupported export: ScreenWidthMinXLarge
+// WARNING: Unsupported export: ScreenWidthMinXXLarge
+// WARNING: Unsupported export: ScreenWidthMinXXXLarge
+// WARNING: Unsupported export: ScreenWidthMaxSmall
+// WARNING: Unsupported export: ScreenWidthMaxMedium
+// WARNING: Unsupported export: ScreenWidthMaxLarge
+// WARNING: Unsupported export: ScreenWidthMaxXLarge
+// WARNING: Unsupported export: ScreenWidthMaxXXLarge
+// WARNING: Unsupported export: ScreenWidthMinUhfMobile
+// WARNING: Unsupported export: normalize
+// WARNING: Unsupported export: noWrap
+// WARNING: Unsupported export: IPartialTheme
+// WARNING: Unsupported export: ISchemeNames
+// WARNING: Unsupported export: IFontWeight
+// WARNING: Unsupported export: IStyle
+// WARNING: Unsupported export: IStyleSet
+// WARNING: Unsupported export: IProcessedStyleSet
+// WARNING: Unsupported export: InjectionMode
+// WARNING: Unsupported export: InjectionMode
+// WARNING: Unsupported export: SwatchColorPicker
+// WARNING: Unsupported export: ColorPickerGridCell
+// WARNING: Unsupported export: TeachingBubble
+// WARNING: Unsupported export: ITeachingBubbleStyleProps
+// WARNING: Unsupported export: TeachingBubbleContent
+// WARNING: Unsupported export: Text
+// WARNING: Unsupported export: ITextComponent
+// WARNING: Unsupported export: ITextTokenReturnType
+// WARNING: Unsupported export: ITextStylesReturnType
+// WARNING: Unsupported export: ITextSlot
+// WARNING: Unsupported export: ITextStyles
+// WARNING: Unsupported export: TextView
+// WARNING: Unsupported export: TextStyles
+// WARNING: Unsupported export: TextField
+// WARNING: Unsupported export: ITextFieldStyleProps
+// WARNING: Unsupported export: DEFAULT_MASK_CHAR
+// WARNING: Unsupported export: Toggle
+// WARNING: Unsupported export: Tooltip
+// WARNING: Unsupported export: TooltipHost
+// WARNING: Unsupported export: IStyleFunctionOrObject
+// WARNING: Unsupported export: ICancelable
+// WARNING: Unsupported export: IClassNames
+// WARNING: Unsupported export: IComponentAsProps
+// WARNING: Unsupported export: IComponentAs
+// WARNING: Unsupported export: IStyleFunction
+// WARNING: Unsupported export: KeyCodes
+// WARNING: Unsupported export: KeyCodes
+// WARNING: Unsupported export: IRefObject
+// WARNING: Unsupported export: RefObject
+// WARNING: Unsupported export: ICssInput
+// WARNING: Unsupported export: ISettings
+// WARNING: Unsupported export: ISettingsFunction
+// WARNING: Unsupported export: Settings
+// WARNING: Unsupported export: SettingsFunction
+// WARNING: Unsupported export: ICustomizerProps
+// WARNING: Unsupported export: CustomizerContext
+// WARNING: Unsupported export: DATA_PORTAL_ATTRIBUTE
+// WARNING: Unsupported export: IsFocusVisibleClassName
+// WARNING: Unsupported export: FitMode
+// WARNING: Unsupported export: isIOS
+// WARNING: Unsupported export: baseElementEvents
+// WARNING: Unsupported export: baseElementProperties
+// WARNING: Unsupported export: htmlElementProperties
+// WARNING: Unsupported export: anchorProperties
+// WARNING: Unsupported export: buttonProperties
+// WARNING: Unsupported export: divProperties
+// WARNING: Unsupported export: inputProperties
+// WARNING: Unsupported export: textAreaProperties
+// WARNING: Unsupported export: imageProperties
+// WARNING: Unsupported export: DATA_IS_SCROLLABLE_ATTRIBUTE
+// WARNING: Unsupported export: allowScrollOnElement
+// WARNING: Unsupported export: ISettingsMap
+// (No @packagedocumentation comment for this package)