import * as React from 'react';
import { TextField } from 'office-ui-fabric-react/lib/TextField';
import { Icon } from 'office-ui-fabric-react/lib/Icon';
import { autobind } from 'office-ui-fabric-react/lib/Utilities';

export class TextFieldBasicExample extends React.Component<any, any> {
  public render() {
    return (
      <div>
        <TextField
          addonString='https://'
          label='Default TextField' onChanged={ this._onChanged } />
        <TextField label='Disabled TextField' disabled={ true } placeholder='Placeholder text' />
        <TextField label='Required TextField' required={ true } />
        <TextField label='TextField with a placeholder' placeholder='Now I am a Placeholder' ariaLabel='Please enter text here' />
        <TextField label='TextField with an icon' iconClass='ms-Icon--Calendar ms-Icon' />
        <TextField label='Textfield with an addon' addonString='https://' />
        <TextField label='Multiline TextField' multiline rows={ 4 } iconClass='ms-Icon--Calendar ms-Icon' />
        <TextField label='Multiline TextField Unresizable' multiline resizable={ false } />
        <TextField label='Multiline TextField with auto adjust height' multiline autoAdjustHeight />
        <TextField label='Underlined TextField' underlined />
<<<<<<< HEAD
        <TextField label='Underlined TextField Disabled' underlined disabled={ true } />
=======
        <TextField label='Borderless TextField' borderless placeholder='No borders here, folks.' />
        <TextField label='Multiline Borderless TextField' multiline rows={ 4 } borderless placeholder='Example TextField without a border' />
>>>>>>> 56afc337
      </div>
    );
  }

  @autobind
  private _onChanged(text) {
    console.log(text);
  }
}<|MERGE_RESOLUTION|>--- conflicted
+++ resolved
@@ -19,12 +19,9 @@
         <TextField label='Multiline TextField Unresizable' multiline resizable={ false } />
         <TextField label='Multiline TextField with auto adjust height' multiline autoAdjustHeight />
         <TextField label='Underlined TextField' underlined />
-<<<<<<< HEAD
         <TextField label='Underlined TextField Disabled' underlined disabled={ true } />
-=======
         <TextField label='Borderless TextField' borderless placeholder='No borders here, folks.' />
         <TextField label='Multiline Borderless TextField' multiline rows={ 4 } borderless placeholder='Example TextField without a border' />
->>>>>>> 56afc337
       </div>
     );
   }
