// Jest Snapshot v1, https://goo.gl/fbAQLP

exports[`Component Examples renders FocusTrapZone.Box.Example.tsx correctly 1`] = `
<div
  className=
      ms-Stack
      {
        box-sizing: border-box;
        display: flex;
        flex-direction: column;
        flex-wrap: nowrap;
        height: auto;
        width: auto;
      }
      & > * {
        text-overflow: ellipsis;
      }
      & > *:not(:first-child) {
        margin-top: 8px;
      }
      & > *:not(.ms-StackItem) {
        flex-shrink: 1;
      }
>
  <div
    className=
        ms-StackItem
        {
          -moz-osx-font-smoothing: grayscale;
          -webkit-font-smoothing: antialiased;
          flex-shrink: 1;
          font-family: 'Segoe UI', 'Segoe UI Web (West European)', 'Segoe UI', -apple-system, BlinkMacSystemFont, 'Roboto', 'Helvetica Neue', sans-serif;
          font-size: 14px;
          font-weight: 400;
          height: auto;
          width: auto;
        }
  >
    <span
      className=

          {
            -moz-osx-font-smoothing: grayscale;
            -webkit-font-smoothing: antialiased;
            color: inherit;
            display: inline;
            font-family: 'Segoe UI', 'Segoe UI Web (West European)', 'Segoe UI', -apple-system, BlinkMacSystemFont, 'Roboto', 'Helvetica Neue', sans-serif;
            font-size: 14px;
            font-weight: 400;
            moz-osx-font-smoothing: grayscale;
            webkit-font-smoothing: antialiased;
          }
    >
      If this button is used to enable FocusTrapZone, focus should return to this button after the FocusTrapZone is disabled.
    </span>
  </div>
  <div
    className=
        ms-StackItem
        {
          -moz-osx-font-smoothing: grayscale;
          -webkit-font-smoothing: antialiased;
          flex-shrink: 1;
          font-family: 'Segoe UI', 'Segoe UI Web (West European)', 'Segoe UI', -apple-system, BlinkMacSystemFont, 'Roboto', 'Helvetica Neue', sans-serif;
          font-size: 14px;
          font-weight: 400;
          height: auto;
          width: auto;
        }
  >
    <button
      className=
          ms-Button
          ms-Button--default
          {
            -moz-osx-font-smoothing: grayscale;
            -webkit-font-smoothing: antialiased;
            background-color: #f4f4f4;
            border-radius: 0px;
            border: 1px solid transparent;
            box-sizing: border-box;
            color: #333333;
            cursor: pointer;
            display: inline-block;
            font-family: 'Segoe UI', 'Segoe UI Web (West European)', 'Segoe UI', -apple-system, BlinkMacSystemFont, 'Roboto', 'Helvetica Neue', sans-serif;
            font-size: 14px;
            font-weight: 400;
            height: 32px;
            min-width: 80px;
            outline: transparent;
            padding-bottom: 0;
            padding-left: 16px;
            padding-right: 16px;
            padding-top: 0;
            position: relative;
            text-align: center;
            text-decoration: none;
            user-select: none;
            vertical-align: top;
          }
          &::-moz-focus-inner {
            border: 0;
          }
          .ms-Fabric--isFocusVisible &:focus:after {
            border: 1px solid #ffffff;
            bottom: 0px;
            content: "";
            left: 0px;
            outline: 1px solid #666666;
            position: absolute;
            right: 0px;
            top: 0px;
            z-index: 1;
          }
          @media screen and (-ms-high-contrast: active){.ms-Fabric--isFocusVisible &:focus:after {
            border: none;
            bottom: -2px;
            left: -2px;
            outline-color: ButtonText;
            right: -2px;
            top: -2px;
          }
          &:active > * {
            left: 0px;
            position: relative;
            top: 0px;
          }
          &:hover {
            background-color: #eaeaea;
            color: #212121;
          }
          @media screen and (-ms-high-contrast: active){&:hover {
            border-color: Highlight;
            color: Highlight;
          }
          &:active {
            background-color: #c8c8c8;
            color: #212121;
          }
      data-is-focusable={true}
      onClick={[Function]}
      onKeyDown={[Function]}
      onKeyPress={[Function]}
      onKeyUp={[Function]}
      onMouseDown={[Function]}
      onMouseUp={[Function]}
      type="button"
    >
<<<<<<< HEAD
      <label
        className=
            ms-Label
            ms-Toggle-label
            {
              -moz-osx-font-smoothing: grayscale;
              -webkit-font-smoothing: antialiased;
              box-shadow: none;
              box-sizing: border-box;
              color: #323130;
              display: block;
              font-family: 'Segoe UI', 'Segoe UI Web (West European)', 'Segoe UI', -apple-system, BlinkMacSystemFont, 'Roboto', 'Helvetica Neue', sans-serif;
              font-size: 14px;
              font-weight: 600;
              margin-bottom: 0px;
              margin-left: 0px;
              margin-right: 0px;
              margin-top: 0px;
              overflow-wrap: break-word;
              padding-bottom: 5px;
              padding-left: 0;
              padding-right: 0;
              padding-top: 5px;
              word-wrap: break-word;
            }
        htmlFor="Toggle0"
        id="Toggle0-label"
      >
        Use trap zone
      </label>
=======
>>>>>>> 5c78f7e4
      <div
        className=
            ms-Button-flexContainer
            {
              align-items: center;
              display: flex;
              flex-wrap: nowrap;
              height: 100%;
              justify-content: center;
            }
      >
        <div
          className=
              ms-Button-textContainer
              {
<<<<<<< HEAD
                align-items: center;
                background: #ffffff;
                border-radius: 10px;
                border: 1px solid #605e5c;
                box-sizing: border-box;
                cursor: pointer;
                display: flex;
                font-size: 20px;
                height: 20px;
                outline: transparent;
                padding-bottom: 0;
                padding-left: 3px;
                padding-right: 3px;
                padding-top: 0;
                position: relative;
                transition: all 0.1s ease;
                width: 40px;
              }
              &::-moz-focus-inner {
                border: 0;
              }
              .ms-Fabric--isFocusVisible &:focus:after {
                border: 1px solid #ffffff;
                bottom: -2px;
                content: "";
                left: -2px;
                outline: 1px solid #605e5c;
                position: absolute;
                right: -2px;
                top: -2px;
                z-index: 1;
              }
              &:hover {
                border-color: #323130;
              }
              &:hover .ms-Toggle-thumb {
                background-color: #201f1e;
=======
                flex-grow: 1;
>>>>>>> 5c78f7e4
              }
        >
          <div
            className=
                ms-Button-label
                {
<<<<<<< HEAD
                  background-color: #605e5c;
                  border-color: transparent;
                  border-radius: 50%;
                  border-style: solid;
                  border-width: .28em;
                  box-sizing: border-box;
                  height: 12px;
                  transition: all 0.1s ease;
                  width: 12px;
                }
          />
        </button>
        <label
          className=
              ms-Label
              ms-Toggle-stateText
              {
                -moz-osx-font-smoothing: grayscale;
                -webkit-font-smoothing: antialiased;
                box-shadow: none;
                box-sizing: border-box;
                color: #323130;
                display: block;
                font-family: 'Segoe UI', 'Segoe UI Web (West European)', 'Segoe UI', -apple-system, BlinkMacSystemFont, 'Roboto', 'Helvetica Neue', sans-serif;
                font-size: 14px;
                font-weight: 600;
                margin-bottom: 0px;
                margin-left: 0px;
                margin-right: 0px;
                margin-top: 0px;
                overflow-wrap: break-word;
                padding-bottom: 5px;
                padding-left: 0;
                padding-right: 0;
                padding-top: 5px;
                word-wrap: break-word;
              }
              && {
                font-weight: 400;
                margin-bottom: 0;
                margin-left: 8px;
                margin-right: 8px;
                margin-top: 0;
                padding-bottom: 0;
                padding-left: 0;
                padding-right: 0;
                padding-top: 0;
                user-select: none;
              }
          htmlFor="Toggle0"
          id="Toggle0-stateText"
        >
          Off
        </label>
=======
                  font-weight: 600;
                  line-height: 100%;
                  margin-bottom: 0;
                  margin-left: 4px;
                  margin-right: 4px;
                  margin-top: 0;
                }
            id="id__0"
          >
            Trap Focus
          </div>
        </div>
>>>>>>> 5c78f7e4
      </div>
    </button>
  </div>
  <div
    onBlur={[Function]}
    onFocus={[Function]}
    onFocusCapture={[Function]}
  >
    <div
      aria-hidden={true}
      data-is-visible={true}
      onFocus={[Function]}
      style={
        Object {
          "pointerEvents": "none",
          "position": "fixed",
        }
      }
      tabIndex={-1}
    />
    <div
      className=
          ms-Stack
          {
            align-items: flex-start;
            border: 2px solid transparent;
            box-sizing: border-box;
            display: flex;
            flex-direction: column;
            flex-wrap: nowrap;
            height: auto;
            padding-bottom: 10px;
            padding-left: 10px;
            padding-right: 10px;
            padding-top: 10px;
            width: auto;
          }
          & > * {
            text-overflow: ellipsis;
          }
          & > *:not(:first-child) {
            margin-top: 15px;
          }
          & > *:not(.ms-StackItem) {
            flex-shrink: 1;
          }
    >
      <div
        className=
            ms-Toggle
            is-enabled
            {
              -moz-osx-font-smoothing: grayscale;
              -webkit-font-smoothing: antialiased;
              font-family: 'Segoe UI', 'Segoe UI Web (West European)', 'Segoe UI', -apple-system, BlinkMacSystemFont, 'Roboto', 'Helvetica Neue', sans-serif;
              font-size: 14px;
              font-weight: 400;
              margin-bottom: 8px;
            }
      >
        <label
          className=
              ms-Label
              ms-Toggle-label
              {
                -moz-osx-font-smoothing: grayscale;
                -webkit-font-smoothing: antialiased;
                box-shadow: none;
                box-sizing: border-box;
                color: #323130;
                display: block;
                font-family: 'Segoe UI', 'Segoe UI Web (West European)', 'Segoe UI', -apple-system, BlinkMacSystemFont, 'Roboto', 'Helvetica Neue', sans-serif;
                font-size: 14px;
                font-weight: 600;
                margin-bottom: 0px;
                margin-left: 0px;
                margin-right: 0px;
                margin-top: 0px;
                overflow-wrap: break-word;
                padding-bottom: 5px;
                padding-left: 0;
                padding-right: 0;
                padding-top: 5px;
                word-wrap: break-word;
              }
          htmlFor="Toggle3"
          id="Toggle3-label"
        >
          Use trap zone
        </label>
        <div
          className=
              ms-Toggle-innerContainer
              {
<<<<<<< HEAD
                align-items: stretch;
                background: #ffffff;
                border-radius: 2px;
                border: 1px solid #a19f9d;
                box-shadow: none;
                box-sizing: border-box;
                cursor: text;
                display: flex;
                flex-direction: row;
                height: 32px;
                margin-bottom: 0px;
                margin-left: 0px;
                margin-right: 0px;
                margin-top: 0px;
                padding-bottom: 0px;
                padding-left: 0px;
                padding-right: 0px;
                padding-top: 0px;
                position: relative;
              }
              &:hover {
                border-color: #323130;
              }
              @media screen and (-ms-high-contrast: active){&:hover {
                border-color: Highlight;
              }
=======
                display: inline-flex;
                position: relative;
              }
>>>>>>> 5c78f7e4
        >
          <button
            aria-checked={false}
            aria-labelledby="Toggle3-label"
            checked={false}
            className=
                ms-Toggle-background
                {
                  align-items: center;
                  background: #ffffff;
                  border-color: #666666;
                  border-radius: 1em;
                  border-style: solid;
                  border-width: 1px;
                  box-sizing: border-box;
                  cursor: pointer;
                  display: flex;
                  font-size: 20px;
                  height: 1em;
                  outline: transparent;
                  padding-bottom: 0;
                  padding-left: .2em;
                  padding-right: .2em;
                  padding-top: 0;
                  position: relative;
                  transition: all 0.1s ease;
                  width: 2.2em;
                }
                &::-moz-focus-inner {
                  border: 0;
                }
                .ms-Fabric--isFocusVisible &:focus:after {
                  border: 1px solid #ffffff;
                  bottom: -2px;
                  content: "";
                  left: -2px;
                  outline: 1px solid #666666;
                  position: absolute;
                  right: -2px;
                  top: -2px;
                  z-index: 1;
                }
                &:hover {
                  border-color: #333333;
                }
                @media screen and (-ms-high-contrast: active){&:hover .ms-Toggle-thumb {
                  border-color: Highlight;
                }
                @media screen and (-ms-high-contrast: active){&:hover {
                  border-color: Highlight;
                }
            data-is-focusable={true}
            id="Toggle3"
            onChange={[Function]}
            onClick={[Function]}
            role="switch"
            type="button"
          >
            <div
              className=
                  ms-Toggle-thumb
                  {
                    background-color: #333333;
                    border-color: transparent;
                    border-radius: .5em;
                    border-style: solid;
                    border-width: .28em;
                    box-sizing: border-box;
                    height: .5em;
                    transition: all 0.1s ease;
                    width: .5em;
                  }
            />
          </button>
          <label
            className=
                ms-Label
                ms-Toggle-stateText
                {
                  -moz-osx-font-smoothing: grayscale;
                  -webkit-font-smoothing: antialiased;
                  box-shadow: none;
                  box-sizing: border-box;
<<<<<<< HEAD
                  color: #323130;
=======
                  color: #333333;
                  display: block;
>>>>>>> 5c78f7e4
                  font-family: 'Segoe UI', 'Segoe UI Web (West European)', 'Segoe UI', -apple-system, BlinkMacSystemFont, 'Roboto', 'Helvetica Neue', sans-serif;
                  font-size: 14px;
                  font-weight: 400;
                  margin-bottom: 0px;
                  margin-left: 0px;
                  margin-right: 0px;
                  margin-top: 0px;
                  overflow-wrap: break-word;
                  padding-bottom: 5px;
                  padding-left: 0;
                  padding-right: 0;
                  padding-top: 5px;
                  word-wrap: break-word;
                }
                && {
                  margin-bottom: 0;
                  margin-left: 8px;
                  margin-right: 8px;
                  margin-top: 0;
                  padding-bottom: 0;
<<<<<<< HEAD
                  padding-left: 8px;
                  padding-right: 8px;
=======
                  padding-left: 0;
                  padding-right: 0;
>>>>>>> 5c78f7e4
                  padding-top: 0;
                  user-select: none;
                }
            htmlFor="Toggle3"
            id="Toggle3-stateText"
          >
            Off
          </label>
        </div>
      </div>
      <div
        className=
            ms-TextField
            {
              -moz-osx-font-smoothing: grayscale;
              -webkit-font-smoothing: antialiased;
              box-shadow: none;
              box-sizing: border-box;
              font-family: 'Segoe UI', 'Segoe UI Web (West European)', 'Segoe UI', -apple-system, BlinkMacSystemFont, 'Roboto', 'Helvetica Neue', sans-serif;
              font-size: 14px;
              font-weight: 400;
              margin-bottom: 0px;
              margin-left: 0px;
              margin-right: 0px;
              margin-top: 0px;
              padding-bottom: 0px;
              padding-left: 0px;
              padding-right: 0px;
              padding-top: 0px;
              position: relative;
              width: 300px;
            }
      >
        <div
          className=
              ms-TextField-wrapper

        >
          <label
            className=
                ms-Label
                {
                  -moz-osx-font-smoothing: grayscale;
                  -webkit-font-smoothing: antialiased;
<<<<<<< HEAD
                  color: #605e5c;
=======
                  box-shadow: none;
                  box-sizing: border-box;
                  color: #333333;
                  display: block;
>>>>>>> 5c78f7e4
                  font-family: 'Segoe UI', 'Segoe UI Web (West European)', 'Segoe UI', -apple-system, BlinkMacSystemFont, 'Roboto', 'Helvetica Neue', sans-serif;
                  font-size: 14px;
                  font-weight: 400;
                  margin-bottom: 0px;
                  margin-left: 0px;
                  margin-right: 0px;
                  margin-top: 0px;
                  overflow-wrap: break-word;
                  padding-bottom: 5px;
                  padding-left: 0;
                  padding-right: 0;
                  padding-top: 5px;
                  word-wrap: break-word;
                }
<<<<<<< HEAD
                &:-ms-input-placeholder {
                  -moz-osx-font-smoothing: grayscale;
                  -webkit-font-smoothing: antialiased;
                  color: #605e5c;
                  font-family: 'Segoe UI', 'Segoe UI Web (West European)', 'Segoe UI', -apple-system, BlinkMacSystemFont, 'Roboto', 'Helvetica Neue', sans-serif;
                  font-size: 14px;
                  font-weight: 400;
                  opacity: 1;
=======
            htmlFor="TextField4"
          >
            Input inside trap zone
          </label>
          <div
            className=
                ms-TextField-fieldGroup
                {
                  align-items: stretch;
                  background: #ffffff;
                  border: 1px solid #a6a6a6;
                  box-shadow: none;
                  box-sizing: border-box;
                  cursor: text;
                  display: flex;
                  flex-direction: row;
                  height: 32px;
                  margin-bottom: 0px;
                  margin-left: 0px;
                  margin-right: 0px;
                  margin-top: 0px;
                  padding-bottom: 0px;
                  padding-left: 0px;
                  padding-right: 0px;
                  padding-top: 0px;
                  position: relative;
>>>>>>> 5c78f7e4
                }
                &:hover {
                  border-color: #333333;
                }
                @media screen and (-ms-high-contrast: active){&:hover {
                  border-color: Highlight;
                }
          >
            <input
              aria-invalid={false}
              className=
                  ms-TextField-field
                  {
                    -moz-osx-font-smoothing: grayscale;
                    -webkit-font-smoothing: antialiased;
                    background-color: transparent;
                    background: none;
                    border-radius: 0px;
                    border: none;
                    box-shadow: none;
                    box-sizing: border-box;
                    color: #333333;
                    font-family: 'Segoe UI', 'Segoe UI Web (West European)', 'Segoe UI', -apple-system, BlinkMacSystemFont, 'Roboto', 'Helvetica Neue', sans-serif;
                    font-size: 14px;
                    font-weight: 400;
                    margin-bottom: 0px;
                    margin-left: 0px;
                    margin-right: 0px;
                    margin-top: 0px;
                    min-width: 0px;
                    outline: 0px;
                    padding-bottom: 0;
                    padding-left: 12px;
                    padding-right: 12px;
                    padding-top: 0;
                    text-overflow: ellipsis;
                    width: 100%;
                  }
                  &:active, &:focus, &:hover {
                    outline: 0px;
                  }
                  &::-ms-clear {
                    display: none;
                  }
                  &::placeholder {
                    -moz-osx-font-smoothing: grayscale;
                    -webkit-font-smoothing: antialiased;
                    color: #666666;
                    font-family: 'Segoe UI', 'Segoe UI Web (West European)', 'Segoe UI', -apple-system, BlinkMacSystemFont, 'Roboto', 'Helvetica Neue', sans-serif;
                    font-size: 14px;
                    font-weight: 400;
                    opacity: 1;
                  }
                  &:-ms-input-placeholder {
                    -moz-osx-font-smoothing: grayscale;
                    -webkit-font-smoothing: antialiased;
                    color: #666666;
                    font-family: 'Segoe UI', 'Segoe UI Web (West European)', 'Segoe UI', -apple-system, BlinkMacSystemFont, 'Roboto', 'Helvetica Neue', sans-serif;
                    font-size: 14px;
                    font-weight: 400;
                    opacity: 1;
                  }
              id="TextField4"
              onBlur={[Function]}
              onChange={[Function]}
              onFocus={[Function]}
              onInput={[Function]}
              type="text"
              value=""
            />
          </div>
        </div>
      </div>
      <a
        className=
            ms-Link
            {
              -moz-osx-font-smoothing: grayscale;
              -webkit-font-smoothing: antialiased;
              color: #0078d4;
              font-family: 'Segoe UI', 'Segoe UI Web (West European)', 'Segoe UI', -apple-system, BlinkMacSystemFont, 'Roboto', 'Helvetica Neue', sans-serif;
              font-size: inherit;
              font-weight: inherit;
              outline: none;
              text-decoration: none;
            }
            .ms-Fabric--isFocusVisible &:focus {
              box-shadow: 0 0 0 1px #666666 inset;
            }
            @media screen and (-ms-high-contrast: active){.ms-Fabric--isFocusVisible &:focus {
              outline: 1px solid WindowText;
            }
            @media screen and (-ms-high-contrast: active){& {
              border-bottom: none;
            }
            &:active, &:hover, &:active:hover {
              color: #004578;
            }
            @media screen and (-ms-high-contrast: active){&:active, &:hover, &:active:hover {
              text-decoration: underline;
            }
            &:focus {
              color: #0078d4;
            }
        href="https://bing.com"
        onClick={[Function]}
      >
        Hyperlink inside trap zone
      </a>
    </div>
<<<<<<< HEAD
    <a
      className=
          ms-Link
          {
            -moz-osx-font-smoothing: grayscale;
            -webkit-font-smoothing: antialiased;
            color: #0078d4;
            font-family: 'Segoe UI', 'Segoe UI Web (West European)', 'Segoe UI', -apple-system, BlinkMacSystemFont, 'Roboto', 'Helvetica Neue', sans-serif;
            font-size: inherit;
            font-weight: inherit;
            outline: none;
            text-decoration: none;
          }
          .ms-Fabric--isFocusVisible &:focus {
            box-shadow: 0 0 0 1px #605e5c inset;
          }
          @media screen and (-ms-high-contrast: active){.ms-Fabric--isFocusVisible &:focus {
            outline: 1px solid WindowText;
          }
          @media screen and (-ms-high-contrast: active){& {
            border-bottom: none;
          }
          &:active, &:hover, &:active:hover {
            color: #004578;
            text-decoration: underline;
          }
          &:focus {
            color: #0078d4;
          }
      href="https://bing.com"
      onClick={[Function]}
    >
      Hyperlink inside trap zone
    </a>
=======
    <div
      aria-hidden={true}
      data-is-visible={true}
      onFocus={[Function]}
      style={
        Object {
          "pointerEvents": "none",
          "position": "fixed",
        }
      }
      tabIndex={-1}
    />
>>>>>>> 5c78f7e4
  </div>
</div>
`;<|MERGE_RESOLUTION|>--- conflicted
+++ resolved
@@ -75,11 +75,11 @@
           {
             -moz-osx-font-smoothing: grayscale;
             -webkit-font-smoothing: antialiased;
-            background-color: #f4f4f4;
-            border-radius: 0px;
-            border: 1px solid transparent;
+            background-color: #ffffff;
+            border-radius: 2px;
+            border: 1px solid #8a8886;
             box-sizing: border-box;
-            color: #333333;
+            color: #323130;
             cursor: pointer;
             display: inline-block;
             font-family: 'Segoe UI', 'Segoe UI Web (West European)', 'Segoe UI', -apple-system, BlinkMacSystemFont, 'Roboto', 'Helvetica Neue', sans-serif;
@@ -102,14 +102,14 @@
             border: 0;
           }
           .ms-Fabric--isFocusVisible &:focus:after {
-            border: 1px solid #ffffff;
-            bottom: 0px;
+            border: 1px solid transparent;
+            bottom: 2px;
             content: "";
-            left: 0px;
-            outline: 1px solid #666666;
+            left: 2px;
+            outline: 1px solid #605e5c;
             position: absolute;
-            right: 0px;
-            top: 0px;
+            right: 2px;
+            top: 2px;
             z-index: 1;
           }
           @media screen and (-ms-high-contrast: active){.ms-Fabric--isFocusVisible &:focus:after {
@@ -126,16 +126,16 @@
             top: 0px;
           }
           &:hover {
-            background-color: #eaeaea;
-            color: #212121;
+            background-color: #f3f2f1;
+            color: #201f1e;
           }
           @media screen and (-ms-high-contrast: active){&:hover {
             border-color: Highlight;
             color: Highlight;
           }
           &:active {
-            background-color: #c8c8c8;
-            color: #212121;
+            background-color: #edebe9;
+            color: #201f1e;
           }
       data-is-focusable={true}
       onClick={[Function]}
@@ -146,39 +146,6 @@
       onMouseUp={[Function]}
       type="button"
     >
-<<<<<<< HEAD
-      <label
-        className=
-            ms-Label
-            ms-Toggle-label
-            {
-              -moz-osx-font-smoothing: grayscale;
-              -webkit-font-smoothing: antialiased;
-              box-shadow: none;
-              box-sizing: border-box;
-              color: #323130;
-              display: block;
-              font-family: 'Segoe UI', 'Segoe UI Web (West European)', 'Segoe UI', -apple-system, BlinkMacSystemFont, 'Roboto', 'Helvetica Neue', sans-serif;
-              font-size: 14px;
-              font-weight: 600;
-              margin-bottom: 0px;
-              margin-left: 0px;
-              margin-right: 0px;
-              margin-top: 0px;
-              overflow-wrap: break-word;
-              padding-bottom: 5px;
-              padding-left: 0;
-              padding-right: 0;
-              padding-top: 5px;
-              word-wrap: break-word;
-            }
-        htmlFor="Toggle0"
-        id="Toggle0-label"
-      >
-        Use trap zone
-      </label>
-=======
->>>>>>> 5c78f7e4
       <div
         className=
             ms-Button-flexContainer
@@ -194,109 +161,13 @@
           className=
               ms-Button-textContainer
               {
-<<<<<<< HEAD
-                align-items: center;
-                background: #ffffff;
-                border-radius: 10px;
-                border: 1px solid #605e5c;
-                box-sizing: border-box;
-                cursor: pointer;
-                display: flex;
-                font-size: 20px;
-                height: 20px;
-                outline: transparent;
-                padding-bottom: 0;
-                padding-left: 3px;
-                padding-right: 3px;
-                padding-top: 0;
-                position: relative;
-                transition: all 0.1s ease;
-                width: 40px;
-              }
-              &::-moz-focus-inner {
-                border: 0;
-              }
-              .ms-Fabric--isFocusVisible &:focus:after {
-                border: 1px solid #ffffff;
-                bottom: -2px;
-                content: "";
-                left: -2px;
-                outline: 1px solid #605e5c;
-                position: absolute;
-                right: -2px;
-                top: -2px;
-                z-index: 1;
-              }
-              &:hover {
-                border-color: #323130;
-              }
-              &:hover .ms-Toggle-thumb {
-                background-color: #201f1e;
-=======
                 flex-grow: 1;
->>>>>>> 5c78f7e4
               }
         >
           <div
             className=
                 ms-Button-label
                 {
-<<<<<<< HEAD
-                  background-color: #605e5c;
-                  border-color: transparent;
-                  border-radius: 50%;
-                  border-style: solid;
-                  border-width: .28em;
-                  box-sizing: border-box;
-                  height: 12px;
-                  transition: all 0.1s ease;
-                  width: 12px;
-                }
-          />
-        </button>
-        <label
-          className=
-              ms-Label
-              ms-Toggle-stateText
-              {
-                -moz-osx-font-smoothing: grayscale;
-                -webkit-font-smoothing: antialiased;
-                box-shadow: none;
-                box-sizing: border-box;
-                color: #323130;
-                display: block;
-                font-family: 'Segoe UI', 'Segoe UI Web (West European)', 'Segoe UI', -apple-system, BlinkMacSystemFont, 'Roboto', 'Helvetica Neue', sans-serif;
-                font-size: 14px;
-                font-weight: 600;
-                margin-bottom: 0px;
-                margin-left: 0px;
-                margin-right: 0px;
-                margin-top: 0px;
-                overflow-wrap: break-word;
-                padding-bottom: 5px;
-                padding-left: 0;
-                padding-right: 0;
-                padding-top: 5px;
-                word-wrap: break-word;
-              }
-              && {
-                font-weight: 400;
-                margin-bottom: 0;
-                margin-left: 8px;
-                margin-right: 8px;
-                margin-top: 0;
-                padding-bottom: 0;
-                padding-left: 0;
-                padding-right: 0;
-                padding-top: 0;
-                user-select: none;
-              }
-          htmlFor="Toggle0"
-          id="Toggle0-stateText"
-        >
-          Off
-        </label>
-=======
                   font-weight: 600;
                   line-height: 100%;
                   margin-bottom: 0;
@@ -309,7 +180,6 @@
             Trap Focus
           </div>
         </div>
->>>>>>> 5c78f7e4
       </div>
     </button>
   </div>
@@ -404,38 +274,9 @@
           className=
               ms-Toggle-innerContainer
               {
-<<<<<<< HEAD
-                align-items: stretch;
-                background: #ffffff;
-                border-radius: 2px;
-                border: 1px solid #a19f9d;
-                box-shadow: none;
-                box-sizing: border-box;
-                cursor: text;
-                display: flex;
-                flex-direction: row;
-                height: 32px;
-                margin-bottom: 0px;
-                margin-left: 0px;
-                margin-right: 0px;
-                margin-top: 0px;
-                padding-bottom: 0px;
-                padding-left: 0px;
-                padding-right: 0px;
-                padding-top: 0px;
-                position: relative;
-              }
-              &:hover {
-                border-color: #323130;
-              }
-              @media screen and (-ms-high-contrast: active){&:hover {
-                border-color: Highlight;
-              }
-=======
                 display: inline-flex;
                 position: relative;
               }
->>>>>>> 5c78f7e4
         >
           <button
             aria-checked={false}
@@ -446,23 +287,21 @@
                 {
                   align-items: center;
                   background: #ffffff;
-                  border-color: #666666;
-                  border-radius: 1em;
-                  border-style: solid;
-                  border-width: 1px;
+                  border-radius: 10px;
+                  border: 1px solid #605e5c;
                   box-sizing: border-box;
                   cursor: pointer;
                   display: flex;
                   font-size: 20px;
-                  height: 1em;
+                  height: 20px;
                   outline: transparent;
                   padding-bottom: 0;
-                  padding-left: .2em;
-                  padding-right: .2em;
+                  padding-left: 3px;
+                  padding-right: 3px;
                   padding-top: 0;
                   position: relative;
                   transition: all 0.1s ease;
-                  width: 2.2em;
+                  width: 40px;
                 }
                 &::-moz-focus-inner {
                   border: 0;
@@ -472,14 +311,17 @@
                   bottom: -2px;
                   content: "";
                   left: -2px;
-                  outline: 1px solid #666666;
+                  outline: 1px solid #605e5c;
                   position: absolute;
                   right: -2px;
                   top: -2px;
                   z-index: 1;
                 }
                 &:hover {
-                  border-color: #333333;
+                  border-color: #323130;
+                }
+                &:hover .ms-Toggle-thumb {
+                  background-color: #201f1e;
                 }
                 @media screen and (-ms-high-contrast: active){&:hover .ms-Toggle-thumb {
                   border-color: Highlight;
@@ -498,15 +340,15 @@
               className=
                   ms-Toggle-thumb
                   {
-                    background-color: #333333;
+                    background-color: #605e5c;
                     border-color: transparent;
-                    border-radius: .5em;
+                    border-radius: 50%;
                     border-style: solid;
                     border-width: .28em;
                     box-sizing: border-box;
-                    height: .5em;
+                    height: 12px;
                     transition: all 0.1s ease;
-                    width: .5em;
+                    width: 12px;
                   }
             />
           </button>
@@ -519,15 +361,11 @@
                   -webkit-font-smoothing: antialiased;
                   box-shadow: none;
                   box-sizing: border-box;
-<<<<<<< HEAD
                   color: #323130;
-=======
-                  color: #333333;
                   display: block;
->>>>>>> 5c78f7e4
                   font-family: 'Segoe UI', 'Segoe UI Web (West European)', 'Segoe UI', -apple-system, BlinkMacSystemFont, 'Roboto', 'Helvetica Neue', sans-serif;
                   font-size: 14px;
-                  font-weight: 400;
+                  font-weight: 600;
                   margin-bottom: 0px;
                   margin-left: 0px;
                   margin-right: 0px;
@@ -540,18 +378,14 @@
                   word-wrap: break-word;
                 }
                 && {
+                  font-weight: 400;
                   margin-bottom: 0;
                   margin-left: 8px;
                   margin-right: 8px;
                   margin-top: 0;
                   padding-bottom: 0;
-<<<<<<< HEAD
-                  padding-left: 8px;
-                  padding-right: 8px;
-=======
                   padding-left: 0;
                   padding-right: 0;
->>>>>>> 5c78f7e4
                   padding-top: 0;
                   user-select: none;
                 }
@@ -596,17 +430,13 @@
                 {
                   -moz-osx-font-smoothing: grayscale;
                   -webkit-font-smoothing: antialiased;
-<<<<<<< HEAD
-                  color: #605e5c;
-=======
                   box-shadow: none;
                   box-sizing: border-box;
-                  color: #333333;
+                  color: #323130;
                   display: block;
->>>>>>> 5c78f7e4
                   font-family: 'Segoe UI', 'Segoe UI Web (West European)', 'Segoe UI', -apple-system, BlinkMacSystemFont, 'Roboto', 'Helvetica Neue', sans-serif;
                   font-size: 14px;
-                  font-weight: 400;
+                  font-weight: 600;
                   margin-bottom: 0px;
                   margin-left: 0px;
                   margin-right: 0px;
@@ -618,16 +448,6 @@
                   padding-top: 5px;
                   word-wrap: break-word;
                 }
-<<<<<<< HEAD
-                &:-ms-input-placeholder {
-                  -moz-osx-font-smoothing: grayscale;
-                  -webkit-font-smoothing: antialiased;
-                  color: #605e5c;
-                  font-family: 'Segoe UI', 'Segoe UI Web (West European)', 'Segoe UI', -apple-system, BlinkMacSystemFont, 'Roboto', 'Helvetica Neue', sans-serif;
-                  font-size: 14px;
-                  font-weight: 400;
-                  opacity: 1;
-=======
             htmlFor="TextField4"
           >
             Input inside trap zone
@@ -638,7 +458,8 @@
                 {
                   align-items: stretch;
                   background: #ffffff;
-                  border: 1px solid #a6a6a6;
+                  border-radius: 2px;
+                  border: 1px solid #a19f9d;
                   box-shadow: none;
                   box-sizing: border-box;
                   cursor: text;
@@ -654,10 +475,9 @@
                   padding-right: 0px;
                   padding-top: 0px;
                   position: relative;
->>>>>>> 5c78f7e4
                 }
                 &:hover {
-                  border-color: #333333;
+                  border-color: #323130;
                 }
                 @media screen and (-ms-high-contrast: active){&:hover {
                   border-color: Highlight;
@@ -676,7 +496,7 @@
                     border: none;
                     box-shadow: none;
                     box-sizing: border-box;
-                    color: #333333;
+                    color: #323130;
                     font-family: 'Segoe UI', 'Segoe UI Web (West European)', 'Segoe UI', -apple-system, BlinkMacSystemFont, 'Roboto', 'Helvetica Neue', sans-serif;
                     font-size: 14px;
                     font-weight: 400;
@@ -687,8 +507,8 @@
                     min-width: 0px;
                     outline: 0px;
                     padding-bottom: 0;
-                    padding-left: 12px;
-                    padding-right: 12px;
+                    padding-left: 8px;
+                    padding-right: 8px;
                     padding-top: 0;
                     text-overflow: ellipsis;
                     width: 100%;
@@ -702,7 +522,7 @@
                   &::placeholder {
                     -moz-osx-font-smoothing: grayscale;
                     -webkit-font-smoothing: antialiased;
-                    color: #666666;
+                    color: #605e5c;
                     font-family: 'Segoe UI', 'Segoe UI Web (West European)', 'Segoe UI', -apple-system, BlinkMacSystemFont, 'Roboto', 'Helvetica Neue', sans-serif;
                     font-size: 14px;
                     font-weight: 400;
@@ -711,7 +531,7 @@
                   &:-ms-input-placeholder {
                     -moz-osx-font-smoothing: grayscale;
                     -webkit-font-smoothing: antialiased;
-                    color: #666666;
+                    color: #605e5c;
                     font-family: 'Segoe UI', 'Segoe UI Web (West European)', 'Segoe UI', -apple-system, BlinkMacSystemFont, 'Roboto', 'Helvetica Neue', sans-serif;
                     font-size: 14px;
                     font-weight: 400;
@@ -742,7 +562,7 @@
               text-decoration: none;
             }
             .ms-Fabric--isFocusVisible &:focus {
-              box-shadow: 0 0 0 1px #666666 inset;
+              box-shadow: 0 0 0 1px #605e5c inset;
             }
             @media screen and (-ms-high-contrast: active){.ms-Fabric--isFocusVisible &:focus {
               outline: 1px solid WindowText;
@@ -752,8 +572,6 @@
             }
             &:active, &:hover, &:active:hover {
               color: #004578;
-            }
-            @media screen and (-ms-high-contrast: active){&:active, &:hover, &:active:hover {
               text-decoration: underline;
             }
             &:focus {
@@ -765,42 +583,6 @@
         Hyperlink inside trap zone
       </a>
     </div>
-<<<<<<< HEAD
-    <a
-      className=
-          ms-Link
-          {
-            -moz-osx-font-smoothing: grayscale;
-            -webkit-font-smoothing: antialiased;
-            color: #0078d4;
-            font-family: 'Segoe UI', 'Segoe UI Web (West European)', 'Segoe UI', -apple-system, BlinkMacSystemFont, 'Roboto', 'Helvetica Neue', sans-serif;
-            font-size: inherit;
-            font-weight: inherit;
-            outline: none;
-            text-decoration: none;
-          }
-          .ms-Fabric--isFocusVisible &:focus {
-            box-shadow: 0 0 0 1px #605e5c inset;
-          }
-          @media screen and (-ms-high-contrast: active){.ms-Fabric--isFocusVisible &:focus {
-            outline: 1px solid WindowText;
-          }
-          @media screen and (-ms-high-contrast: active){& {
-            border-bottom: none;
-          }
-          &:active, &:hover, &:active:hover {
-            color: #004578;
-            text-decoration: underline;
-          }
-          &:focus {
-            color: #0078d4;
-          }
-      href="https://bing.com"
-      onClick={[Function]}
-    >
-      Hyperlink inside trap zone
-    </a>
-=======
     <div
       aria-hidden={true}
       data-is-visible={true}
@@ -813,7 +595,6 @@
       }
       tabIndex={-1}
     />
->>>>>>> 5c78f7e4
   </div>
 </div>
 `;