--- conflicted
+++ resolved
@@ -530,11 +530,11 @@
         {
           -moz-osx-font-smoothing: grayscale;
           -webkit-font-smoothing: antialiased;
-          background-color: #f4f4f4;
-          border-radius: 0px;
-          border: 1px solid transparent;
+          background-color: #ffffff;
+          border-radius: 2px;
+          border: 1px solid #8a8886;
           box-sizing: border-box;
-          color: #333333;
+          color: #323130;
           cursor: pointer;
           display: inline-block;
           font-family: 'Segoe UI', 'Segoe UI Web (West European)', 'Segoe UI', -apple-system, BlinkMacSystemFont, 'Roboto', 'Helvetica Neue', sans-serif;
@@ -557,14 +557,14 @@
           border: 0;
         }
         .ms-Fabric--isFocusVisible &:focus:after {
-          border: 1px solid #ffffff;
-          bottom: 0px;
+          border: 1px solid transparent;
+          bottom: 2px;
           content: "";
-          left: 0px;
-          outline: 1px solid #666666;
+          left: 2px;
+          outline: 1px solid #605e5c;
           position: absolute;
-          right: 0px;
-          top: 0px;
+          right: 2px;
+          top: 2px;
           z-index: 1;
         }
         @media screen and (-ms-high-contrast: active){.ms-Fabric--isFocusVisible &:focus:after {
@@ -581,16 +581,16 @@
           top: 0px;
         }
         &:hover {
-          background-color: #eaeaea;
-          color: #212121;
+          background-color: #f3f2f1;
+          color: #201f1e;
         }
         @media screen and (-ms-high-contrast: active){&:hover {
           border-color: Highlight;
           color: Highlight;
         }
         &:active {
-          background-color: #c8c8c8;
-          color: #212121;
+          background-color: #edebe9;
+          color: #201f1e;
         }
     data-is-focusable={true}
     onClick={[Function]}
@@ -605,87 +605,12 @@
       className=
           ms-Button-flexContainer
           {
-<<<<<<< HEAD
-            -moz-osx-font-smoothing: grayscale;
-            -webkit-font-smoothing: antialiased;
-            background-color: #ffffff;
-            border-radius: 2px;
-            border: 1px solid #8a8886;
-            box-sizing: border-box;
-            color: #323130;
-            cursor: pointer;
-            display: inline-block;
-            font-family: 'Segoe UI', 'Segoe UI Web (West European)', 'Segoe UI', -apple-system, BlinkMacSystemFont, 'Roboto', 'Helvetica Neue', sans-serif;
-            font-size: 14px;
-            font-weight: 400;
-            height: 32px;
-            min-width: 80px;
-            outline: transparent;
-            padding-bottom: 0;
-            padding-left: 16px;
-            padding-right: 16px;
-            padding-top: 0;
-            position: relative;
-            text-align: center;
-            text-decoration: none;
-            user-select: none;
-            vertical-align: top;
-          }
-          &::-moz-focus-inner {
-            border: 0;
-          }
-          .ms-Fabric--isFocusVisible &:focus:after {
-            border: 1px solid transparent;
-            bottom: 2px;
-            content: "";
-            left: 2px;
-            outline: 1px solid #605e5c;
-            position: absolute;
-            right: 2px;
-            top: 2px;
-            z-index: 1;
-          }
-          @media screen and (-ms-high-contrast: active){.ms-Fabric--isFocusVisible &:focus:after {
-            border: none;
-            bottom: -2px;
-            left: -2px;
-            outline-color: ButtonText;
-            right: -2px;
-            top: -2px;
-          }
-          &:active > * {
-            left: 0px;
-            position: relative;
-            top: 0px;
-          }
-          &:hover {
-            background-color: #f3f2f1;
-            color: #201f1e;
-          }
-          @media screen and (-ms-high-contrast: active){&:hover {
-            border-color: Highlight;
-            color: Highlight;
-          }
-          &:active {
-            background-color: #edebe9;
-            color: #201f1e;
-          }
-      data-is-focusable={true}
-      onClick={[Function]}
-      onKeyDown={[Function]}
-      onKeyPress={[Function]}
-      onKeyUp={[Function]}
-      onMouseDown={[Function]}
-      onMouseUp={[Function]}
-      type="button"
-=======
             align-items: center;
             display: flex;
             flex-wrap: nowrap;
             height: 100%;
             justify-content: center;
           }
->>>>>>> ee9b6edf
     >
       <div
         className=
@@ -1007,7 +932,8 @@
             {
               align-items: stretch;
               background: #ffffff;
-              border: 1px solid #a6a6a6;
+              border-radius: 2px;
+              border: 1px solid #a19f9d;
               box-shadow: none;
               box-sizing: border-box;
               cursor: text;
@@ -1025,7 +951,7 @@
               position: relative;
             }
             &:hover {
-              border-color: #333333;
+              border-color: #323130;
             }
             @media screen and (-ms-high-contrast: active){&:hover {
               border-color: Highlight;
@@ -1036,22 +962,15 @@
           className=
               ms-TextField-field
               {
-<<<<<<< HEAD
-                align-items: stretch;
-                background: #ffffff;
-                border-radius: 2px;
-                border: 1px solid #a19f9d;
-=======
                 -moz-osx-font-smoothing: grayscale;
                 -webkit-font-smoothing: antialiased;
                 background-color: transparent;
                 background: none;
                 border-radius: 0px;
                 border: none;
->>>>>>> ee9b6edf
                 box-shadow: none;
                 box-sizing: border-box;
-                color: #333333;
+                color: #323130;
                 font-family: 'Segoe UI', 'Segoe UI Web (West European)', 'Segoe UI', -apple-system, BlinkMacSystemFont, 'Roboto', 'Helvetica Neue', sans-serif;
                 font-size: 14px;
                 font-weight: 400;
@@ -1062,93 +981,22 @@
                 min-width: 0px;
                 outline: 0px;
                 padding-bottom: 0;
-                padding-left: 12px;
-                padding-right: 12px;
+                padding-left: 8px;
+                padding-right: 8px;
                 padding-top: 0;
                 text-overflow: ellipsis;
                 width: 100%;
               }
-<<<<<<< HEAD
-              &:hover {
-                border-color: #323130;
-=======
               &:active, &:focus, &:hover {
                 outline: 0px;
->>>>>>> ee9b6edf
               }
               &::-ms-clear {
                 display: none;
               }
-<<<<<<< HEAD
-        >
-          <input
-            aria-invalid={false}
-            className=
-                ms-TextField-field
-                {
-                  -moz-osx-font-smoothing: grayscale;
-                  -webkit-font-smoothing: antialiased;
-                  background-color: transparent;
-                  background: none;
-                  border-radius: 0px;
-                  border: none;
-                  box-shadow: none;
-                  box-sizing: border-box;
-                  color: #323130;
-                  font-family: 'Segoe UI', 'Segoe UI Web (West European)', 'Segoe UI', -apple-system, BlinkMacSystemFont, 'Roboto', 'Helvetica Neue', sans-serif;
-                  font-size: 14px;
-                  font-weight: 400;
-                  margin-bottom: 0px;
-                  margin-left: 0px;
-                  margin-right: 0px;
-                  margin-top: 0px;
-                  min-width: 0px;
-                  outline: 0px;
-                  padding-bottom: 0;
-                  padding-left: 8px;
-                  padding-right: 8px;
-                  padding-top: 0;
-                  text-overflow: ellipsis;
-                  width: 100%;
-                }
-                &:active, &:focus, &:hover {
-                  outline: 0px;
-                }
-                &::-ms-clear {
-                  display: none;
-                }
-                &::placeholder {
-                  -moz-osx-font-smoothing: grayscale;
-                  -webkit-font-smoothing: antialiased;
-                  color: #605e5c;
-                  font-family: 'Segoe UI', 'Segoe UI Web (West European)', 'Segoe UI', -apple-system, BlinkMacSystemFont, 'Roboto', 'Helvetica Neue', sans-serif;
-                  font-size: 14px;
-                  font-weight: 400;
-                  opacity: 1;
-                }
-                &:-ms-input-placeholder {
-                  -moz-osx-font-smoothing: grayscale;
-                  -webkit-font-smoothing: antialiased;
-                  color: #605e5c;
-                  font-family: 'Segoe UI', 'Segoe UI Web (West European)', 'Segoe UI', -apple-system, BlinkMacSystemFont, 'Roboto', 'Helvetica Neue', sans-serif;
-                  font-size: 14px;
-                  font-weight: 400;
-                  opacity: 1;
-                }
-            id="TextField22"
-            onBlur={[Function]}
-            onChange={[Function]}
-            onFocus={[Function]}
-            onInput={[Function]}
-            type="text"
-            value="Tabbable Element 2"
-          />
-        </div>
-=======
               &::placeholder {
                 -moz-osx-font-smoothing: grayscale;
                 -webkit-font-smoothing: antialiased;
-                color: #666666;
+                color: #605e5c;
                 font-family: 'Segoe UI', 'Segoe UI Web (West European)', 'Segoe UI', -apple-system, BlinkMacSystemFont, 'Roboto', 'Helvetica Neue', sans-serif;
                 font-size: 14px;
                 font-weight: 400;
@@ -1157,7 +1005,7 @@
               &:-ms-input-placeholder {
                 -moz-osx-font-smoothing: grayscale;
                 -webkit-font-smoothing: antialiased;
-                color: #666666;
+                color: #605e5c;
                 font-family: 'Segoe UI', 'Segoe UI Web (West European)', 'Segoe UI', -apple-system, BlinkMacSystemFont, 'Roboto', 'Helvetica Neue', sans-serif;
                 font-size: 14px;
                 font-weight: 400;
@@ -1171,7 +1019,6 @@
           type="text"
           value="Tabbable Element 2"
         />
->>>>>>> ee9b6edf
       </div>
     </div>
   </div>
