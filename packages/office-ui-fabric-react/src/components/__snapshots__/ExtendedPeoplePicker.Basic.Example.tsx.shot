--- conflicted
+++ resolved
@@ -78,135 +78,6 @@
       className="ms-BasePicker ms-BaseFloatingPicker"
     />
   </div>
-<<<<<<< HEAD
-  <div
-    className=
-        ms-Toggle
-        is-enabled
-        {
-          -moz-osx-font-smoothing: grayscale;
-          -webkit-font-smoothing: antialiased;
-          font-family: 'Segoe UI', 'Segoe UI Web (West European)', 'Segoe UI', -apple-system, BlinkMacSystemFont, 'Roboto', 'Helvetica Neue', sans-serif;
-          font-size: 14px;
-          font-weight: 400;
-          margin-bottom: 8px;
-        }
-  >
-    <label
-      className=
-          ms-Label
-          ms-Toggle-label
-          {
-            -moz-osx-font-smoothing: grayscale;
-            -webkit-font-smoothing: antialiased;
-            box-shadow: none;
-            box-sizing: border-box;
-            color: #323130;
-            display: block;
-            font-family: 'Segoe UI', 'Segoe UI Web (West European)', 'Segoe UI', -apple-system, BlinkMacSystemFont, 'Roboto', 'Helvetica Neue', sans-serif;
-            font-size: 14px;
-            font-weight: 600;
-            margin-bottom: 0px;
-            margin-left: 0px;
-            margin-right: 0px;
-            margin-top: 0px;
-            overflow-wrap: break-word;
-            padding-bottom: 5px;
-            padding-left: 0;
-            padding-right: 0;
-            padding-top: 5px;
-            word-wrap: break-word;
-          }
-      htmlFor="Toggle1"
-      id="Toggle1-label"
-    >
-      Controlled component
-    </label>
-    <div
-      className=
-          ms-Toggle-innerContainer
-          {
-            display: inline-flex;
-            position: relative;
-          }
-    >
-      <button
-        aria-checked={false}
-        aria-labelledby="Toggle1-label"
-        className=
-            ms-Toggle-background
-            {
-              align-items: center;
-              background: #ffffff;
-              border-radius: 10px;
-              border: 1px solid #605e5c;
-              box-sizing: border-box;
-              cursor: pointer;
-              display: flex;
-              font-size: 20px;
-              height: 20px;
-              outline: transparent;
-              padding-bottom: 0;
-              padding-left: 3px;
-              padding-right: 3px;
-              padding-top: 0;
-              position: relative;
-              transition: all 0.1s ease;
-              width: 40px;
-            }
-            &::-moz-focus-inner {
-              border: 0;
-            }
-            .ms-Fabric--isFocusVisible &:focus:after {
-              border: 1px solid #ffffff;
-              bottom: -2px;
-              content: "";
-              left: -2px;
-              outline: 1px solid #605e5c;
-              position: absolute;
-              right: -2px;
-              top: -2px;
-              z-index: 1;
-            }
-            &:hover {
-              border-color: #323130;
-            }
-            &:hover .ms-Toggle-thumb {
-              background-color: #201f1e;
-            }
-            @media screen and (-ms-high-contrast: active){&:hover .ms-Toggle-thumb {
-              border-color: Highlight;
-            }
-            @media screen and (-ms-high-contrast: active){&:hover {
-              border-color: Highlight;
-            }
-        data-is-focusable={true}
-        id="Toggle1"
-        onChange={[Function]}
-        onClick={[Function]}
-        role="switch"
-        type="button"
-      >
-        <div
-          className=
-              ms-Toggle-thumb
-              {
-                background-color: #605e5c;
-                border-color: transparent;
-                border-radius: 50%;
-                border-style: solid;
-                border-width: .28em;
-                box-sizing: border-box;
-                height: 12px;
-                transition: all 0.1s ease;
-                width: 12px;
-              }
-        />
-      </button>
-    </div>
-  </div>
-=======
->>>>>>> c4a87826
   <button
     className=
         ms-Button
