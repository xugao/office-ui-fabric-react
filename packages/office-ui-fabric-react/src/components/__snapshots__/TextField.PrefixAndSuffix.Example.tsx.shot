// Jest Snapshot v1, https://goo.gl/fbAQLP

exports[`Component Examples renders TextField.PrefixAndSuffix.Example.tsx correctly 1`] = `
<div
  className=
      ms-Stack
      {
        box-sizing: border-box;
        display: flex;
        flex-direction: row;
        flex-wrap: nowrap;
        height: auto;
        width: 650px;
      }
      & > * {
        text-overflow: ellipsis;
      }
      & > *:not(:first-child) {
        margin-left: 50px;
      }
      & > *:not(.ms-StackItem) {
        flex-shrink: 1;
      }
>
  <div
    className=
        ms-Stack
        {
          box-sizing: border-box;
          display: flex;
          flex-direction: column;
          flex-wrap: nowrap;
          height: auto;
          width: 300px;
        }
        & > * {
          text-overflow: ellipsis;
        }
        & > *:not(:first-child) {
          margin-top: 15px;
        }
        & > *:not(.ms-StackItem) {
          flex-shrink: 1;
        }
  >
    <div
      className=
          ms-TextField
          {
            -moz-osx-font-smoothing: grayscale;
            -webkit-font-smoothing: antialiased;
            box-shadow: none;
            box-sizing: border-box;
            font-family: 'Segoe UI', 'Segoe UI Web (West European)', 'Segoe UI', -apple-system, BlinkMacSystemFont, 'Roboto', 'Helvetica Neue', sans-serif;
            font-size: 14px;
            font-weight: 400;
            margin-bottom: 0px;
            margin-left: 0px;
            margin-right: 0px;
            margin-top: 0px;
            padding-bottom: 0px;
            padding-left: 0px;
            padding-right: 0px;
            padding-top: 0px;
            position: relative;
          }
    >
      <div
        className=
<<<<<<< HEAD
            ms-TextField-fieldGroup
            {
              align-items: stretch;
              background: #ffffff;
              border-radius: 2px;
              border: 1px solid #a19f9d;
              box-shadow: none;
              box-sizing: border-box;
              cursor: text;
              display: flex;
              flex-direction: row;
              height: 32px;
              margin-bottom: 0px;
              margin-left: 0px;
              margin-right: 0px;
              margin-top: 0px;
              padding-bottom: 0px;
              padding-left: 0px;
              padding-right: 0px;
              padding-top: 0px;
              position: relative;
            }
            &:hover {
              border-color: #323130;
            }
            @media screen and (-ms-high-contrast: active){&:hover {
              border-color: Highlight;
            }
=======
            ms-TextField-wrapper

>>>>>>> ac9cc960
      >
        <label
          className=
<<<<<<< HEAD
              ms-TextField-prefix
              {
                align-items: center;
                background: #f3f2f1;
                color: #605e5c;
                display: flex;
                flex-shrink: 0;
                line-height: 1px;
                padding-bottom: 0;
                padding-left: 10px;
                padding-right: 10px;
                padding-top: 0;
                white-space: nowrap;
              }
        >
          <span
            style={
              Object {
                "paddingBottom": "1px",
              }
            }
          >
            https://
          </span>
        </div>
        <input
          aria-invalid={false}
          aria-label="Example text field with https:// prefix and .com suffix"
          className=
              ms-TextField-field
=======
              ms-Label
>>>>>>> ac9cc960
              {
                -moz-osx-font-smoothing: grayscale;
                -webkit-font-smoothing: antialiased;
                box-shadow: none;
                box-sizing: border-box;
<<<<<<< HEAD
                color: #323130;
=======
                color: #333333;
                display: block;
>>>>>>> ac9cc960
                font-family: 'Segoe UI', 'Segoe UI Web (West European)', 'Segoe UI', -apple-system, BlinkMacSystemFont, 'Roboto', 'Helvetica Neue', sans-serif;
                font-size: 14px;
                font-weight: 400;
                margin-bottom: 0px;
                margin-left: 0px;
                margin-right: 0px;
                margin-top: 0px;
<<<<<<< HEAD
                min-width: 0px;
                outline: 0px;
                padding-bottom: 0;
                padding-left: 8px;
                padding-right: 8px;
                padding-top: 0;
                text-overflow: ellipsis;
                width: 100%;
=======
                overflow-wrap: break-word;
                padding-bottom: 5px;
                padding-left: 0;
                padding-right: 0;
                padding-top: 5px;
                word-wrap: break-word;
              }
          htmlFor="TextField0"
        >
          With prefix
        </label>
        <div
          className=
              ms-TextField-fieldGroup
              {
                align-items: stretch;
                background: #ffffff;
                border: 1px solid #a6a6a6;
                box-shadow: none;
                box-sizing: border-box;
                cursor: text;
                display: flex;
                flex-direction: row;
                height: 32px;
                margin-bottom: 0px;
                margin-left: 0px;
                margin-right: 0px;
                margin-top: 0px;
                padding-bottom: 0px;
                padding-left: 0px;
                padding-right: 0px;
                padding-top: 0px;
                position: relative;
>>>>>>> ac9cc960
              }
              &:hover {
                border-color: #333333;
              }
              @media screen and (-ms-high-contrast: active){&:hover {
                border-color: Highlight;
              }
<<<<<<< HEAD
              &::placeholder {
                -moz-osx-font-smoothing: grayscale;
                -webkit-font-smoothing: antialiased;
                color: #605e5c;
                font-family: 'Segoe UI', 'Segoe UI Web (West European)', 'Segoe UI', -apple-system, BlinkMacSystemFont, 'Roboto', 'Helvetica Neue', sans-serif;
                font-size: 14px;
                font-weight: 400;
                opacity: 1;
=======
        >
          <div
            className=
                ms-TextField-prefix
                {
                  align-items: center;
                  background: #f4f4f4;
                  color: #666666;
                  display: flex;
                  flex-shrink: 0;
                  line-height: 1px;
                  padding-bottom: 0;
                  padding-left: 10px;
                  padding-right: 10px;
                  padding-top: 0;
                  white-space: nowrap;
                }
          >
            <span
              style={
                Object {
                  "paddingBottom": "1px",
                }
>>>>>>> ac9cc960
              }
            >
              https://
            </span>
          </div>
          <input
            aria-invalid={false}
            aria-label="Example text field with https:// prefix"
            className=
                ms-TextField-field
                {
                  -moz-osx-font-smoothing: grayscale;
                  -webkit-font-smoothing: antialiased;
                  background-color: transparent;
                  background: none;
                  border-radius: 0px;
                  border: none;
                  box-shadow: none;
                  box-sizing: border-box;
                  color: #333333;
                  font-family: 'Segoe UI', 'Segoe UI Web (West European)', 'Segoe UI', -apple-system, BlinkMacSystemFont, 'Roboto', 'Helvetica Neue', sans-serif;
                  font-size: 14px;
                  font-weight: 400;
                  margin-bottom: 0px;
                  margin-left: 0px;
                  margin-right: 0px;
                  margin-top: 0px;
                  min-width: 0px;
                  outline: 0px;
                  padding-bottom: 0;
                  padding-left: 12px;
                  padding-right: 12px;
                  padding-top: 0;
                  text-overflow: ellipsis;
                  width: 100%;
                }
                &:active, &:focus, &:hover {
                  outline: 0px;
                }
                &::-ms-clear {
                  display: none;
                }
                &::placeholder {
                  -moz-osx-font-smoothing: grayscale;
                  -webkit-font-smoothing: antialiased;
                  color: #666666;
                  font-family: 'Segoe UI', 'Segoe UI Web (West European)', 'Segoe UI', -apple-system, BlinkMacSystemFont, 'Roboto', 'Helvetica Neue', sans-serif;
                  font-size: 14px;
                  font-weight: 400;
                  opacity: 1;
                }
                &:-ms-input-placeholder {
                  -moz-osx-font-smoothing: grayscale;
                  -webkit-font-smoothing: antialiased;
                  color: #666666;
                  font-family: 'Segoe UI', 'Segoe UI Web (West European)', 'Segoe UI', -apple-system, BlinkMacSystemFont, 'Roboto', 'Helvetica Neue', sans-serif;
                  font-size: 14px;
                  font-weight: 400;
                  opacity: 1;
                }
            id="TextField0"
            onBlur={[Function]}
            onChange={[Function]}
            onFocus={[Function]}
            onInput={[Function]}
            type="text"
            value=""
          />
        </div>
      </div>
    </div>
    <div
      className=
          ms-TextField
          is-disabled
          {
            -moz-osx-font-smoothing: grayscale;
            -webkit-font-smoothing: antialiased;
            box-shadow: none;
            box-sizing: border-box;
            font-family: 'Segoe UI', 'Segoe UI Web (West European)', 'Segoe UI', -apple-system, BlinkMacSystemFont, 'Roboto', 'Helvetica Neue', sans-serif;
            font-size: 14px;
            font-weight: 400;
            margin-bottom: 0px;
            margin-left: 0px;
            margin-right: 0px;
            margin-top: 0px;
            padding-bottom: 0px;
            padding-left: 0px;
            padding-right: 0px;
            padding-top: 0px;
            position: relative;
          }
    >
      <div
        className=
            ms-TextField-wrapper

      >
        <label
          className=
              ms-Label
              {
                -moz-osx-font-smoothing: grayscale;
                -webkit-font-smoothing: antialiased;
<<<<<<< HEAD
                color: #605e5c;
=======
                box-shadow: none;
                box-sizing: border-box;
                color: #a6a6a6;
                display: block;
>>>>>>> ac9cc960
                font-family: 'Segoe UI', 'Segoe UI Web (West European)', 'Segoe UI', -apple-system, BlinkMacSystemFont, 'Roboto', 'Helvetica Neue', sans-serif;
                font-size: 14px;
                font-weight: 400;
                margin-bottom: 0px;
                margin-left: 0px;
                margin-right: 0px;
                margin-top: 0px;
                overflow-wrap: break-word;
                padding-bottom: 5px;
                padding-left: 0;
                padding-right: 0;
                padding-top: 5px;
                word-wrap: break-word;
              }
              @media screen and (-ms-high-contrast: active){& {
                color: GrayText;
              }
          htmlFor="TextField2"
        >
          Disabled with prefix
        </label>
        <div
          className=
              ms-TextField-fieldGroup
              {
<<<<<<< HEAD
                align-items: center;
                background: #f3f2f1;
                color: #605e5c;
=======
                align-items: stretch;
                background-color: #f4f4f4;
                background: #ffffff;
                border-color: #f4f4f4;
                border: 1px solid #a6a6a6;
                box-shadow: none;
                box-sizing: border-box;
                cursor: default;
>>>>>>> ac9cc960
                display: flex;
                flex-direction: row;
                height: 32px;
                margin-bottom: 0px;
                margin-left: 0px;
                margin-right: 0px;
                margin-top: 0px;
                padding-bottom: 0px;
                padding-left: 0px;
                padding-right: 0px;
                padding-top: 0px;
                position: relative;
              }
              @media screen and (-ms-high-contrast: active){&:hover {
                border-color: Highlight;
              }
        >
          <div
            className=
                ms-TextField-prefix
                {
                  align-items: center;
                  background: #f4f4f4;
                  color: #a6a6a6;
                  display: flex;
                  flex-shrink: 0;
                  line-height: 1px;
                  padding-bottom: 0;
                  padding-left: 10px;
                  padding-right: 10px;
                  padding-top: 0;
                  white-space: nowrap;
                }
          >
            <span
              style={
                Object {
                  "paddingBottom": "1px",
                }
              }
            >
              https://
            </span>
          </div>
          <input
            aria-invalid={false}
            aria-label="Example text field with https:// prefix"
            className=
                ms-TextField-field
                {
                  -moz-osx-font-smoothing: grayscale;
                  -webkit-font-smoothing: antialiased;
                  background-color: transparent;
                  background: none;
                  border-color: transparent;
                  border-radius: 0px;
                  border: none;
                  box-shadow: none;
                  box-sizing: border-box;
                  color: #a6a6a6;
                  font-family: 'Segoe UI', 'Segoe UI Web (West European)', 'Segoe UI', -apple-system, BlinkMacSystemFont, 'Roboto', 'Helvetica Neue', sans-serif;
                  font-size: 14px;
                  font-weight: 400;
                  margin-bottom: 0px;
                  margin-left: 0px;
                  margin-right: 0px;
                  margin-top: 0px;
                  min-width: 0px;
                  outline: 0px;
                  padding-bottom: 0;
                  padding-left: 12px;
                  padding-right: 12px;
                  padding-top: 0;
                  text-overflow: ellipsis;
                  width: 100%;
                }
                &:active, &:focus, &:hover {
                  outline: 0px;
                }
                &::-ms-clear {
                  display: none;
                }
                &::placeholder {
                  -moz-osx-font-smoothing: grayscale;
                  -webkit-font-smoothing: antialiased;
                  color: #a6a6a6;
                  font-family: 'Segoe UI', 'Segoe UI Web (West European)', 'Segoe UI', -apple-system, BlinkMacSystemFont, 'Roboto', 'Helvetica Neue', sans-serif;
                  font-size: 14px;
                  font-weight: 400;
                  opacity: 1;
                }
                &:-ms-input-placeholder {
                  -moz-osx-font-smoothing: grayscale;
                  -webkit-font-smoothing: antialiased;
                  color: #a6a6a6;
                  font-family: 'Segoe UI', 'Segoe UI Web (West European)', 'Segoe UI', -apple-system, BlinkMacSystemFont, 'Roboto', 'Helvetica Neue', sans-serif;
                  font-size: 14px;
                  font-weight: 400;
                  opacity: 1;
                }
            disabled={true}
            id="TextField2"
            onBlur={[Function]}
            onChange={[Function]}
            onFocus={[Function]}
            onInput={[Function]}
            type="text"
            value=""
          />
        </div>
      </div>
    </div>
  </div>
  <div
    className=
        ms-Stack
        {
          box-sizing: border-box;
          display: flex;
          flex-direction: column;
          flex-wrap: nowrap;
          height: auto;
          width: 300px;
        }
        & > * {
          text-overflow: ellipsis;
        }
        & > *:not(:first-child) {
          margin-top: 15px;
        }
        & > *:not(.ms-StackItem) {
          flex-shrink: 1;
        }
  >
    <div
      className=
          ms-TextField
          {
            -moz-osx-font-smoothing: grayscale;
            -webkit-font-smoothing: antialiased;
            box-shadow: none;
            box-sizing: border-box;
            font-family: 'Segoe UI', 'Segoe UI Web (West European)', 'Segoe UI', -apple-system, BlinkMacSystemFont, 'Roboto', 'Helvetica Neue', sans-serif;
            font-size: 14px;
            font-weight: 400;
            margin-bottom: 0px;
            margin-left: 0px;
            margin-right: 0px;
            margin-top: 0px;
            padding-bottom: 0px;
            padding-left: 0px;
            padding-right: 0px;
            padding-top: 0px;
            position: relative;
          }
    >
<<<<<<< HEAD
      <label
        className=
            ms-Label
            {
              -moz-osx-font-smoothing: grayscale;
              -webkit-font-smoothing: antialiased;
              box-shadow: none;
              box-sizing: border-box;
              color: #a19f9d;
              display: block;
              font-family: 'Segoe UI', 'Segoe UI Web (West European)', 'Segoe UI', -apple-system, BlinkMacSystemFont, 'Roboto', 'Helvetica Neue', sans-serif;
              font-size: 14px;
              font-weight: 600;
              margin-bottom: 0px;
              margin-left: 0px;
              margin-right: 0px;
              margin-top: 0px;
              overflow-wrap: break-word;
              padding-bottom: 5px;
              padding-left: 0;
              padding-right: 0;
              padding-top: 5px;
              word-wrap: break-word;
            }
            @media screen and (-ms-high-contrast: active){& {
              color: GrayText;
            }
        htmlFor="TextField2"
      >
        Disabled
      </label>
      <div
        className=
            ms-TextField-fieldGroup
            {
              align-items: stretch;
              background-color: #f3f2f1;
              background: #ffffff;
              border-color: #f3f2f1;
              border-radius: 2px;
              border: 1px solid #a19f9d;
              box-shadow: none;
              box-sizing: border-box;
              cursor: default;
              display: flex;
              flex-direction: row;
              height: 32px;
              margin-bottom: 0px;
              margin-left: 0px;
              margin-right: 0px;
              margin-top: 0px;
              padding-bottom: 0px;
              padding-left: 0px;
              padding-right: 0px;
              padding-top: 0px;
              position: relative;
            }
            @media screen and (-ms-high-contrast: active){&:hover {
              border-color: Highlight;
            }
=======
      <div
        className=
            ms-TextField-wrapper

>>>>>>> ac9cc960
      >
        <label
          className=
<<<<<<< HEAD
              ms-TextField-prefix
              {
                align-items: center;
                background: #f3f2f1;
                color: #a19f9d;
                display: flex;
                flex-shrink: 0;
                line-height: 1px;
                padding-bottom: 0;
                padding-left: 10px;
                padding-right: 10px;
                padding-top: 0;
                white-space: nowrap;
              }
        >
          <span
            style={
              Object {
                "paddingBottom": "1px",
              }
            }
          >
            https://
          </span>
        </div>
        <input
          aria-invalid={false}
          aria-label="Example text field with https:// prefix and .com suffix"
          className=
              ms-TextField-field
=======
              ms-Label
>>>>>>> ac9cc960
              {
                -moz-osx-font-smoothing: grayscale;
                -webkit-font-smoothing: antialiased;
                box-shadow: none;
                box-sizing: border-box;
<<<<<<< HEAD
                color: #a19f9d;
=======
                color: #333333;
                display: block;
>>>>>>> ac9cc960
                font-family: 'Segoe UI', 'Segoe UI Web (West European)', 'Segoe UI', -apple-system, BlinkMacSystemFont, 'Roboto', 'Helvetica Neue', sans-serif;
                font-size: 14px;
                font-weight: 400;
                margin-bottom: 0px;
                margin-left: 0px;
                margin-right: 0px;
                margin-top: 0px;
<<<<<<< HEAD
                min-width: 0px;
                outline: 0px;
                padding-bottom: 0;
                padding-left: 8px;
                padding-right: 8px;
                padding-top: 0;
                text-overflow: ellipsis;
                width: 100%;
=======
                overflow-wrap: break-word;
                padding-bottom: 5px;
                padding-left: 0;
                padding-right: 0;
                padding-top: 5px;
                word-wrap: break-word;
>>>>>>> ac9cc960
              }
          htmlFor="TextField4"
        >
          With suffix
        </label>
        <div
          className=
              ms-TextField-fieldGroup
              {
                align-items: stretch;
                background: #ffffff;
                border: 1px solid #a6a6a6;
                box-shadow: none;
                box-sizing: border-box;
                cursor: text;
                display: flex;
                flex-direction: row;
                height: 32px;
                margin-bottom: 0px;
                margin-left: 0px;
                margin-right: 0px;
                margin-top: 0px;
                padding-bottom: 0px;
                padding-left: 0px;
                padding-right: 0px;
                padding-top: 0px;
                position: relative;
              }
              &:hover {
                border-color: #333333;
              }
<<<<<<< HEAD
              &::placeholder {
                -moz-osx-font-smoothing: grayscale;
                -webkit-font-smoothing: antialiased;
                color: #a19f9d;
                font-family: 'Segoe UI', 'Segoe UI Web (West European)', 'Segoe UI', -apple-system, BlinkMacSystemFont, 'Roboto', 'Helvetica Neue', sans-serif;
                font-size: 14px;
                font-weight: 400;
                opacity: 1;
=======
              @media screen and (-ms-high-contrast: active){&:hover {
                border-color: Highlight;
>>>>>>> ac9cc960
              }
        >
          <input
            aria-invalid={false}
            aria-label="Example text field with .com suffix"
            className=
                ms-TextField-field
                {
                  -moz-osx-font-smoothing: grayscale;
                  -webkit-font-smoothing: antialiased;
                  background-color: transparent;
                  background: none;
                  border-radius: 0px;
                  border: none;
                  box-shadow: none;
                  box-sizing: border-box;
                  color: #333333;
                  font-family: 'Segoe UI', 'Segoe UI Web (West European)', 'Segoe UI', -apple-system, BlinkMacSystemFont, 'Roboto', 'Helvetica Neue', sans-serif;
                  font-size: 14px;
                  font-weight: 400;
                  margin-bottom: 0px;
                  margin-left: 0px;
                  margin-right: 0px;
                  margin-top: 0px;
                  min-width: 0px;
                  outline: 0px;
                  padding-bottom: 0;
                  padding-left: 12px;
                  padding-right: 12px;
                  padding-top: 0;
                  text-overflow: ellipsis;
                  width: 100%;
                }
                &:active, &:focus, &:hover {
                  outline: 0px;
                }
                &::-ms-clear {
                  display: none;
                }
                &::placeholder {
                  -moz-osx-font-smoothing: grayscale;
                  -webkit-font-smoothing: antialiased;
                  color: #666666;
                  font-family: 'Segoe UI', 'Segoe UI Web (West European)', 'Segoe UI', -apple-system, BlinkMacSystemFont, 'Roboto', 'Helvetica Neue', sans-serif;
                  font-size: 14px;
                  font-weight: 400;
                  opacity: 1;
                }
                &:-ms-input-placeholder {
                  -moz-osx-font-smoothing: grayscale;
                  -webkit-font-smoothing: antialiased;
                  color: #666666;
                  font-family: 'Segoe UI', 'Segoe UI Web (West European)', 'Segoe UI', -apple-system, BlinkMacSystemFont, 'Roboto', 'Helvetica Neue', sans-serif;
                  font-size: 14px;
                  font-weight: 400;
                  opacity: 1;
                }
            id="TextField4"
            onBlur={[Function]}
            onChange={[Function]}
            onFocus={[Function]}
            onInput={[Function]}
            type="text"
            value=""
          />
          <div
            className=
                ms-TextField-suffix
                {
                  align-items: center;
                  background: #f4f4f4;
                  color: #666666;
                  display: flex;
                  flex-shrink: 0;
                  line-height: 1px;
                  padding-bottom: 0;
                  padding-left: 10px;
                  padding-right: 10px;
                  padding-top: 0;
                  white-space: nowrap;
                }
          >
            <span
              style={
                Object {
                  "paddingBottom": "1px",
                }
              }
            >
              .com
            </span>
          </div>
        </div>
      </div>
    </div>
    <div
      className=
          ms-TextField
          {
            -moz-osx-font-smoothing: grayscale;
            -webkit-font-smoothing: antialiased;
            box-shadow: none;
            box-sizing: border-box;
            font-family: 'Segoe UI', 'Segoe UI Web (West European)', 'Segoe UI', -apple-system, BlinkMacSystemFont, 'Roboto', 'Helvetica Neue', sans-serif;
            font-size: 14px;
            font-weight: 400;
            margin-bottom: 0px;
            margin-left: 0px;
            margin-right: 0px;
            margin-top: 0px;
            padding-bottom: 0px;
            padding-left: 0px;
            padding-right: 0px;
            padding-top: 0px;
            position: relative;
          }
    >
      <div
        className=
            ms-TextField-wrapper

      >
        <label
          className=
              ms-Label
              {
                -moz-osx-font-smoothing: grayscale;
                -webkit-font-smoothing: antialiased;
<<<<<<< HEAD
                color: #a19f9d;
=======
                box-shadow: none;
                box-sizing: border-box;
                color: #333333;
                display: block;
>>>>>>> ac9cc960
                font-family: 'Segoe UI', 'Segoe UI Web (West European)', 'Segoe UI', -apple-system, BlinkMacSystemFont, 'Roboto', 'Helvetica Neue', sans-serif;
                font-size: 14px;
                font-weight: 400;
                margin-bottom: 0px;
                margin-left: 0px;
                margin-right: 0px;
                margin-top: 0px;
                overflow-wrap: break-word;
                padding-bottom: 5px;
                padding-left: 0;
                padding-right: 0;
                padding-top: 5px;
                word-wrap: break-word;
              }
          htmlFor="TextField6"
        >
          With prefix and suffix
        </label>
        <div
          className=
              ms-TextField-fieldGroup
              {
<<<<<<< HEAD
                align-items: center;
                background: #f3f2f1;
                color: #a19f9d;
=======
                align-items: stretch;
                background: #ffffff;
                border: 1px solid #a6a6a6;
                box-shadow: none;
                box-sizing: border-box;
                cursor: text;
>>>>>>> ac9cc960
                display: flex;
                flex-direction: row;
                height: 32px;
                margin-bottom: 0px;
                margin-left: 0px;
                margin-right: 0px;
                margin-top: 0px;
                padding-bottom: 0px;
                padding-left: 0px;
                padding-right: 0px;
                padding-top: 0px;
                position: relative;
              }
              &:hover {
                border-color: #333333;
              }
              @media screen and (-ms-high-contrast: active){&:hover {
                border-color: Highlight;
              }
        >
          <div
            className=
                ms-TextField-prefix
                {
                  align-items: center;
                  background: #f4f4f4;
                  color: #666666;
                  display: flex;
                  flex-shrink: 0;
                  line-height: 1px;
                  padding-bottom: 0;
                  padding-left: 10px;
                  padding-right: 10px;
                  padding-top: 0;
                  white-space: nowrap;
                }
          >
            <span
              style={
                Object {
                  "paddingBottom": "1px",
                }
              }
            >
              https://
            </span>
          </div>
          <input
            aria-invalid={false}
            aria-label="Example text field with https:// prefix and .com suffix"
            className=
                ms-TextField-field
                {
                  -moz-osx-font-smoothing: grayscale;
                  -webkit-font-smoothing: antialiased;
                  background-color: transparent;
                  background: none;
                  border-radius: 0px;
                  border: none;
                  box-shadow: none;
                  box-sizing: border-box;
                  color: #333333;
                  font-family: 'Segoe UI', 'Segoe UI Web (West European)', 'Segoe UI', -apple-system, BlinkMacSystemFont, 'Roboto', 'Helvetica Neue', sans-serif;
                  font-size: 14px;
                  font-weight: 400;
                  margin-bottom: 0px;
                  margin-left: 0px;
                  margin-right: 0px;
                  margin-top: 0px;
                  min-width: 0px;
                  outline: 0px;
                  padding-bottom: 0;
                  padding-left: 12px;
                  padding-right: 12px;
                  padding-top: 0;
                  text-overflow: ellipsis;
                  width: 100%;
                }
                &:active, &:focus, &:hover {
                  outline: 0px;
                }
                &::-ms-clear {
                  display: none;
                }
                &::placeholder {
                  -moz-osx-font-smoothing: grayscale;
                  -webkit-font-smoothing: antialiased;
                  color: #666666;
                  font-family: 'Segoe UI', 'Segoe UI Web (West European)', 'Segoe UI', -apple-system, BlinkMacSystemFont, 'Roboto', 'Helvetica Neue', sans-serif;
                  font-size: 14px;
                  font-weight: 400;
                  opacity: 1;
                }
                &:-ms-input-placeholder {
                  -moz-osx-font-smoothing: grayscale;
                  -webkit-font-smoothing: antialiased;
                  color: #666666;
                  font-family: 'Segoe UI', 'Segoe UI Web (West European)', 'Segoe UI', -apple-system, BlinkMacSystemFont, 'Roboto', 'Helvetica Neue', sans-serif;
                  font-size: 14px;
                  font-weight: 400;
                  opacity: 1;
                }
            id="TextField6"
            onBlur={[Function]}
            onChange={[Function]}
            onFocus={[Function]}
            onInput={[Function]}
            type="text"
            value=""
          />
          <div
            className=
                ms-TextField-suffix
                {
                  align-items: center;
                  background: #f4f4f4;
                  color: #666666;
                  display: flex;
                  flex-shrink: 0;
                  line-height: 1px;
                  padding-bottom: 0;
                  padding-left: 10px;
                  padding-right: 10px;
                  padding-top: 0;
                  white-space: nowrap;
                }
          >
            <span
              style={
                Object {
                  "paddingBottom": "1px",
                }
              }
            >
              .com
            </span>
          </div>
        </div>
      </div>
    </div>
  </div>
</div>
`;<|MERGE_RESOLUTION|>--- conflicted
+++ resolved
@@ -67,104 +67,26 @@
     >
       <div
         className=
-<<<<<<< HEAD
-            ms-TextField-fieldGroup
-            {
-              align-items: stretch;
-              background: #ffffff;
-              border-radius: 2px;
-              border: 1px solid #a19f9d;
-              box-shadow: none;
-              box-sizing: border-box;
-              cursor: text;
-              display: flex;
-              flex-direction: row;
-              height: 32px;
-              margin-bottom: 0px;
-              margin-left: 0px;
-              margin-right: 0px;
-              margin-top: 0px;
-              padding-bottom: 0px;
-              padding-left: 0px;
-              padding-right: 0px;
-              padding-top: 0px;
-              position: relative;
-            }
-            &:hover {
-              border-color: #323130;
-            }
-            @media screen and (-ms-high-contrast: active){&:hover {
-              border-color: Highlight;
-            }
-=======
             ms-TextField-wrapper
 
->>>>>>> ac9cc960
       >
         <label
           className=
-<<<<<<< HEAD
-              ms-TextField-prefix
-              {
-                align-items: center;
-                background: #f3f2f1;
-                color: #605e5c;
-                display: flex;
-                flex-shrink: 0;
-                line-height: 1px;
-                padding-bottom: 0;
-                padding-left: 10px;
-                padding-right: 10px;
-                padding-top: 0;
-                white-space: nowrap;
-              }
-        >
-          <span
-            style={
-              Object {
-                "paddingBottom": "1px",
-              }
-            }
-          >
-            https://
-          </span>
-        </div>
-        <input
-          aria-invalid={false}
-          aria-label="Example text field with https:// prefix and .com suffix"
-          className=
-              ms-TextField-field
-=======
               ms-Label
->>>>>>> ac9cc960
               {
                 -moz-osx-font-smoothing: grayscale;
                 -webkit-font-smoothing: antialiased;
                 box-shadow: none;
                 box-sizing: border-box;
-<<<<<<< HEAD
                 color: #323130;
-=======
-                color: #333333;
                 display: block;
->>>>>>> ac9cc960
                 font-family: 'Segoe UI', 'Segoe UI Web (West European)', 'Segoe UI', -apple-system, BlinkMacSystemFont, 'Roboto', 'Helvetica Neue', sans-serif;
                 font-size: 14px;
-                font-weight: 400;
+                font-weight: 600;
                 margin-bottom: 0px;
                 margin-left: 0px;
                 margin-right: 0px;
                 margin-top: 0px;
-<<<<<<< HEAD
-                min-width: 0px;
-                outline: 0px;
-                padding-bottom: 0;
-                padding-left: 8px;
-                padding-right: 8px;
-                padding-top: 0;
-                text-overflow: ellipsis;
-                width: 100%;
-=======
                 overflow-wrap: break-word;
                 padding-bottom: 5px;
                 padding-left: 0;
@@ -182,7 +104,8 @@
               {
                 align-items: stretch;
                 background: #ffffff;
-                border: 1px solid #a6a6a6;
+                border-radius: 2px;
+                border: 1px solid #a19f9d;
                 box-shadow: none;
                 box-sizing: border-box;
                 cursor: text;
@@ -198,32 +121,21 @@
                 padding-right: 0px;
                 padding-top: 0px;
                 position: relative;
->>>>>>> ac9cc960
               }
               &:hover {
-                border-color: #333333;
+                border-color: #323130;
               }
               @media screen and (-ms-high-contrast: active){&:hover {
                 border-color: Highlight;
               }
-<<<<<<< HEAD
-              &::placeholder {
-                -moz-osx-font-smoothing: grayscale;
-                -webkit-font-smoothing: antialiased;
-                color: #605e5c;
-                font-family: 'Segoe UI', 'Segoe UI Web (West European)', 'Segoe UI', -apple-system, BlinkMacSystemFont, 'Roboto', 'Helvetica Neue', sans-serif;
-                font-size: 14px;
-                font-weight: 400;
-                opacity: 1;
-=======
         >
           <div
             className=
                 ms-TextField-prefix
                 {
                   align-items: center;
-                  background: #f4f4f4;
-                  color: #666666;
+                  background: #f3f2f1;
+                  color: #605e5c;
                   display: flex;
                   flex-shrink: 0;
                   line-height: 1px;
@@ -239,7 +151,6 @@
                 Object {
                   "paddingBottom": "1px",
                 }
->>>>>>> ac9cc960
               }
             >
               https://
@@ -259,7 +170,7 @@
                   border: none;
                   box-shadow: none;
                   box-sizing: border-box;
-                  color: #333333;
+                  color: #323130;
                   font-family: 'Segoe UI', 'Segoe UI Web (West European)', 'Segoe UI', -apple-system, BlinkMacSystemFont, 'Roboto', 'Helvetica Neue', sans-serif;
                   font-size: 14px;
                   font-weight: 400;
@@ -270,8 +181,8 @@
                   min-width: 0px;
                   outline: 0px;
                   padding-bottom: 0;
-                  padding-left: 12px;
-                  padding-right: 12px;
+                  padding-left: 8px;
+                  padding-right: 8px;
                   padding-top: 0;
                   text-overflow: ellipsis;
                   width: 100%;
@@ -285,7 +196,7 @@
                 &::placeholder {
                   -moz-osx-font-smoothing: grayscale;
                   -webkit-font-smoothing: antialiased;
-                  color: #666666;
+                  color: #605e5c;
                   font-family: 'Segoe UI', 'Segoe UI Web (West European)', 'Segoe UI', -apple-system, BlinkMacSystemFont, 'Roboto', 'Helvetica Neue', sans-serif;
                   font-size: 14px;
                   font-weight: 400;
@@ -294,7 +205,7 @@
                 &:-ms-input-placeholder {
                   -moz-osx-font-smoothing: grayscale;
                   -webkit-font-smoothing: antialiased;
-                  color: #666666;
+                  color: #605e5c;
                   font-family: 'Segoe UI', 'Segoe UI Web (West European)', 'Segoe UI', -apple-system, BlinkMacSystemFont, 'Roboto', 'Helvetica Neue', sans-serif;
                   font-size: 14px;
                   font-weight: 400;
@@ -345,17 +256,13 @@
               {
                 -moz-osx-font-smoothing: grayscale;
                 -webkit-font-smoothing: antialiased;
-<<<<<<< HEAD
-                color: #605e5c;
-=======
                 box-shadow: none;
                 box-sizing: border-box;
-                color: #a6a6a6;
+                color: #a19f9d;
                 display: block;
->>>>>>> ac9cc960
                 font-family: 'Segoe UI', 'Segoe UI Web (West European)', 'Segoe UI', -apple-system, BlinkMacSystemFont, 'Roboto', 'Helvetica Neue', sans-serif;
                 font-size: 14px;
-                font-weight: 400;
+                font-weight: 600;
                 margin-bottom: 0px;
                 margin-left: 0px;
                 margin-right: 0px;
@@ -378,20 +285,15 @@
           className=
               ms-TextField-fieldGroup
               {
-<<<<<<< HEAD
-                align-items: center;
-                background: #f3f2f1;
-                color: #605e5c;
-=======
                 align-items: stretch;
-                background-color: #f4f4f4;
+                background-color: #f3f2f1;
                 background: #ffffff;
-                border-color: #f4f4f4;
-                border: 1px solid #a6a6a6;
+                border-color: #f3f2f1;
+                border-radius: 2px;
+                border: 1px solid #a19f9d;
                 box-shadow: none;
                 box-sizing: border-box;
                 cursor: default;
->>>>>>> ac9cc960
                 display: flex;
                 flex-direction: row;
                 height: 32px;
@@ -414,8 +316,8 @@
                 ms-TextField-prefix
                 {
                   align-items: center;
-                  background: #f4f4f4;
-                  color: #a6a6a6;
+                  background: #f3f2f1;
+                  color: #a19f9d;
                   display: flex;
                   flex-shrink: 0;
                   line-height: 1px;
@@ -451,7 +353,7 @@
                   border: none;
                   box-shadow: none;
                   box-sizing: border-box;
-                  color: #a6a6a6;
+                  color: #a19f9d;
                   font-family: 'Segoe UI', 'Segoe UI Web (West European)', 'Segoe UI', -apple-system, BlinkMacSystemFont, 'Roboto', 'Helvetica Neue', sans-serif;
                   font-size: 14px;
                   font-weight: 400;
@@ -462,8 +364,8 @@
                   min-width: 0px;
                   outline: 0px;
                   padding-bottom: 0;
-                  padding-left: 12px;
-                  padding-right: 12px;
+                  padding-left: 8px;
+                  padding-right: 8px;
                   padding-top: 0;
                   text-overflow: ellipsis;
                   width: 100%;
@@ -477,7 +379,7 @@
                 &::placeholder {
                   -moz-osx-font-smoothing: grayscale;
                   -webkit-font-smoothing: antialiased;
-                  color: #a6a6a6;
+                  color: #a19f9d;
                   font-family: 'Segoe UI', 'Segoe UI Web (West European)', 'Segoe UI', -apple-system, BlinkMacSystemFont, 'Roboto', 'Helvetica Neue', sans-serif;
                   font-size: 14px;
                   font-weight: 400;
@@ -486,7 +388,7 @@
                 &:-ms-input-placeholder {
                   -moz-osx-font-smoothing: grayscale;
                   -webkit-font-smoothing: antialiased;
-                  color: #a6a6a6;
+                  color: #a19f9d;
                   font-family: 'Segoe UI', 'Segoe UI Web (West European)', 'Segoe UI', -apple-system, BlinkMacSystemFont, 'Roboto', 'Helvetica Neue', sans-serif;
                   font-size: 14px;
                   font-weight: 400;
@@ -548,145 +450,34 @@
             position: relative;
           }
     >
-<<<<<<< HEAD
-      <label
-        className=
-            ms-Label
-            {
-              -moz-osx-font-smoothing: grayscale;
-              -webkit-font-smoothing: antialiased;
-              box-shadow: none;
-              box-sizing: border-box;
-              color: #a19f9d;
-              display: block;
-              font-family: 'Segoe UI', 'Segoe UI Web (West European)', 'Segoe UI', -apple-system, BlinkMacSystemFont, 'Roboto', 'Helvetica Neue', sans-serif;
-              font-size: 14px;
-              font-weight: 600;
-              margin-bottom: 0px;
-              margin-left: 0px;
-              margin-right: 0px;
-              margin-top: 0px;
-              overflow-wrap: break-word;
-              padding-bottom: 5px;
-              padding-left: 0;
-              padding-right: 0;
-              padding-top: 5px;
-              word-wrap: break-word;
-            }
-            @media screen and (-ms-high-contrast: active){& {
-              color: GrayText;
-            }
-        htmlFor="TextField2"
-      >
-        Disabled
-      </label>
-      <div
-        className=
-            ms-TextField-fieldGroup
-            {
-              align-items: stretch;
-              background-color: #f3f2f1;
-              background: #ffffff;
-              border-color: #f3f2f1;
-              border-radius: 2px;
-              border: 1px solid #a19f9d;
-              box-shadow: none;
-              box-sizing: border-box;
-              cursor: default;
-              display: flex;
-              flex-direction: row;
-              height: 32px;
-              margin-bottom: 0px;
-              margin-left: 0px;
-              margin-right: 0px;
-              margin-top: 0px;
-              padding-bottom: 0px;
-              padding-left: 0px;
-              padding-right: 0px;
-              padding-top: 0px;
-              position: relative;
-            }
-            @media screen and (-ms-high-contrast: active){&:hover {
-              border-color: Highlight;
-            }
-=======
       <div
         className=
             ms-TextField-wrapper
 
->>>>>>> ac9cc960
       >
         <label
           className=
-<<<<<<< HEAD
-              ms-TextField-prefix
-              {
-                align-items: center;
-                background: #f3f2f1;
-                color: #a19f9d;
-                display: flex;
-                flex-shrink: 0;
-                line-height: 1px;
-                padding-bottom: 0;
-                padding-left: 10px;
-                padding-right: 10px;
-                padding-top: 0;
-                white-space: nowrap;
-              }
-        >
-          <span
-            style={
-              Object {
-                "paddingBottom": "1px",
-              }
-            }
-          >
-            https://
-          </span>
-        </div>
-        <input
-          aria-invalid={false}
-          aria-label="Example text field with https:// prefix and .com suffix"
-          className=
-              ms-TextField-field
-=======
               ms-Label
->>>>>>> ac9cc960
               {
                 -moz-osx-font-smoothing: grayscale;
                 -webkit-font-smoothing: antialiased;
                 box-shadow: none;
                 box-sizing: border-box;
-<<<<<<< HEAD
-                color: #a19f9d;
-=======
-                color: #333333;
+                color: #323130;
                 display: block;
->>>>>>> ac9cc960
                 font-family: 'Segoe UI', 'Segoe UI Web (West European)', 'Segoe UI', -apple-system, BlinkMacSystemFont, 'Roboto', 'Helvetica Neue', sans-serif;
                 font-size: 14px;
-                font-weight: 400;
+                font-weight: 600;
                 margin-bottom: 0px;
                 margin-left: 0px;
                 margin-right: 0px;
                 margin-top: 0px;
-<<<<<<< HEAD
-                min-width: 0px;
-                outline: 0px;
-                padding-bottom: 0;
-                padding-left: 8px;
-                padding-right: 8px;
-                padding-top: 0;
-                text-overflow: ellipsis;
-                width: 100%;
-=======
                 overflow-wrap: break-word;
                 padding-bottom: 5px;
                 padding-left: 0;
                 padding-right: 0;
                 padding-top: 5px;
                 word-wrap: break-word;
->>>>>>> ac9cc960
               }
           htmlFor="TextField4"
         >
@@ -698,7 +489,8 @@
               {
                 align-items: stretch;
                 background: #ffffff;
-                border: 1px solid #a6a6a6;
+                border-radius: 2px;
+                border: 1px solid #a19f9d;
                 box-shadow: none;
                 box-sizing: border-box;
                 cursor: text;
@@ -716,21 +508,10 @@
                 position: relative;
               }
               &:hover {
-                border-color: #333333;
-              }
-<<<<<<< HEAD
-              &::placeholder {
-                -moz-osx-font-smoothing: grayscale;
-                -webkit-font-smoothing: antialiased;
-                color: #a19f9d;
-                font-family: 'Segoe UI', 'Segoe UI Web (West European)', 'Segoe UI', -apple-system, BlinkMacSystemFont, 'Roboto', 'Helvetica Neue', sans-serif;
-                font-size: 14px;
-                font-weight: 400;
-                opacity: 1;
-=======
+                border-color: #323130;
+              }
               @media screen and (-ms-high-contrast: active){&:hover {
                 border-color: Highlight;
->>>>>>> ac9cc960
               }
         >
           <input
@@ -747,7 +528,7 @@
                   border: none;
                   box-shadow: none;
                   box-sizing: border-box;
-                  color: #333333;
+                  color: #323130;
                   font-family: 'Segoe UI', 'Segoe UI Web (West European)', 'Segoe UI', -apple-system, BlinkMacSystemFont, 'Roboto', 'Helvetica Neue', sans-serif;
                   font-size: 14px;
                   font-weight: 400;
@@ -758,8 +539,8 @@
                   min-width: 0px;
                   outline: 0px;
                   padding-bottom: 0;
-                  padding-left: 12px;
-                  padding-right: 12px;
+                  padding-left: 8px;
+                  padding-right: 8px;
                   padding-top: 0;
                   text-overflow: ellipsis;
                   width: 100%;
@@ -773,7 +554,7 @@
                 &::placeholder {
                   -moz-osx-font-smoothing: grayscale;
                   -webkit-font-smoothing: antialiased;
-                  color: #666666;
+                  color: #605e5c;
                   font-family: 'Segoe UI', 'Segoe UI Web (West European)', 'Segoe UI', -apple-system, BlinkMacSystemFont, 'Roboto', 'Helvetica Neue', sans-serif;
                   font-size: 14px;
                   font-weight: 400;
@@ -782,7 +563,7 @@
                 &:-ms-input-placeholder {
                   -moz-osx-font-smoothing: grayscale;
                   -webkit-font-smoothing: antialiased;
-                  color: #666666;
+                  color: #605e5c;
                   font-family: 'Segoe UI', 'Segoe UI Web (West European)', 'Segoe UI', -apple-system, BlinkMacSystemFont, 'Roboto', 'Helvetica Neue', sans-serif;
                   font-size: 14px;
                   font-weight: 400;
@@ -801,8 +582,8 @@
                 ms-TextField-suffix
                 {
                   align-items: center;
-                  background: #f4f4f4;
-                  color: #666666;
+                  background: #f3f2f1;
+                  color: #605e5c;
                   display: flex;
                   flex-shrink: 0;
                   line-height: 1px;
@@ -859,17 +640,13 @@
               {
                 -moz-osx-font-smoothing: grayscale;
                 -webkit-font-smoothing: antialiased;
-<<<<<<< HEAD
-                color: #a19f9d;
-=======
                 box-shadow: none;
                 box-sizing: border-box;
-                color: #333333;
+                color: #323130;
                 display: block;
->>>>>>> ac9cc960
                 font-family: 'Segoe UI', 'Segoe UI Web (West European)', 'Segoe UI', -apple-system, BlinkMacSystemFont, 'Roboto', 'Helvetica Neue', sans-serif;
                 font-size: 14px;
-                font-weight: 400;
+                font-weight: 600;
                 margin-bottom: 0px;
                 margin-left: 0px;
                 margin-right: 0px;
@@ -889,18 +666,13 @@
           className=
               ms-TextField-fieldGroup
               {
-<<<<<<< HEAD
-                align-items: center;
-                background: #f3f2f1;
-                color: #a19f9d;
-=======
                 align-items: stretch;
                 background: #ffffff;
-                border: 1px solid #a6a6a6;
+                border-radius: 2px;
+                border: 1px solid #a19f9d;
                 box-shadow: none;
                 box-sizing: border-box;
                 cursor: text;
->>>>>>> ac9cc960
                 display: flex;
                 flex-direction: row;
                 height: 32px;
@@ -915,7 +687,7 @@
                 position: relative;
               }
               &:hover {
-                border-color: #333333;
+                border-color: #323130;
               }
               @media screen and (-ms-high-contrast: active){&:hover {
                 border-color: Highlight;
@@ -926,8 +698,8 @@
                 ms-TextField-prefix
                 {
                   align-items: center;
-                  background: #f4f4f4;
-                  color: #666666;
+                  background: #f3f2f1;
+                  color: #605e5c;
                   display: flex;
                   flex-shrink: 0;
                   line-height: 1px;
@@ -962,7 +734,7 @@
                   border: none;
                   box-shadow: none;
                   box-sizing: border-box;
-                  color: #333333;
+                  color: #323130;
                   font-family: 'Segoe UI', 'Segoe UI Web (West European)', 'Segoe UI', -apple-system, BlinkMacSystemFont, 'Roboto', 'Helvetica Neue', sans-serif;
                   font-size: 14px;
                   font-weight: 400;
@@ -973,8 +745,8 @@
                   min-width: 0px;
                   outline: 0px;
                   padding-bottom: 0;
-                  padding-left: 12px;
-                  padding-right: 12px;
+                  padding-left: 8px;
+                  padding-right: 8px;
                   padding-top: 0;
                   text-overflow: ellipsis;
                   width: 100%;
@@ -988,7 +760,7 @@
                 &::placeholder {
                   -moz-osx-font-smoothing: grayscale;
                   -webkit-font-smoothing: antialiased;
-                  color: #666666;
+                  color: #605e5c;
                   font-family: 'Segoe UI', 'Segoe UI Web (West European)', 'Segoe UI', -apple-system, BlinkMacSystemFont, 'Roboto', 'Helvetica Neue', sans-serif;
                   font-size: 14px;
                   font-weight: 400;
@@ -997,7 +769,7 @@
                 &:-ms-input-placeholder {
                   -moz-osx-font-smoothing: grayscale;
                   -webkit-font-smoothing: antialiased;
-                  color: #666666;
+                  color: #605e5c;
                   font-family: 'Segoe UI', 'Segoe UI Web (West European)', 'Segoe UI', -apple-system, BlinkMacSystemFont, 'Roboto', 'Helvetica Neue', sans-serif;
                   font-size: 14px;
                   font-weight: 400;
@@ -1016,8 +788,8 @@
                 ms-TextField-suffix
                 {
                   align-items: center;
-                  background: #f4f4f4;
-                  color: #666666;
+                  background: #f3f2f1;
+                  color: #605e5c;
                   display: flex;
                   flex-shrink: 0;
                   line-height: 1px;
