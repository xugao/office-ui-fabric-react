--- conflicted
+++ resolved
@@ -169,12 +169,7 @@
         width: 24,
         height: 24,
         lineHeight: 24,
-<<<<<<< HEAD
         fontSize: FontSizes.medium,
-=======
-        fontSize: FontSizes.small,
-        fontWeight: 'inherit',
->>>>>>> b8e86567
         borderRadius: 2,
         border: 'none',
         padding: 0,
